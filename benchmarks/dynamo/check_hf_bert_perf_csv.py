--- conflicted
+++ resolved
@@ -16,15 +16,9 @@
     for _, row in df.iterrows():
         model_name = row["name"]
         speedup = row["speedup"]
-<<<<<<< HEAD
-        # Reduced from 1.19 to 1.17, see https://github.com/pytorch/pytorch/issues/94687
-        # Reduce further to 1.165 due to runner and run to run variances
-        if speedup < 1.165:
-=======
         # Reduce from 1.165 to 1.160, see https://github.com/pytorch/pytorch/issues/96530
         # Reduce from 1.160 to 1.140 after a transformer version upgrade, see https://github.com/pytorch/benchmark/pull/1406
         if speedup < 1.140:
->>>>>>> 688427b5
             failed.append(model_name)
 
         print(f"{model_name:34} {speedup}")

#include <c10/cuda/CUDACachingAllocator.h>
#include <torch/csrc/cuda/memory_snapshot.h>
#include <torch/csrc/jit/serialization/pickler.h>
namespace torch {
namespace cuda {

using c10::Dict;
using c10::IValue;
using torch::jit::Pickler;

using c10::cuda::CUDACachingAllocator::BlockInfo;
using c10::cuda::CUDACachingAllocator::History;
using c10::cuda::CUDACachingAllocator::SegmentInfo;

namespace {
std::string write_pickle(const IValue& v) {
  std::vector<char> result;
  {
    auto writer = [&](const char* data, size_t size) {
      result.insert(result.end(), data, data + size);
    };
    Pickler pickler(writer, nullptr, nullptr, nullptr, nullptr, false);
    pickler.protocol();
    pickler.pushIValue(v);
    pickler.stop();
  }
  return std::string(result.begin(), result.end());
}
Dict<IValue, IValue> new_dict() {
  return Dict<IValue, IValue>(c10::AnyType::get(), c10::AnyType::get());
}
c10::List<IValue> new_list() {
  return List<IValue>(c10::AnyType::get());
}
} // namespace
void _record_memory_history(bool enabled, int64_t alloc_trace_max_entries) {
  c10::cuda::CUDACachingAllocator::recordHistory(
      enabled, nullptr, alloc_trace_max_entries, false);
}

std::string _memory_snapshot_pickled() {
  IValue device_s = "device";
  IValue address_s = "address";
  IValue total_size_s = "total_size";
  IValue allocated_size_s = "allocated_size";
  IValue active_size_s = "active_size";
  IValue requested_size_s = "requested_size";
  IValue stream_s = "stream";
  IValue segment_type_s = "segment_type";
  IValue segment_pool_id = "segment_pool_id";
  IValue large_s = "large";
  IValue small_s = "small";
  IValue size_s = "size";
  IValue state_s = "state";
  IValue allocated_s = "allocated";
  IValue active_allocated_s = "active_allocated";
  IValue active_pending_free_s = "active_pending_free";
  IValue inactive_s = "inactive";
  IValue addr_s = "addr";
  IValue real_size_s = "real_size";
  IValue filename_s = "filename";
  IValue name_s = "name";
  IValue line_s = "line";
  IValue frames_s = "frames";
  IValue history_s = "history";
  IValue blocks_s = "blocks";

  auto empty_frames = new_list();

  const auto segmentInfoToDict = [&](const SegmentInfo& segmentInfo) {
    auto segmentDict = new_dict();
    segmentDict.insert(device_s, segmentInfo.device);
    segmentDict.insert(address_s, segmentInfo.address);
    segmentDict.insert(total_size_s, segmentInfo.total_size);
    segmentDict.insert(allocated_size_s, segmentInfo.allocated_size);
    segmentDict.insert(active_size_s, segmentInfo.active_size);
    segmentDict.insert(requested_size_s, segmentInfo.requested_size);
    segmentDict.insert(stream_s, int64_t(segmentInfo.stream));
    segmentDict.insert(
        segment_type_s, (segmentInfo.is_large ? large_s : small_s));
    segmentDict.insert(
        segment_pool_id,
        std::tuple<int64_t, int64_t>(segmentInfo.owner_private_pool_id));

    auto blocks = new_list();
    for (const auto& blockInfo : segmentInfo.blocks) {
      auto blockDict = new_dict();
      blockDict.insert(size_s, blockInfo.size);
<<<<<<< HEAD
      blockDict.insert(allocated_s, blockInfo.allocated);
=======
      blockDict.insert(requested_size_s, blockInfo.requested_size);
>>>>>>> 2df20652
      blockDict.insert(
          state_s,
          (blockInfo.allocated
               ? active_allocated_s
               : (blockInfo.active ? active_pending_free_s : inactive_s)));
      if (blockInfo.history.size()) {
        auto history = new_list();
        for (const History& h : blockInfo.history) {
          auto history_entry = new_dict();
          history_entry.insert(addr_s, (int64_t)h.addr);
          history_entry.insert(real_size_s, (int64_t)h.real_size);
          if (h.context) {
            history_entry.insert(frames_s, empty_frames);
          }
          history.push_back(std::move(history_entry));
        }
        blockDict.insert(history_s, std::move(history));
      }
      blocks.push_back(blockDict);
    }
    segmentDict.insert(blocks_s, blocks);

    return segmentDict;
  };

  auto snapshot = c10::cuda::CUDACachingAllocator::snapshot();

  auto segments = new_list();
  for (const auto& segmentInfo : snapshot.segments) {
    segments.push_back(segmentInfoToDict(segmentInfo));
  }

  auto traces = new_list();
  IValue action_s = "action";
  IValue alloc_s = "alloc";
  IValue free_requested_s = "free_requested";
  IValue free_completed_s = "free_completed";
  IValue segment_alloc_s = "segment_alloc";
  IValue segment_free_s = "segment_free";
  IValue snapshot_s = "snapshot";
  IValue oom_s = "oom";
  IValue device_free_s = "device_free";

  using namespace c10::cuda::CUDACachingAllocator;

  auto action_to_str = [&](TraceEntry::Action action) {
    switch (action) {
      case TraceEntry::ALLOC:
        return alloc_s;
      case TraceEntry::FREE_REQUESTED:
        return free_requested_s;
      case TraceEntry::FREE_COMPLETED:
        return free_completed_s;
      case TraceEntry::SEGMENT_ALLOC:
        return segment_alloc_s;
      case TraceEntry::SEGMENT_FREE:
        return segment_free_s;
      case TraceEntry::OOM:
        return oom_s;
      case TraceEntry::SNAPSHOT:
        return snapshot_s;
    }
    throw std::runtime_error("unreachable");
  };

  for (const auto& traceInfo : snapshot.device_traces) {
    auto trace = new_list();
    for (const auto& te : traceInfo) {
      auto trace_entry = new_dict();
      trace_entry.insert(action_s, action_to_str(te.action_));
      trace_entry.insert(
          TraceEntry::OOM == te.action_ ? device_free_s : addr_s, te.addr_);
      trace_entry.insert(size_s, (int64_t)te.size_);
      trace_entry.insert(stream_s, int64_t(te.stream_));
      trace.push_back(trace_entry);
    }
    traces.push_back(trace);
  }

  auto result = new_dict();
  result.insert("segments", segments);
  result.insert("device_traces", traces);
  return write_pickle(result);
}
} // namespace cuda
} // namespace torch<|MERGE_RESOLUTION|>--- conflicted
+++ resolved
@@ -86,11 +86,8 @@
     for (const auto& blockInfo : segmentInfo.blocks) {
       auto blockDict = new_dict();
       blockDict.insert(size_s, blockInfo.size);
-<<<<<<< HEAD
+      blockDict.insert(requested_size_s, blockInfo.requested_size);
       blockDict.insert(allocated_s, blockInfo.allocated);
-=======
-      blockDict.insert(requested_size_s, blockInfo.requested_size);
->>>>>>> 2df20652
       blockDict.insert(
           state_s,
           (blockInfo.allocated

#include <torch/csrc/distributed/rpc/py_rref.h>

#include <torch/csrc/autograd/autograd.h>
#include <torch/csrc/distributed/autograd/autograd.h>
#include <torch/csrc/distributed/autograd/rpc_messages/rref_backward_req.h>
#include <torch/csrc/distributed/rpc/python_functions.h>
#include <torch/csrc/distributed/rpc/python_rpc_handler.h>
#include <torch/csrc/distributed/rpc/rref_context.h>
#include <torch/csrc/jit/python/module_python.h>
#include <torch/csrc/jit/python/pybind_utils.h>

namespace torch {
namespace distributed {
namespace rpc {

/////////////////////  Pickle/Unpickle Helplers ////////////////////////////

namespace {

py::tuple toPyTuple(const RRefForkData& rrefForkData) {
  // add GIL as it is contructing a py::object
  pybind11::gil_scoped_acquire ag;
  return py::make_tuple(
      rrefForkData.ownerId_,
      rrefForkData.rrefId_.createdOn_,
      rrefForkData.rrefId_.localId_,
      rrefForkData.forkId_.createdOn_,
      rrefForkData.forkId_.localId_,
      rrefForkData.parent_,
      rrefForkData.typeStr_);
}

RRefForkData fromPyTuple(const py::tuple& pyTuple) {
  // add GIL as it is accessing a py::object
  pybind11::gil_scoped_acquire ag;
  TORCH_INTERNAL_ASSERT(
      pyTuple.size() == RFD_TUPLE_SIZE,
      "Pickled RRefForkData must contain ",
      RFD_TUPLE_SIZE,
      " numbers.");
  worker_id_t ownerId = pyTuple[OWNER_IDX].cast<worker_id_t>();
  // const reference will extend the lifetime of the temporary variable
  const RRefId& rrefId = RRefId(
      pyTuple[RREFID_ON_IDX].cast<worker_id_t>(),
      pyTuple[RREFID_ID_IDX].cast<local_id_t>());
  const RRefId& forkId = RRefId(
      pyTuple[FORKID_ON_IDX].cast<worker_id_t>(),
      pyTuple[FORKID_ID_IDX].cast<local_id_t>());

  worker_id_t parent = pyTuple[PARENT_IDX].cast<worker_id_t>();
  const std::string& typeStr = pyTuple[TYPE_IDX].cast<std::string>();

  return RRefForkData(ownerId, rrefId, forkId, parent, typeStr);
}

TypePtr tryInferTypeWithTypeHint(
    const py::object& value,
    const py::object& type_hint) {
  // If the py::object to be contained by the RRef is a ScripModule, we enforce
  // users to specify its ModuleInterface type.
  if (auto module = jit::as_module(value)) {
    TORCH_CHECK(
        !type_hint.is_none(),
        "The RRef being created contains a ScriptModule, "
        "must provide its ModuleInterface type hint. ");
    c10::QualifiedName type_qualified_name = c10::QualifiedName(
        py::cast<std::string>(py::module::import("torch._jit_internal")
                                  .attr("_qualified_name")(type_hint)));
    TypePtr type_hint_ptr =
        jit::get_python_cu()->get_interface(type_qualified_name);
    std::ostringstream subtype_check_msg;
    TORCH_CHECK(
        type_hint_ptr != nullptr &&
            module.value().type()->isSubtypeOfExt(
                *type_hint_ptr, &subtype_check_msg),
        module.value().type()->repr_str(),
        " is not a subtype of the type hint: ",
        type_qualified_name.qualifiedName(),
        ", did you pass a valid interface type?\n",
        subtype_check_msg.str());
    return type_hint_ptr;
  } else {
    TORCH_CHECK(
        type_hint.is_none(),
        "type_hint should only be specified when the RRef being created contains a ScriptModule.");
  }

  // Check if value is an instance of a ScriptClass. If not, skip type inference
  // because it will try to script the class that value is in instance of, and
  // this should be avoided.
  py::bool_ can_compile = py::module::import("torch._jit_internal")
                              .attr("can_compile_class")(value.get_type());

  if (py::cast<bool>(can_compile)) {
    py::object existing_ty = py::module::import("torch.jit._state")
                                 .attr("_get_script_class")(value.get_type());

    if (existing_ty.is_none()) {
      return PyObjectType::get();
    }
  }

  // NB: `jit::tryToInferType(..)` infers types including ScriptClass, but
  // excluding ScripModule.
  jit::InferredType type_inferred = jit::tryToInferType(value);
  if (type_inferred.success()) {
    // If we could infer the type from the pyobject, we create
    // the RRef with the IValue of that type.
    return type_inferred.type();
  }

  // Otherwise it's a pure pyobject, create the RRef
  // that holds an IValue of an pyobject.
  return PyObjectType::get();
}

} // namespace

///////////////////////////  PyRRef  //////////////////////////////////

PyRRef::PyRRef(c10::intrusive_ptr<RRef> rref)
    : rref_(std::move(rref)), profilingFuture_(c10::nullopt) {
  TORCH_CHECK(rref_, "PyRRef must not wrap nullptr");
}

PyRRef::PyRRef(const py::object& value, const py::object& type_hint)
    : PyRRef([&value, &type_hint]() mutable {
        TypePtr elem_type = tryInferTypeWithTypeHint(value, type_hint);
        auto rref = RRefContext::getInstance().createOwnerRRef(elem_type);
        // jit::toIValue takes a py::handle as the first argument, and it calls
        // py::handle.cast<py::object>() to incref of provided value. The
        // returned ivalue will keep the reference alive.
        // NB: the first argument const py::object& value must be kept alive
        // until the following jit::toIValue returns (i.e., incref done). That's
        // why this ctor can only be called while holding GIL.
        IValue ivalue = jit::toIValue(value, elem_type);
        rref->setValue(std::move(ivalue));
        return rref;
      }()) {}

PyRRef::~PyRRef() {
  if (type_.has_value()) {
    (*type_).dec_ref();
    // explicitly setting PyObject* to nullptr to prevent py::object's dtor to
    // decref on the PyObject again.
    // See Note [Destructing py::object] in python_ivalue.h
    (*type_).ptr() = nullptr;
  }
}

c10::intrusive_ptr<JitFuture> PyRRef::getFuture() const {
  // Marking hasValue to false, as this Future is only used for signaling
  // profiler to update profiling result and the profiler does not retrieve
  // any value from it.
  return toPyJitFuture(rref_->getOwnerCreationFuture(), false /* hasValue */);
}

c10::intrusive_ptr<JitFuture> PyRRef::getProfilingFuture() const {
  TORCH_INTERNAL_ASSERT(profilingFuture_, "Profiling future has not been set!");
  return *profilingFuture_;
}

void PyRRef::setProfilingFuture(c10::intrusive_ptr<JitFuture> profilingFuture) {
  profilingFuture_ = std::move(profilingFuture);
}

bool PyRRef::isOwner() const {
  return rref_->isOwner();
}

bool PyRRef::confirmedByOwner() const {
  return rref_->confirmedByOwner();
}

WorkerInfo PyRRef::owner() const {
  return RRefContext::getInstance().agent()->getWorkerInfo(rref_->owner());
}

std::string PyRRef::ownerName() const {
  return rref_->ownerName();
}

py::object PyRRef::toHere(const float timeoutSeconds) const {
  if (rref_->isOwner()) {
    return localValue();
  } else {
    // toHere() calls python_rpc_handler which acquires GIL when UserRRef holds
    // a python object
    IValue value = c10::static_intrusive_pointer_cast<UserRRef>(rref_)->toHere(
        timeoutSeconds);

    if (rref_->isPyObj()) {
      // python_rpc_handler deserialization will acquires GIL.
<<<<<<< HEAD
      auto rfr_values = value.toTuple()->elements().vec();
=======
      auto rfr_values = value.toTupleRef().elements().vec();
>>>>>>> 0b2f68ea
      auto& pythonRpcHandler = PythonRpcHandler::getInstance();
      auto ret = pythonRpcHandler.deserialize(
          SerializedPyObj::fromIValues(std::move(rfr_values)));
      pythonRpcHandler.handleException(ret);
      return ret;
    } else {
      // acquiring GIL as torch::jit::toPyObject creates new py::object
      // without grabbing the GIL.
      pybind11::gil_scoped_acquire ag;
      return torch::jit::toPyObject(std::move(value));
    }
  }
}

py::object PyRRef::localValue() const {
  TORCH_CHECK(
      rref_->isOwner(),
      "For ",
      *rref_,
      ", can't call localValue() on user ",
      RRefContext::getInstance().agent()->getWorkerInfo(),
      ". Call it on owner ",
      owner());

  py::object res;
  auto value =
      c10::static_intrusive_pointer_cast<const OwnerRRef>(rref_)->getValue();
  auto& rpcHandler = PythonRpcHandler::getInstance();
  {
    // acquiring GIL as torch::jit::toPyObject creates new py::object without
    // grabbing the GIL.
    pybind11::gil_scoped_acquire ag;
    res = torch::jit::toPyObject(std::move(value));
    rpcHandler.handleExceptionGILHeld(res);
  }
  return res;
}

std::string PyRRef::str() const {
  if (rref_->isOwner()) {
    return c10::str("OwnerRRef(", rref_->rrefId(), ")");
  } else {
    return c10::str(
        "UserRRef(RRefId = ",
        rref_->rrefId(),
        ", ForkId = ",
        c10::static_intrusive_pointer_cast<UserRRef>(rref_)->forkId(),
        ")");
  }
}

py::object PyRRef::createRRefProxy(
    const RRefProxyType& type,
    float timeoutSeconds) const {
  auto& pythonRpcHandler = PythonRpcHandler::getInstance();
  pybind11::gil_scoped_acquire ag;
  auto& functions = pythonRpcHandler.getRRefProxyFunctions();
  auto& ctor = functions.rrefProxyCtor_;
  switch (type) {
    case RRefProxyType::RPC_SYNC: {
      return ctor(*this, functions.rpcSync_, timeoutSeconds);
    }
    case RRefProxyType::RPC_ASYNC: {
      return ctor(*this, functions.rpcAsync_, timeoutSeconds);
    }
    case RRefProxyType::REMOTE: {
      return ctor(*this, functions.remote_, timeoutSeconds);
    }
    default: {
      TORCH_INTERNAL_ASSERT(false, "Unrecognized RRefProxy type ", type);
    }
  }
}

py::object PyRRef::getRRefType(float timeout, bool blocking) {
  // GIL is not released when calling this function.
  if (!type_.has_value()) {
    pybind11::gil_scoped_release release;
    auto& pythonRpcHandler = PythonRpcHandler::getInstance();
    auto& typeFuncs = pythonRpcHandler.getRRefTypeFunctions();
    pybind11::gil_scoped_acquire acquire;
    type_ = isOwner() ? typeFuncs.onOwner_(*this, blocking)
                      : typeFuncs.onUser_(*this, timeout, blocking);
  }
  // Returns py::object that can be Python type or future.
  return *type_;
}

py::tuple PyRRef::pickle() const {
  auto& ctx = RRefContext::getInstance();
  auto rrefForkData = ctx.prepareChildFork(rref_);
  return toPyTuple(rrefForkData);
}

PyRRef PyRRef::unpickle(const py::tuple& pyTuple) {
  auto& ctx = RRefContext::getInstance();
  auto rrefForkData = fromPyTuple(pyTuple);
  TypePtr rrefType =
      PythonRpcHandler::getInstance().parseTypeFromStr(rrefForkData.typeStr_);
  c10::intrusive_ptr<RRef> rref = ctx.getOrCreateRRef(rrefForkData, rrefType);
  ctx.notifyOwnerAndParentOfFork(
      rrefForkData.forkId_, rrefForkData.parent_, rref);
  return PyRRef(std::move(rref));
}

c10::IValue PyRRef::toIValue() const {
  // cast to RRefInterface to hold it into IValue
  auto rrefPtr = c10::static_intrusive_pointer_cast<c10::RRefInterface>(rref_);
  return IValue(rrefPtr);
}

void PyRRef::backward(int64_t autogradContextId, bool retainGraph) {
  backward(autogradContextId, retainGraph, rref_);
}

void PyRRef::backwardOwnerRRef(
    int64_t autogradContextId,
    bool retainGraph,
    IValue value) {
  // If we have a PyObj, retrieve the underlying tensor.
  if (value.isPyObject()) {
    py::gil_scoped_acquire gil;
    py::object obj = torch::jit::toPyObject(value);
    try {
      value = torch::jit::toIValue(obj, c10::TensorType::get());
    } catch (py::cast_error& e) {
      TORCH_CHECK(false, "RRef should contain a tensor for .backward()");
    }
  }

  TORCH_CHECK(value.isTensor(), "RRef should contain a tensor for .backward()");
  auto root = value.toTensor();

  if (autogradContextId == -1) {
    torch::autograd::backward({root});
  } else {
    torch::distributed::autograd::backward(
        autogradContextId, {root}, retainGraph);
  }
}

void PyRRef::backward(
    int64_t autogradContextId,
    bool retainGraph,
    const c10::intrusive_ptr<RRef>& rref) {
  if (rref->isOwner()) {
    backwardOwnerRRef(
        autogradContextId,
        retainGraph,
        c10::static_intrusive_pointer_cast<const OwnerRRef>(rref)->getValue());
  } else {
    TORCH_CHECK(
        autogradContextId != -1,
        "User RRefs require 'dist_autograd_ctx_id' to be specified");

    autograd::RRefBackwardReq rrefBackwardReq(
        rref->rrefId(), autogradContextId, retainGraph);

    // Invoke distributed backward remotely.
    auto rpcAgent = rpc::RpcAgent::getCurrentRpcAgent();
    rpcAgent
        ->send(
            rpcAgent->getWorkerInfo(rref->owner()),
            std::move(rrefBackwardReq).toMessage())
        ->waitAndThrow();
  }
}

} // namespace rpc
} // namespace distributed
} // namespace torch<|MERGE_RESOLUTION|>--- conflicted
+++ resolved
@@ -191,11 +191,7 @@
 
     if (rref_->isPyObj()) {
       // python_rpc_handler deserialization will acquires GIL.
-<<<<<<< HEAD
-      auto rfr_values = value.toTuple()->elements().vec();
-=======
       auto rfr_values = value.toTupleRef().elements().vec();
->>>>>>> 0b2f68ea
       auto& pythonRpcHandler = PythonRpcHandler::getInstance();
       auto ret = pythonRpcHandler.deserialize(
           SerializedPyObj::fromIValues(std::move(rfr_values)));

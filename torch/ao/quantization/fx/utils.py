--- conflicted
+++ resolved
@@ -49,28 +49,7 @@
 
 # TODO: revisit this list. Many helper methods shouldn't be public
 __all__ = [
-<<<<<<< HEAD
-=======
-    "all_node_args_except_first",
-    "all_node_args_have_no_tensors",
-    "assert_and_get_unique_device",
-    "collect_producer_nodes",
-    "create_getattr_from_value",
-    "create_node_from_old_node_preserve_meta",
-    "create_qparam_nodes",
-    "EMPTY_ARG_DICT",
-    "get_custom_module_class_keys",
-    "get_linear_prepack_op_for_dtype",
-    "get_new_attr_name_with_prefix",
-    "get_non_observable_arg_indexes_and_types",
-    "get_per_tensor_qparams",
-    "get_qconv_op",
-    "get_qconv_prepack_op",
-    "get_skipped_module_name_and_classes",
-    "graph_module_from_producer_nodes",
->>>>>>> 438fa29d
     "graph_pretty_str",
-    "NodeInfo",
 ]
 
 _NON_QUANTIZABLE_WEIGHT_OPS = {torch.nn.functional.layer_norm, torch.nn.functional.group_norm, torch.nn.functional.instance_norm}
@@ -167,80 +146,6 @@
     dtype = activation_post_process.dtype
     return scale, zero_point, dtype
 
-<<<<<<< HEAD
-def _get_quantize_node_info(
-    activation_post_process: Callable,
-    is_decomposed: bool
-) -> Optional[Tuple[str, Union[Callable[..., Any], str], Dict[str, Any]]]:
-    """ Extract information about quantize op from activation_post_process module
-    Args:
-      * `activation_post_process`: observer module instance or fake quant module instance
-        after calibration/QAT
-      * `is_decomposed`: a boolean flag to indicate whether we want to use the
-        quantize operator for decomposed quantized tensor (torch.ops.quantized_decomposed.quantize_per_tensor) or default/standalone
-        quantized tensor (torch.quantize_per_tensor)
-
-    Returns
-        node_type(e.g. call_function), quantize op(e.g. quantize_per_tensor) and a dictionary
-        of extracted qparams from the module
-    """
-    dtype = activation_post_process.dtype  # type: ignore[attr-defined]
-    compute_dtype = None
-    if hasattr(activation_post_process, "compute_dtype"):
-        compute_dtype = activation_post_process.compute_dtype  # type: ignore[attr-defined]
-    quantize_op : Optional[Union[Callable, str]] = None
-    if dtype in [torch.quint8, torch.qint8, torch.qint32] and \
-            not hasattr(activation_post_process, 'compute_dtype'):
-        node_type = "call_function"
-        scale, zero_point = activation_post_process.calculate_qparams()  # type: ignore[attr-defined]
-        if _is_per_channel(activation_post_process.qscheme):  # type: ignore[attr-defined]
-            ch_axis = int(activation_post_process.ch_axis)  # type: ignore[attr-defined]
-            qparams = {"_scale_": scale, "_zero_point_": zero_point, "_axis_": ch_axis, "_dtype_": dtype}
-            if is_decomposed:
-                raise NotImplementedError("decomposed quantize_per_channel op not implemented yet")
-            else:
-                quantize_op = torch.quantize_per_channel
-        else:
-            scale = float(scale)
-            zero_point = int(zero_point)
-            if is_decomposed:
-                quant_min = activation_post_process.quant_min  # type: ignore[attr-defined]
-                quant_max = activation_post_process.quant_max  # type: ignore[attr-defined]
-                dtype = _to_underlying_dtype(dtype)
-                qparams = {
-                    "_scale_": scale,
-                    "_zero_point_": zero_point,
-                    "_quant_min": quant_min,
-                    "_quant_max": quant_max,
-                    "_dtype_": dtype
-                }
-                quantize_op = torch.ops.quantized_decomposed.quantize_per_tensor
-            else:
-                qparams = {"_scale_": scale, "_zero_point_": zero_point, "_dtype_": dtype}
-                quantize_op = torch.quantize_per_tensor
-    elif compute_dtype in [torch.quint8, torch.qint8, torch.float16]:
-        # TODO(future PR): switch compute_dtype to is_dynamic
-        # dynamic quantization
-        node_type = "call_function"
-        if is_decomposed:
-            raise NotImplementedError("decomposed quantize_per_tensor_dynamic op not implemented yet")
-        else:
-            quantize_op = torch.quantize_per_tensor_dynamic
-        # TODO: get reduce range from observer
-        # reduce_range = activation_post_process.reduce_range
-        reduce_range = torch.backends.quantized.engine in ("fbgemm", "x86")
-        qparams = {"_dtype_": compute_dtype, "_reduce_range_": reduce_range}
-    elif dtype == torch.float16:
-        node_type = "call_method"
-        quantize_op = "to"
-        qparams = {"_dtype_": dtype}
-    else:
-        warnings.warn(f"Unsupported activation_post_process in _get_quantize_node_info: {activation_post_process}")
-        return None
-    return node_type, quantize_op, qparams  # type: ignore[return-value]
-
-=======
->>>>>>> 438fa29d
 # Keep it here for BC in torch.quantization namespace, we can remove it after
 # we deprecate the torch.quantization namespace
 quantize_node = NotImplemented

--- conflicted
+++ resolved
@@ -38,7 +38,6 @@
 )
 from torch.distributed.algorithms._comm_hooks import default_hooks, LOW_PRECISION_HOOKS
 from torch.distributed.distributed_c10d import _get_default_group
-<<<<<<< HEAD
 from torch.distributed.fsdp import (
     BackwardPrefetch,
     CPUOffload,
@@ -71,15 +70,6 @@
     _prepare_forward_inputs,
     _wait_for_computation_stream,
 )
-=======
-from torch.distributed.fsdp._common_utils import HandleTrainingState, TrainingState
-from torch.distributed.fsdp._runtime_utils import (
-    _clear_grads_if_needed,
-    _prepare_forward_inputs,
-    _wait_for_computation_stream,
-)
-from torch.distributed.utils import _sync_params_and_buffers
->>>>>>> c810489d
 
 from ._optim_utils import (
     _broadcast_pos_dim_tensor_states,
@@ -143,147 +133,6 @@
 
 FLAT_PARAM = "_flat_param"
 
-<<<<<<< HEAD
-=======
-_PARAM_BROADCAST_BUCKET_SIZE = int(250 * 1024 * 1024)
-
-
-class ShardingStrategy(Enum):
-    """
-    This specifies the sharding strategy to be used for distributed training by
-    :class:`FullyShardedDataParallel`.
-    FULL_SHARD: Parameters, gradients, and optimizer states are sharded. For
-                the parameters, this algorithm all-gathers before the forward,
-                reshards after the forward, all-gathers before the backward
-                computation, and reshards after the backward computation. The
-                gradients are synchronized and sharded via reduce-scatter after
-                the backward computation. The sharded optimizer states are
-                updated locally.
-    SHARD_GRAD_OP: Gradients and optimizer states are sharded during
-                   computation, and additionally parameters are sharded outside
-                   computation. For the parameters, this algorithm all-gathers
-                   before the forward, does not reshard after the forward, and
-                   only reshards after the backward computation. The gradients
-                   are synchronized and sharded via reduce-scatter after the
-                   backward computation. The sharded optimizer states are
-                   updated locally. Inside ``no_sync()``, the parameters are
-                   not resharded after the backward computation.
-    NO_SHARD: Parameters, gradients, and optimizer states are not sharded but
-              instead replicated across ranks, similar to PyTorch's
-              ``DistributedDataParallel`` API. The gradients are synchronized
-              via all-reduce after the backward computation. The unsharded
-              optimizer states are updated locally.
-    HYBRID_SHARD(future support): Apply ``FULL_SHARD`` intra-node and
-                                  ``NO_SHARD`` inter-node.
-
-    """
-
-    FULL_SHARD = auto()
-    SHARD_GRAD_OP = auto()
-    NO_SHARD = auto()
-    # TODO
-    # HYBRID_SHARD = auto()
-
-
-@dataclass
-class MixedPrecision:
-    """
-    A config to enable mixed precision training with FullyShardedDataParallel.
-    This class can be constructed with several flags:
-        ``param_dtype`` controls the precision of model parameters, inputs, and
-        therefore the precision under which computation happens. After forward
-        and backward passes, FSDP parameters point to full precision shards
-        that are kept in memory. Full precision parameters are always
-        checkpointed.
-        ``reduce_dtype`` controls the precision under which gradient reduction
-        would occur, which can potentially be different than ``param_dtype``
-        for use cases such as communication efficiency.
-        ``buffer_dtype`` controls the precision that buffers are cast to. Note
-        that buffers are unsharded and are cast in the first forward pass, and
-        remain in their reduced precision state even after forward/backward
-        passes. However, when taking checkpoints with ``state_dict``, buffers
-        are checkpointed in their full precision (and then restored back to
-        to their reduced precision) as expected. Note that this checkpoint
-        support is currently limited to ``StateDictType.FULL_STATE_DICT``.
-        ``keep_low_precision_grads``: Whether to upcast gradients back to the
-        full parameter precision after backwards or not. This can be disabled
-        to keep the gradients in the lower precision, which can potentially
-        save memory if custom Optimizers are able to perform parameter updates
-        effectively with lower precision grads.
-
-    .. note:: In ``summon_full_params``, parameters are summoned in full
-        precision but buffers are not.
-
-    .. note:: Parameters and buffers are checkpointed in full precision. For
-        buffers, this is only guaranteed to work for ``StateDictType.FULL_STATE_DICT``.
-
-    .. note:: This API is experimental and subject to change.
-
-    .. note:: Specification of reduced precision types must be explicit, in that
-        if, for example, ``param_dtype`` is not specified, it will not be cast by
-        FSDP. Thus, a config such as ``MixedPrecision(reduce_dtype=torch.float16)``
-        will not cast buffers or parameters. Note that if a ``MixedPrecision``
-        config is specified without a ``reduce_dtype``, gradient communication
-        would occur in the `param_dtype` precision, if given, otherwise, in the
-        original parameter precision.
-    """
-
-    # maintain a tensor of this dtype that the fp32 param shard will be cast to.
-    # Will control the precision of model params, inputs, and thus compute as
-    # well.
-    param_dtype: Optional[torch.dtype] = None
-    # Gradient communication precision.
-    reduce_dtype: Optional[torch.dtype] = None
-    # Buffer precision.
-    # TODO: buffer + param are usually of the same type, if user specifies
-    # param but not buffer, should we automatically make buffer be the same?
-    buffer_dtype: Optional[torch.dtype] = None
-    keep_low_precision_grads: Optional[bool] = False
-
-
-@dataclass
-class CPUOffload:
-    """
-    CPU offloading config. Currently, only parameter and gradient CPU
-    offload are supported.
-    offload_params: Offloading parameters to CPUs when these parameters are
-                    not used for computation on GPUs. This implicitly enables
-                    gradient offloading to CPUs in order for parameters and
-                    gradients to be on the same device to work with optimizer.
-    """
-
-    offload_params: bool = False
-
-
-class BackwardPrefetch(Enum):
-    """
-    Specify where to prefetch next layer's full parameters
-    during backward pass.
-    BACKWARD_PRE: prefetch right before current layer's backward computation
-                  starts, this approach will increase backward communication
-                  and computation overalpping and potentialy improve training
-                  performance, but it may increase the peak memory usage as
-                  the prefetched full parameters will be kept in the GPU memory
-                  until next layer's backward computation is done.
-    BACKWARD_POST: prefetch right after current layer's backward computation finishes,
-                   this approach will not increase peak memory as prefetching happens
-                   after current layer's full parameters are freed.
-                   It could potentially improve backward communication and computation
-                   overlapping as it avoids all_gather and reduce_scatter are blocked
-                   each other in the single NCCL stream. However, based on our experiments,
-                   for some models, the backward post backward hook fire order is not always
-                   the reversed forward computation order, so this
-                   approach may prefetch full parameters for layers ahead of next layer,
-                   this 'ahead' all_gather could delay next layer's all_gather in the
-                   single NCCL stream and cause the next layer's computation delay. So it may
-                   cause some performance regession for some models.
-    """
-
-    BACKWARD_PRE = auto()
-    BACKWARD_POST = auto()
-    # TODO, BACKWARD_PRE_CPU, prefetch full parameters and keep them in the CPU memory
-
->>>>>>> c810489d
 
 class StateDictType(Enum):
     """
@@ -1086,7 +935,6 @@
         # dtype for model checkpointing
         self._buffer_name_to_orig_dtype: Dict[str, torch.dtype] = {}
 
-<<<<<<< HEAD
         _check_single_device_module(module, ignored_params)
         device_from_device_id = _get_device_from_device_id(device_id, self.rank)
         _materialize_module(
@@ -1104,20 +952,6 @@
             self.rank,
         )
         params_to_flatten = list(_get_orig_params(module, ignored_params))
-=======
-        self._check_single_device_module(module, ignored_params)
-        device_from_device_id: Optional[torch.device] = self._get_device_from_device_id(
-            device_id
-        )
-        self._materialize_module(
-            module, param_init_fn, ignored_params, device_from_device_id
-        )
-        self._move_module_to_device(module, ignored_params, device_from_device_id)
-        self.compute_device = self._get_compute_device(
-            module, ignored_params, device_from_device_id
-        )
-        params_to_flatten = list(self._get_orig_params(module, ignored_params))
->>>>>>> c810489d
         if sync_module_states:
             _sync_module_states(module, params_to_flatten, self.process_group)
 
@@ -1235,259 +1069,6 @@
             auto_wrap_kwargs["auto_wrap_policy"] = auto_wrap_policy
         _recursive_wrap(**auto_wrap_kwargs, **fsdp_kwargs)
 
-<<<<<<< HEAD
-=======
-    def _check_single_device_module(
-        self,
-        module: nn.Module,
-        ignored_params: Set[nn.Parameter],
-    ) -> None:
-        """
-        Raises an error if ``module`` has original parameters on multiple
-        devices, ignoring the parameters in ``ignored_params``. Thus, after
-        this method, the module must be either fully on the CPU or fully on a
-        non-CPU device.
-        """
-        devices = set(
-            param.device for param in self._get_orig_params(module, ignored_params)
-        )
-        if len(devices) > 1:
-            raise RuntimeError(
-                f"FSDP only supports single device modules but got params on {devices}"
-            )
-
-    def _get_device_from_device_id(
-        self,
-        device_id: Optional[Union[int, torch.device]],
-    ) -> Optional[torch.device]:
-        """ """
-        if device_id is None:
-            return None
-        device = (
-            device_id
-            if isinstance(device_id, torch.device)
-            else torch.device(device_id)
-        )
-        if device == torch.device("cuda"):
-            warnings.warn(
-                f"FSDP got the argument `device_id` {device_id} on rank "
-                f"{self.rank}, which does not have an explicit index. "
-                f"FSDP will use the current device {torch.cuda.current_device()}. "
-                "If this is incorrect, please explicitly call `torch.cuda.set_device()` "
-                "before FSDP initialization or pass in the explicit device "
-                "index as the `device_id` argument."
-            )
-            device = torch.device("cuda", torch.cuda.current_device())
-        return device
-
-    def _materialize_module(
-        self,
-        module: nn.Module,
-        param_init_fn: Optional[Callable[[nn.Module], None]],
-        ignored_params: Set[nn.Parameter],
-        device_from_device_id: Optional[torch.device],
-    ) -> None:
-        """
-        Materializes the wrapped module ``module`` in place if needed: either
-        if the module has parameters that use meta device or are torchdistX
-        fake tensors.
-
-        This method uses ``param_init_fn`` to materialize the module if the
-        function is not ``None`` and falls back to default behavior otherwise.
-        For meta device, this moves the module to ``device_from_device_id`` if
-        it is not ``None`` or the current device otherwise and calls
-        ``reset_parameters()``, and for torchdistX fake tensors, this calls
-        ``deferred_init.materialize_module()``.
-        """
-        is_meta_module = any(
-            p.is_meta for p in self._get_orig_params(module, ignored_params)
-        )
-        is_torchdistX_deferred_init = (
-            not is_meta_module
-            and _TORCHDISTX_AVAIL
-            and any(
-                fake.is_fake(p) for p in self._get_orig_params(module, ignored_params)
-            )
-        )
-        if (
-            is_meta_module or is_torchdistX_deferred_init
-        ) and param_init_fn is not None:
-            if not callable(param_init_fn):
-                raise ValueError(
-                    f"Expected {param_init_fn} to be callable but got {type(param_init_fn)}"
-                )
-            param_init_fn(module)
-        elif is_meta_module:
-            # Run default meta device initialization
-            materialization_device = (
-                device_from_device_id or torch.cuda.current_device()
-            )
-            module.to_empty(device=materialization_device)
-            try:
-                with torch.no_grad():
-                    module.reset_parameters()
-            except BaseException as e:
-                warnings.warn(
-                    "Unable to call `reset_parameters()` for module on meta "
-                    f"device with error {str(e)}. Please ensure your "
-                    "module implements a `reset_parameters()` method."
-                )
-                raise e
-        elif is_torchdistX_deferred_init:
-            # Run default torchdistX initialization
-            deferred_init.materialize_module(
-                module,
-                check_fn=lambda k: not isinstance(k, FullyShardedDataParallel),
-            )
-
-    def _move_module_to_device(
-        self,
-        module: nn.Module,
-        ignored_params: Set[nn.Parameter],
-        device_from_device_id: Optional[torch.device],
-    ):
-        """
-        Moves ``module`` depending on ``device_from_device_id`` and its current
-        device. This includes moving ignored modules' parameters.
-
-        - If ``device_from_device_id`` is not ``None``, then this moves
-        ``module`` to the device.
-        - If ``device_from_device_id`` is ``None``, then this does not move
-        ``module`` but warns the user if it is on CPU.
-
-        Precondition: ``_check_single_device_module()``.
-        """
-        cpu_device = torch.device("cpu")
-        param = next(self._get_orig_params(module, ignored_params), None)
-        if param is None:
-            return  # no original parameters to manage
-        if device_from_device_id is not None:
-            if param.device == cpu_device:
-                # NOTE: This includes moving ignored modules' parameters.
-                module = module.to(device_from_device_id)
-                # TODO: This is a temporary fix to move already- constructed
-                # `FlatParameter`s back to CPU if needed. This is needed to
-                # make CPU offload work with `device_id`.
-                for submodule in module.modules():
-                    if (
-                        isinstance(submodule, FullyShardedDataParallel)
-                        and submodule.cpu_offload.offload_params
-                    ):
-                        with torch.no_grad():
-                            for handle in submodule._handles:
-                                handle.flat_param_to(torch.device("cpu"))
-        elif param.device == cpu_device:
-            warnings.warn(
-                "Module is put on CPU and will thus have flattening and sharding"
-                " run on CPU, which is less efficient than on GPU. We recommend passing in "
-                "`device_id` argument which will enable FSDP to put module on GPU device,"
-                " module must also be on GPU device to work with `sync_module_states=True` flag"
-                " which requires GPU communication."
-            )
-
-    def _get_compute_device(
-        self,
-        module: nn.Module,
-        ignored_params: Set[nn.Parameter],
-        device_from_device_id: Optional[torch.device],
-    ) -> torch.device:
-        """
-        Determines and returns this FSDP instance's compute device. If the
-        module is already on a non-CPU device, then the compute device is that
-        non-CPU device. If the module is on CPU, then the compute device is the
-        current device.
-
-        Since this method should be called after materializing the module, any
-        non-CPU device should not be meta device. For now, the compute device
-        is always a CUDA GPU device with its explicit index.
-
-        Precondition: ``_check_single_device_module()`` and
-        ``_move_module_to_device()``.
-        """
-        # If the module is on GPU already, then that GPU device has priority
-        # over the current device
-        param = next(self._get_orig_params(module, ignored_params), None)
-        if param is not None and param.device.type == "cuda":
-            compute_device = param.device
-        else:
-            compute_device = torch.device("cuda", torch.cuda.current_device())
-        if (
-            device_from_device_id is not None
-            and compute_device != device_from_device_id
-        ):
-            raise ValueError(
-                "Inconsistent compute device and `device_id` on rank "
-                f"{self.rank}: {compute_device} vs {device_from_device_id}"
-            )
-        return compute_device
-
-    def _sync_module_states(
-        self, module: nn.Module, params: List[nn.Parameter]
-    ) -> None:
-        """
-        Synchronizes module states (i.e. parameters ``params`` and all
-        not-yet-synced buffers) by broadcasting from rank 0 to all ranks.
-
-        Precondition: ``sync_module_states == True`` and ``self.process_group``
-        has been set.
-        """
-        if params and any(param.device == torch.device("cpu") for param in params):
-            raise ValueError(
-                "Module has CPU parameters, but sync_module_states=True is specified."
-                "This only works for GPU module, please specify `device_id` argument or move"
-                " module to GPU before init."
-            )
-        module_states: List[torch.Tensor] = []
-        # TODO (awgu): When exposing the original parameters, we need to also
-        # use this attribute to prevent re-synchronizing parameters.
-        for buffer in module.buffers():
-            # Avoid re-synchronizing buffers in case of nested wrapping
-            if not getattr(buffer, "_fsdp_synced", False):
-                buffer._fsdp_synced = True
-                module_states.append(buffer.detach())
-        module_states.extend(param.detach() for param in params)
-        _sync_params_and_buffers(
-            self.process_group,
-            module_states,
-            _PARAM_BROADCAST_BUCKET_SIZE,
-            src=0,
-        )
-
-    def _get_orig_params(
-        self,
-        module: nn.Module,
-        ignored_params: Set[nn.Parameter],
-    ) -> Iterator[nn.Parameter]:
-        """
-        Returns an iterator over the original parameters in ``module``,
-        ignoring the parameters in ``ignored_params``, any ``FlatParameter``
-        s (which may be present due to nested FSDP wrapping), and any original
-        parameters already flattened (only relevant when using the original
-        parameters).
-        """
-        param_gen = module.parameters()
-        try:
-            while True:
-                param = next(param_gen)
-                if param not in ignored_params and not _is_fsdp_flattened(param):
-                    yield param
-        except StopIteration:
-            pass
-
-    def _check_orig_params_flattened(self, ignored_params: Set[nn.Parameter]) -> None:
-        """
-        Checks that all original parameters have been flattened and hence made
-        invisible to ``named_parameters()``. This should be called as a sanity
-        check after flattening the wrapped module's parameters.
-        """
-        for param_name, param in self.named_parameters():
-            if param not in ignored_params and not _is_fsdp_flattened(param):
-                raise RuntimeError(
-                    f"Found an unflattened parameter: {param_name}; "
-                    f"{param.size()} {param.__class__}"
-                )
-
->>>>>>> c810489d
     def _register_param_handle(self, handle: FlatParamHandle) -> None:
         """Registers the parameter handle to this FSDP instance."""
         if handle not in self._handles:
@@ -4188,59 +3769,6 @@
     return grad_norm
 
 
-<<<<<<< HEAD
-=======
-def _get_param_to_unflat_param_names(
-    model: torch.nn.Module,
-    dedup_shared_params: bool = True,
-) -> Dict[torch.nn.Parameter, List[str]]:
-    """
-    Constructs a mapping from flattened parameter (including non-FSDP-module
-    parameters) to its unflattened parameter names. For non-FSDP-module
-    parameters, these mapped-to lists always contain a single element. The
-    unflattened parameter names should match the keys of the model state dict.
-
-    For shared parameters, only the first parameter name is included (following
-    the ``torch.nn.Module.parameters()`` order).
-
-    Args:
-        model (torch.nn.Module): Root module (which may or may not be a
-            :class:`FullyShardedDataParallel` instance).
-        dedup_shared_params (bool): If ``True``, only includes the first
-            list of unflattened parameter names corresponding to a parameter
-            in the module walk order; if ``False``, then includes all of the
-            unflattened parameter names.
-    """
-
-    def module_fn(module, prefix, param_to_unflat_param_names):
-        for param_name, param in module.named_parameters(recurse=False):
-            module_prefixed_param_names = (
-                param._fqns if type(param) is FlatParameter else [param_name]
-            )  # prefixed from `module`
-            fully_prefixed_param_names = [
-                clean_tensor_name(prefix + name) for name in module_prefixed_param_names
-            ]  # fully prefixed from the top level including `prefix`
-            # If this parameter has already been visited, then it is a
-            # shared parameter; then, only take the first parameter name
-            is_shared_param = param in param_to_unflat_param_names
-            if not is_shared_param:
-                param_to_unflat_param_names[param] = fully_prefixed_param_names
-            elif not dedup_shared_params:
-                param_to_unflat_param_names[param].extend(fully_prefixed_param_names)
-
-    def return_fn(param_to_unflat_param_names):
-        return param_to_unflat_param_names
-
-    param_to_unflat_param_names: Dict[torch.nn.Parameter, List[str]] = {}
-    return _apply_to_modules(
-        model,
-        module_fn,
-        return_fn,
-        param_to_unflat_param_names,
-    )
-
-
->>>>>>> c810489d
 def _get_param_to_param_name(
     model: torch.nn.Module,
 ) -> Dict[torch.nn.Parameter, str]:
@@ -4277,20 +3805,4 @@
 ) -> Dict[str, torch.nn.Parameter]:
     """Constructs the inverse mapping of :meth:`_get_param_to_param_name`."""
     param_to_param_name = _get_param_to_param_name(model)
-<<<<<<< HEAD
-    return dict(zip(param_to_param_name.values(), param_to_param_name.keys()))
-=======
-    return dict(zip(param_to_param_name.values(), param_to_param_name.keys()))
-
-
-def clean_tensor_name(tensor_name: str) -> str:
-    """Cleans the parameter or buffer name by removing any module wrapper
-    prefixes."""
-    tensor_name = tensor_name.replace(FSDP_PREFIX, "")
-    # TODO: Explicitly replacing checkpoint_wrapper prefix is not ideal,
-    # as it increases coupling between CheckpointWrapper and FSDP. This is also not
-    # scalable for additional wrapped modules, we should come up with a general solution
-    # for this issue.
-    tensor_name = tensor_name.replace(_CHECKPOINT_PREFIX, "")
-    return tensor_name
->>>>>>> c810489d
+    return dict(zip(param_to_param_name.values(), param_to_param_name.keys()))
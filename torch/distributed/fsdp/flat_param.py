import contextlib
import functools
import os
import warnings
from enum import auto, Enum
from itertools import accumulate, chain
from typing import (
    Any,
    Callable,
    Dict,
    Generator,
    Iterator,
    List,
    NamedTuple,
    no_type_check,
    Optional,
    Sequence,
    Set,
    Tuple,
    Union,
)

import torch
import torch.distributed as dist
import torch.nn as nn
import torch.nn.functional as F
from torch import Tensor
from torch.distributed._tensor import DTensor
from torch.distributed.fsdp._common_utils import (
    _set_fsdp_flattened,
    HandleTrainingState,
)
from torch.distributed.utils import _alloc_storage, _free_storage, _p_assert

from ._fsdp_extensions import _ext_post_unflatten_transform, _ext_pre_flatten_transform
from ._utils import _no_dispatch_record_stream, _same_storage_as_data_ptr

__all__ = [
    "FlatParameter",
    "FlatParamHandle",
    "FlatParamShardMetadata",
    "ParamInfo",
    "SharedParamInfo",
    "HandleShardingStrategy",
]


"""
[Note: Fully Sharded Module]
We define the "fully sharded module" to be the original ``nn.Module`` that owns
a ``FlatParamHandle``. It is the *single* module logically responsible for the
*single* unshard/reshard pair for the handle's ``FlatParameter`` for a given
forward or backward pass. The fully sharded module should be passed to the
``FlatParamHandle`` constructor.

For the wrapper code path:
- The ``FullyShardedDataParallel`` module wrapping the fully sharded module
runs the unshard/reshard on behalf of the fully sharded module by overriding
``nn.Module.forward``.
- The fully sharded module is exactly the module passed to the
``FullyShardedDataParallel`` constructor's ``module`` argument.

For the non-wrapper code path:
- Hooks registered on the fully sharded module run the unshard/reshard.
- The fully sharded module may either be the direct argument to ``fully_shard``
or a submodule chosen by the provided wrapping policy.
"""

# Environment variable toggling whether to use unsafe `setattr()` for view
# setting in `_use_sharded_views()` and `_use_unsharded_views()`
# We should use 'safe' by default since it respects method overrides, but for
# special cases such as for high CPU overhead or for intentionally bypassing
# checks in the overrides, we may use 'unsafe'.
_FSDP_USE_UNSAFE_SETATTR = "FSDP_USE_UNSAFE_SETATTR"


class ParamInfo(NamedTuple):
    """Information for an original module parameter."""

    param_name: str  # unprefixed
    module: nn.Module
    module_name: str


class SharedParamInfo(NamedTuple):
    """
    Additional information for a shared parameter.

    For each shared parameter, we designate one module and its parameter
    variable to be the primary owner, determined as the first one encountered
    in the parameter walk. These are prefixed with "prim". The primary module
    and parameter do not have their own :class:`SharedParamInfo` instance.
    """

    param_name: str  # unprefixed
    module: nn.Module
    module_name: str
    prim_param_name: str  # unprefixed
    prim_module: nn.Module
    prim_module_name: str


class FlatParamShardMetadata(NamedTuple):
    """
    This holds metadata specific to this rank's shard of the flattened
    parameter.

    Attributes:
        param_names (Tuple[str, ...]): Prefixed parameter names of this rank's
            shard of the parameters; see :class:`FlatParameter`.
        param_shapes (Tuple[torch.Size, ...]): Parameter shapes of this rank's
            shard of the parameters; see :class:`FlatParameter`.
        param_numels (Tuple[int, ...]): Parameter numels of this rank's shard
            of the parameters; see :class:`FlatParameter`.
        param_offsets (Tuple[Tuple[int, int], ...]): [start, end] offsets (in
            units of numels) giving this rank's part of each flattened
            original module parameter.
    """

    param_names: Tuple[str, ...]
    param_shapes: Tuple[torch.Size, ...]
    param_numels: Tuple[int, ...]
    param_offsets: Tuple[Tuple[int, int], ...]


# TODO (awgu): Prefix these with "Handle" for now to avoid circular imports and
# inadvertent misuses; coalesce with those in fully_sharded_data_parallel.py
# later
class HandleShardingStrategy(Enum):
    FULL_SHARD = auto()
    SHARD_GRAD_OP = auto()
    NO_SHARD = auto()
    HYBRID_SHARD = auto()
    _HYBRID_SHARD_ZERO2 = auto()


class FlatParameter(nn.Parameter):
    """
    This is the flat parameter used by :class:`FullyShardedDataParallel`. It is
    comprised of one or more original parameters, which are flattened and
    concatenated to construct the flat parameter.

    Under the current design, this parameter logically represents both the
    unsharded and sharded flat parameter, and its data changes storages
    dynamically.
        - In the :class:`FullyShardedDataParallel` constructor, the parameter
        is initialized as unsharded and then sharded in-place.
        - At runtime, the parameter is lazily (re)-initialized. The sharded
        parameter data is saved in ``self._local_shard``, and a new ``Tensor``
        ``self._full_param_padded`` is created, which is the all-gather
        destination and owns the unsharded parameter storage thereafter. (See
        :meth:`FlatParamHandle.init_flat_param_attributes`.)
        - Throughout runtime, the parameter data changes storages as needed,
        e.g. to the sharded flat parameter, reduced-precision sharded flat
        parameter, or the unsharded flat parameter.

    Attributes:
        TODO (awgu): Update the type annotations.
        _unpadded_unsharded_size (torch.Size): Unsharded flat parameter's size
            without padding.
        _padded_unsharded_size (torch.Size): Unsharded flat parameter's size
            with padding. This is only set for sharded strategies since they
            require padding for the all-gather.
        _sharded_size (torch.Size): Sharded flat parameter's size with padding.
            This is also set for ``NO_SHARD``, in which case it is the same as
            the unsharded sizes. (We omit "padded" because there is no
            analogous unpadded one.)

        _param_infos (Tuple[ParamInfo, ...]): Each parameter's parameter info
            entry; see :class:`ParamInfo`.
        _numels (Tuple[int, ...]): Each parameter's numel.
        _shapes (Tuple[torch.Size, ...]): Each parameter's shape.
        _fqns (Tuple[str, ...]): The original parameters' FQNs prefixed from
            the owning handle's ``_fully_sharded_module``. The names are
            guaranteed to be unique within the subtree rooted at that module.
        _num_params (int): Number of original parameters flattened into this
            flat parameter; this is the length of ``_param_infos``,
            ``_numels``, ``_shapes``, and ``_fqns``.
        _shared_param_infos (Tuple[SharedParamInfo, ...]): Shared parameter
            info entries; see :class:`SharedParamInfo`.
        _param_extensions (Tuple[Optional[Any], ...]): Parameter extensions
            (i.e. some per-parameter state) used to customize pre-flatten and
            post-unflatten behavior. This is experimental, and users should not
            depend on its existence in the future.
        _modules (Set[nn.Module]): Modules that contain some original parameter
            that is flattened into the ``FlatParameter``.

        _shard_param_offsets (List[Tuple[int, int])): [start, end] offsets (in
            units of numel) giving this rank's part of each flattened original
            module parameter; for any parameter ``p`` that is not sharded
            across ranks, this will be [0, ``p.numel()``-1].
        _shard_param_indices (Tuple[int, int]): [start, end] indices (in units
            of numels) for this rank's shard of the original model parameters,
            where the parameters follow the order in which they were originally
            flattened; this indexes appropriately into any data structure that
            follows the flattening order (e.g. ``_param_infos``, ``_numels``,
            etc.).
        _shard_numel_padded (int): Numel padded for this rank's sharded
            flat parameter.

        _local_shard (Tensor): Sharded flat parameter with padding if using a
            sharded strategy. If using ``NO_SHARD``, then this is the unpadded
            unsharded flat parameter, and there is no notion of a sharded flat
            parameter or padded unsharded flat parameter.
        _full_param_padded (Tensor): Unsharded flat parameter with padding.
            This is not defined for ``NO_SHARD``. When using mixed precision
            for parameters, this has the low precision.
        _full_prec_full_param_padded (Tensor): Full precision unsharded
            flat parameter with padding. This is used for unsharding outside of
            computation when using mixed precision for parameters. This is
            never defined for ``NO_SHARD``.
        _post_backward_hook_state (Tuple[AccumulateGrad, RemovableHandle]):
            Flat parameter's :class:`AccumulateGrad` object and post-backward
            hook handle.
        _mp_shard (Tensor): Low precision sharded flat parameter with padding.
            This is only defined when parameter mixed precision is enabled. For
            ``NO_SHARD``, this is used for computation.
        _cpu_grad (Tensor): Sharded gradient with padding stored on CPU.
            This is only defined when offloading parameters is enabled.
        _saved_grad_shard (Tensor): Sharded gradient with padding from previous
            iterations for gradient accumulation without :meth:`no_sync`.

        _params (Optional[List[nn.Parameter]]): The original parameter
            variables if ``use_orig_params=True`` and ``None`` otherwise.
        _shared_params (Optional[List[nn.Parameter]]): The original shared
            parameter variables if ``use_orig_params=True`` and ``None``
            otherwise.
        _tensors (Optional[List[Optional[Tensor]]]): This saves the ``Tensor``
            views created in the forward and tracked by autograd when
            ``use_orig_params=True`` and is ``None`` otherwise. This is to
            preserve those ``Tensor`` variables for the backward to ensure that
            the ``FlatParameter`` 's ``AccumulateGrad`` object does not change
            in which case the post-backward hook does not run. This is relevant
            for cases like reentrant activation checkpointing.
        _is_grad_none (Optional[List[bool]]): A mask over the original
            parameters' gradients indicating if it is logically ``None`` or not
            if ``use_orig_params=True`` and ``None`` otherwise. This is needed
            because only some of the parameters may have ``None`` gradient, in
            which case the ``FlatParameter`` gradient must be non-``None`` and
            must use zeros to approximate those original ``None`` gradients.
            This mask informs FSDP to set the original parameter gradients to
            ``None`` (instead of zeros) as needed.
    """

    def _init_metadata(
        self,
        param_infos: List[Optional[ParamInfo]],
        numels: List[int],
        shapes: List[Optional[torch.Size]],
        fqns: List[Optional[str]],
        shared_param_infos: List[SharedParamInfo],
        param_extensions: List[Any],
        params: Optional[List[nn.Parameter]],
        shared_params: Optional[List[nn.Parameter]],
    ) -> None:
        """
        Initializes attributes holding metadata about the original parameters
        comprising the flat parameter.

        We expose this method separate from the constructor to keep the
        constructor only responsible for the flat parameter's tensor data.
        This method should only be called once per model, while the constructor
        may be called multiple times, e.g. when reloading from a checkpoint, in
        which case only the tensor data needs to be passed to the constructor.
        Since :meth:`load_state_dict` is implemented via :meth:`copy_`, the
        metadata is correctly assumed to be unchanged.

        Args:
            See the Attributes in the class docstring.
        """
        assert len(param_infos) == len(numels)
        assert len(param_infos) == len(shapes)
        assert len(param_infos) == len(fqns)
        assert len(param_infos) == len(param_extensions)
        self._num_params = len([pi for pi in param_infos if pi is not None])
        self._param_infos = tuple(param_infos)
        self._numels = tuple(numels)
        self._shapes = tuple(shapes)
        self._fqns = tuple(fqns)
        self._shared_param_infos = tuple(shared_param_infos)
        self._param_extensions = tuple(param_extensions)
        self._modules = {pi.module for pi in self._param_infos if pi is not None}.union(
            {spi.module for spi in self._shared_param_infos}
        )
        assert (params is None) == (shared_params is None)
        if params is not None:
            assert shared_params is not None and len(shared_params) == len(
                shared_param_infos
            )
            self._params: Optional[List[nn.Parameter]] = params
            self._shared_params: Optional[List[nn.Parameter]] = shared_params
            # Mark the original parameters to avoid flattening them into
            # another `FlatParameter` during recursive construction
            for param in chain(self._params, self._shared_params):
                _set_fsdp_flattened(param)
            self._is_grad_none: Optional[List[bool]] = [
                False for _ in range(len(params))
            ]
            self._tensors: Optional[List[Optional[Tensor]]] = [
                None for _ in range(len(self._params))
            ]
        else:
            self._params = None
            self._shared_params = None
            self._is_grad_none = None
            self._tensors = None
        self._unpadded_unsharded_size = self.size()
        _set_fsdp_flattened(self)
        # Tracks whether the `FlatParameter`'s post-backward hook has been
        # called to modify the behavior of the post-backward callback
        self._post_backward_called = False


class FlatParamHandle:
    """
    This handle manages a flat parameter (:class:`FlatParameter`). This
    includes sharding and view management.

    Args:
        params (Sequence[nn.Parameter]): The parameters to use for the
            flat parameter.
        fully_sharded_module (nn.Module): See [Note: Fully Sharded Module].
        device (torch.device): The compute and communication device, which
            should be a non-CPU device. We refer to it as the compute device.
        sharding_strategy (ShardingStrategy): Sharding strategy to apply to
            this handle's ``FlatParameter``.
        offload_params (bool): Whether to offload the handle's
            ``FlatParameter`` to CPU.
        mp_param_dtype (Optional[torch.dtype]): Parameter mixed precision
            setting passed to the FSDP constructor.
        mp_reduce_dtype (Optional[torch.dtype]): Gradient reduction mixed
            precision setting passed to the FSDP constructor.
        keep_low_precision_grads (bool): Whether to keep gradients in low
            precision.
        use_orig_params (bool): If ``True``, then FSDP preserves the original
            parameter variables and returns them from ``named_parameters()``
            (e.g. to support different optimizer hyperparameters within one
            :class:`FlatParameter`). If ``False``, then FSDP reconstructs the
            parameter every iteration and returns the :class:`FlatParameter` s
            from ``named_parameters()``.
    """

    ##################
    # INITIALIZATION #
    ##################
    def __init__(
        self,
        params: Sequence[nn.Parameter],
        fully_sharded_module: nn.Module,
        device: torch.device,
        sharding_strategy: HandleShardingStrategy,
        offload_params: bool,
        mp_param_dtype: Optional[torch.dtype],
        mp_reduce_dtype: Optional[torch.dtype],
        keep_low_precision_grads: bool,
        process_group: dist.ProcessGroup,
        use_orig_params: bool,
        align_addresses: bool,
    ):
        super().__init__()
        params = list(params)
        if len(params) == 0:
            raise ValueError(
                f"Cannot construct a {self.__class__.__name__} with an empty parameter list"
            )
        self._init_setattr_fns()
        self._init_get_unflat_views_fn(align_addresses)

        self.device = device
        self.process_group = process_group
        self.rank = process_group.rank()
        self.world_size = process_group.size()

        self._sharding_strategy = sharding_strategy
        self._offload_params = offload_params
        self._use_orig_params = use_orig_params
        self._keep_low_precision_grads = keep_low_precision_grads
        self._training_state = HandleTrainingState.IDLE
        self._debug_level = dist.get_debug_level()
        self._fully_sharded_module = fully_sharded_module

        # Optimistically assume a valid input `params` and set dtype attributes
        # before `_init_flat_param()`, which performs the actual validation
        self._orig_param_dtype = params[0].dtype
        self._init_param_reduce_dtypes(mp_param_dtype, mp_reduce_dtype)
        assert self._fwd_bwd_param_dtype is not None  # mypy
        self._aligned_numel = (
            _get_aligned_numel(unsharded_dtype=self._fwd_bwd_param_dtype)
            if align_addresses
            else 0
        )
        self._init_flat_param_and_metadata(
            params, fully_sharded_module, self._aligned_numel, use_orig_params  # type: ignore[arg-type]
        )
        self._use_unsharded_views(as_params=False)

    def _init_setattr_fns(self):
        use_unsafe_setattr = os.environ.get(_FSDP_USE_UNSAFE_SETATTR, "") == "1"
        self._setattr_tensor: Callable[[nn.Module, str, Tensor], None]
        self._setattr_param: Callable[[nn.Module, str, nn.Parameter], None]
        if use_unsafe_setattr:
            self._setattr_tensor = _unsafe_setattr_tensor
            self._setattr_param = _unsafe_setattr_param
        else:
            self._setattr_tensor = _safe_setattr_tensor_or_param
            self._setattr_param = _safe_setattr_tensor_or_param

    def _init_get_unflat_views_fn(self, align_addresses: bool):
        self._get_unflat_views = (
            self._get_unflat_views_aligned
            if align_addresses
            else self._get_unflat_views_unaligned
        )

    def _init_flat_param_and_metadata(
        self,
        params: List[Union[Tensor, nn.Parameter]],
        module: nn.Module,
        aligned_numel: int,
        use_orig_params: bool,
    ) -> None:
        """
        NOTE: This should only be called once at construction time, after which
        the ``FlatParameter`` metadata is assumed to be static.
        NOTE: The elements of ``params`` should only be ``Tensor`` s when
        composing with ``DTensor`` -based tensor parallelism, in which case the
        elements may be ``DTensor`` local shards.
        """
        if len(params) == 0:
            raise ValueError("Expects non-empty `params`")
        if aligned_numel < 0:
            raise ValueError(
                f"Expects non-negative `aligned_numel` but got {aligned_numel}"
            )
        dtype, requires_grad, device = self._validate_tensors_to_flatten(params)
        params_set = set(params)
        # For alignment padding, only `numels` gets strictly non-`None`
        # elements, and all other lists get `None` elements for padding.
        param_infos: List[Optional[ParamInfo]] = []
        numels: List[int] = []
        shapes: List[Optional[torch.Size]] = []
        fqns: List[Optional[str]] = []
        shared_param_infos: List[SharedParamInfo] = []
        shared_param_memo: Dict[
            Union[Tensor, nn.Parameter], Tuple[nn.Module, str, str]
        ] = {}
        params_to_flatten: List[Union[Tensor, nn.Parameter]] = []
        shared_params: List[Union[Tensor, nn.Parameter]] = []
        param_extensions: List[Any] = []
        total_numel = total_numel_without_padding = 0
        for submodule_name, submodule in module.named_modules():
            for param_name, param in submodule.named_parameters(recurse=False):
                if param not in params_set:
                    continue
                if param in shared_param_memo:  # shared reference
                    prim_module, prim_module_name, prim_param_name = shared_param_memo[
                        param
                    ]
                    shared_params.append(param)
                    shared_param_infos.append(
                        SharedParamInfo(
                            param_name,
                            submodule,
                            submodule_name,
                            prim_param_name,
                            prim_module,
                            prim_module_name,
                        )
                    )
                else:
                    if aligned_numel > 0:
                        numel_to_pad = aligned_numel - (total_numel % aligned_numel)
                        if numel_to_pad > 0 and numel_to_pad < aligned_numel:
                            padding_tensor = _construct_padding_tensor(
                                numel_to_pad, dtype, requires_grad, device
                            )
                            params_to_flatten.append(padding_tensor)
                            param_extensions.append(None)
                            param_infos.append(None)
                            numels.append(numel_to_pad)
                            shapes.append(None)
                            fqns.append(None)
                            total_numel += numel_to_pad
                    param, extension = _ext_pre_flatten_transform(param)
                    param_extensions.append(extension)
                    shared_param_memo[param] = (submodule, submodule_name, param_name)
                    params_to_flatten.append(param)
                    param_infos.append(ParamInfo(param_name, submodule, submodule_name))
                    numels.append(param.numel())
                    shapes.append(param.shape)
                    fqn = (
                        submodule_name + "." + param_name
                        if submodule_name
                        else param_name
                    )
                    fqns.append(fqn)
                    total_numel += param.numel()
                    total_numel_without_padding += param.numel()
        if len(params_to_flatten) == 0:
            raise ValueError(
                f"`params` were not found in `module`'s tree"
                f"params: {params}\nmodule: {module}"
            )
        if aligned_numel > 0 and self.rank == 0:
            print(
                f"Aligning created {total_numel - total_numel_without_padding} "
                f"numel of padding ({total_numel} vs. {total_numel_without_padding})"
            )
        # Pass `aligned_numel=0` since we already included padding tensors
        self.flat_param: FlatParameter = self.flatten_tensors_into_flat_param(
            params_to_flatten,
            aligned_numel=0,
            requires_grad=requires_grad,
        )
        self.flat_param._init_metadata(
            param_infos,
            numels,
            shapes,
            fqns,
            shared_param_infos,
            param_extensions,
            _convert_to_params(params_to_flatten) if use_orig_params else None,
            _convert_to_params(shared_params) if use_orig_params else None,
        )

    def _validate_tensors_to_flatten(
        self, tensors: List[Union[Tensor, nn.Parameter]]
    ) -> Tuple:
        """
        Validates the tensors to flatten and returns any necessary metadata.
        """
        dtype: Optional[torch.dtype] = None
        requires_grad: Optional[bool] = None
        device: Optional[torch.device] = None
        for tensor in tensors:
            if type(tensor) is FlatParameter:
                raise ValueError("Cannot flatten a `FlatParameter`")
            if dtype is None and not tensor.is_floating_point():
                raise ValueError("Cannot flatten integer dtype tensors")
            if dtype is not None and tensor.dtype != dtype:
                raise ValueError(
                    f"Must flatten tensors with uniform dtype but got {dtype} "
                    f"and {tensor.dtype}"
                )
            # TODO: Relax the following for `use_orig_params=True`.
            if requires_grad is not None and tensor.requires_grad != requires_grad:
                raise ValueError("Must flatten tensors with uniform `requires_grad`")
            if device is not None and tensor.device != device:
                raise ValueError(
                    "Must flatten tensors on the same device but got both "
                    f"{device} and {tensor.device}"
                )
            dtype = tensor.dtype
            requires_grad = tensor.requires_grad
            device = tensor.device
        assert requires_grad is not None
        return dtype, requires_grad, device

    def flatten_tensors(
        self,
        tensors: List[Tensor],
        aligned_numel: int,
    ) -> Tensor:
        """
        Flattens ``tensors`` into a single flattened tensor optionally
        including padding if ``aligned_numel`` is greater than 0, where
        ``aligned_numel`` gives the numel required to have address alignment.

        NOTE: The padding alignment algorithm must be kept in sync with
        :meth:`_init_flat_param_metadata`. We separate the two methods because
        the initialization happens once, whereas this method may be called
        multiple times throughout training.
        """
        if len(tensors) == 0:
            raise ValueError("Expects non-empty `tensors`")
        if aligned_numel < 0:
            raise ValueError(
                f"Expects non-negative `aligned_numel` but got {aligned_numel}"
            )
        dtype, requires_grad, device = self._validate_tensors_to_flatten(tensors)
        flat_tensors: List[Tensor] = []
        if aligned_numel > 0:
            total_numel = 0
            for tensor in tensors:
                numel_to_pad = aligned_numel - (total_numel % aligned_numel)
                if numel_to_pad > 0 and numel_to_pad < aligned_numel:
                    padding_tensor = _construct_padding_tensor(
                        numel_to_pad, dtype, requires_grad, device
                    )
                    flat_tensors.append(padding_tensor)
                    total_numel += numel_to_pad
                flat_tensors.append(torch.flatten(_detach_if_needed(tensor)))
                total_numel += tensor.numel()
        else:
            flat_tensors = [
                torch.flatten(_detach_if_needed(tensor)) for tensor in tensors
            ]
        return torch.cat(flat_tensors, dim=0)

    def flatten_tensors_into_flat_param(
        self,
        tensors: List[Tensor],
        aligned_numel: int,
        requires_grad: bool,
    ) -> FlatParameter:
        flat_param_data = self.flatten_tensors(tensors, aligned_numel)
        return FlatParameter(flat_param_data, requires_grad=requires_grad)

    def _init_param_reduce_dtypes(
        self,
        mp_param_dtype: Optional[torch.dtype],
        mp_reduce_dtype: Optional[torch.dtype],
    ) -> None:
        """
        Precondition: ``self.flat_param`` is set. This ensures that this
        handle's parameters have a single dtype.

        Postcondition: This sets ``self._fwd_bwd_param_dtype`` and
        ``self._reduce_dtype``. If ``mp_param_dtype`` or ``mp_reduce_dtype``
        is ``None``, then we assume the original parameter dtype. One special
        case is if ``mp_param_dtype`` is not ``None`` and ``mp_reduce_dtype``
        is ``None``, in which case we assume the gradient reduction dtype
        matches the forward/backward parameter dtype.
        """
        # Save whether these dtypes were specified so that we permit the
        # parameter dtype to change up until the lazy initialization
        self._low_prec_param_dtype_specified = mp_param_dtype is not None
        self._low_prec_reduce_dtype_specified = mp_reduce_dtype is not None
        if (
            self._low_prec_param_dtype_specified
            and not self._low_prec_reduce_dtype_specified
        ):
            # Special case: infer gradient reduction mixed precision
            self._fwd_bwd_param_dtype = mp_param_dtype
            self._reduce_dtype = self._fwd_bwd_param_dtype
        else:
            self._fwd_bwd_param_dtype = mp_param_dtype or self._orig_param_dtype
            self._reduce_dtype = mp_reduce_dtype or self._orig_param_dtype
        assert self._fwd_bwd_param_dtype is not None
        assert self._reduce_dtype is not None

    ###################################
    # SHARD INITIALIZATION & METADATA #
    ###################################
    @torch.no_grad()
    def shard(self):
        """
        Shards the handle's ``FlatParameter``. This allocates new memory for
        the sharded flat parameter and frees the unsharded flat parameter's
        storage.

        Postcondition: ``self.flat_param`` is the sharded flat parameter. Shard
        metadata attributes are set for all sharding strategies.
        """
        flat_param = self.flat_param
        if not self.uses_sharded_strategy:
            self._init_shard_metadata(0, 0, flat_param.numel() - 1)
        else:
            _p_assert(
                flat_param.storage_offset() == 0,
                "The `FlatParameter` is not the sole occupant of its storage",
            )
            orig_storage = flat_param._typed_storage()
            sharded_flat_param, numel_padded = FlatParamHandle._get_shard(
                flat_param, self.rank, self.world_size
            )
            flat_param.set_(sharded_flat_param)  # type: ignore[call-overload]
            start = sharded_flat_param.numel() * self.rank
            end = sharded_flat_param.numel() * (self.rank + 1) - 1  # inclusive
            self._init_shard_metadata(numel_padded, start, end)
            if orig_storage._size() > 0:
                orig_storage._resize_(0)
        if self._use_orig_params:
            self._use_sharded_views()

    def _init_shard_metadata(
        self,
        numel_padded: int,
        start: int,
        end: int,
    ) -> None:
        """
        Initializes shard-related metadata for this rank's shard of the flat
        parameter: ``_sharded_size``, ``_shard_param_offsets``,
        ``_shard_param_indices``, and ``_shard_numel_padded``.

        Args:
            numel_padded (int): Numel padded for this rank's sharded flattened
                parameter.
            start (int): Start index in the sharded flat parameter assigned to
                this rank.
            end (int): End index (inclusive) in the sharded flat parameter
                assigned to this rank. If this exceeds the sharded flattened
                parameter's numel, then it is truncated.

        Precondition: ``self.flat_param`` 's data is the sharded flattened
        parameter.
        """
        self.flat_param._sharded_size = self.flat_param.size()  # type: ignore[attr-defined]
        sharded_flat_param_numel = self.flat_param.numel()  # includes `numel_padded`
        _p_assert(start >= 0 and start <= end, f"start: {start} end: {end}")
        _p_assert(
            numel_padded <= sharded_flat_param_numel,
            f"numel_padded: {numel_padded} "
            f"sharded_flat_param_numel: {sharded_flat_param_numel}",
        )
        (
            self.flat_param._shard_param_offsets,  # type: ignore[attr-defined]
            self.flat_param._shard_param_indices,  # type: ignore[attr-defined]
        ) = self._get_shard_metadata(start, end)
        self.flat_param._shard_numel_padded = numel_padded  # type: ignore[attr-defined]

    def _get_shard_metadata(
        self,
        start: int,
        end: int,
    ) -> Tuple[Tuple[Tuple[int, int], ...], Tuple[int, int]]:
        """
        Computes the shard metadata based on ``start`` and ``end``, which give
        the closed interval of the unsharded flat parameter specifying the
        shard.

        Args:
            start (int): Start index (in units of numel) of this rank's shard
                of the flat parameter.
            end (int): End index (in units of numel and inclusive) of this
                rank's shard of the flat parameter.

        Return:
            Tuple[Tuple[Tuple[int, int], ...], Tuple[int, int]]: See
            ``_shard_param_offsets`` and ``_shard_param_indices`` in
            :class:`FlatParameter` 's docstring.
        NOTE: The returned tuples account for alignment padding.
        """
        flat_param_offsets = self._get_flat_param_offsets()
        assert len(flat_param_offsets) == len(
            self.flat_param._numels
        ), f"Expected {len(self.flat_param._numels)} but got {len(flat_param_offsets)}"
        # Indices of the original parameters in this rank's sharded flattened
        # parameter
        shard_param_indices_range: List[int] = []  # elements will be consecutive
        # [start, end] offsets giving this rank's part of the flattened
        # original module parameter (which will be [0, `p.numel()`-1] for any
        # parameter that is not sharded across ranks)
        shard_param_offsets: List[Tuple[int, int]] = []
        for i, (param_start, param_end) in enumerate(flat_param_offsets):
            if start > param_end or end < param_start:
                continue
            if start <= param_start:
                intra_param_start = 0
            else:
                intra_param_start = start - param_start
            intra_param_end = min(param_end, end) - param_start
            shard_param_indices_range.append(i)
            shard_param_offsets.append(
                (intra_param_start, intra_param_end)
            )  # both inclusive
        if len(shard_param_indices_range) == 0:
            shard_param_indices = (0, 0)
            assert len(shard_param_offsets) == 0
        else:
            shard_param_indices = (
                shard_param_indices_range[0],
                shard_param_indices_range[-1],
            )
            expected_num_param_offsets = (
                shard_param_indices[-1] - shard_param_indices[0] + 1
            )
            assert (
                len(shard_param_offsets) == expected_num_param_offsets
            ), f"Expects {expected_num_param_offsets} param offsets but got {len(shard_param_offsets)}"
        return tuple(shard_param_offsets), shard_param_indices

    @staticmethod
    def _get_unpadded_shard(
        tensor: Tensor,
        rank: int,
        world_size: int,
    ) -> Tuple[Tensor, int]:
        """
        Returns the shard of ``tensor`` without any padding for the given
        ``rank`` and ``world_size`` and the numel to pad for that shard.

        If ``tensor`` is already flattened or may be viewed in the flattened
        shape (which is true in the expected usage), then this method does not
        allocate any new tensor memory.
        """
        chunks = torch.flatten(tensor).chunk(world_size)
        if len(chunks) < (rank + 1):
            # This rank gets an empty chunk fully padded with zeros since there
            # are not enough chunks across ranks
            chunk = chunks[0].new_empty(0)
        else:
            chunk = chunks[rank]
        numel_to_pad = chunks[0].numel() - chunk.numel()
        assert (
            numel_to_pad >= 0
        ), "Chunk's size should be at most the first chunk's size"
        return chunk, numel_to_pad

    @staticmethod
    def _get_shard(
        tensor: Tensor,
        rank: int,
        world_size: int,
    ) -> Tuple[Tensor, int]:
        """
        Returns the shard of ``tensor`` with padding for the given ``rank`` and
        ``world_size`` and the numel padded for that shard.

        This method allocates new memory (via :meth:`clone`) since the
        unsharded ``tensor`` may be deallocated after this method returns.
        """
        chunk, numel_to_pad = FlatParamHandle._get_unpadded_shard(
            tensor, rank, world_size
        )
        shard = chunk.clone()
        if numel_to_pad > 0:
            shard = F.pad(shard, [0, numel_to_pad])
        return shard, numel_to_pad

    @staticmethod
    def _get_sharded_size(tensor: Tensor, rank: int, world_size: int) -> torch.Size:
        """
        Returns the shape of ``tensor`` after sharding including padding. This
        requires ``tensor`` to have 1D shape and ensures that the returned
        shape is 1D.
        """
        assert len(tensor.shape) == 1, f"{tensor.shape}"
        unpadded_sharded_tensor, numel_to_pad = FlatParamHandle._get_unpadded_shard(
            tensor, rank, world_size
        )
        unpadded_sharded_size = unpadded_sharded_tensor.size()
        assert len(unpadded_sharded_size) == 1, f"{unpadded_sharded_size}"
        return torch.Size([unpadded_sharded_size[0] + numel_to_pad])

    def _get_flat_param_offsets(self) -> List[Tuple[int, int]]:
        """
        Returns [start, end] offsets of each original parameter's flattened
        data in the unsharded flat parameter (without padding).
        NOTE: The returned list includes elements for alignment padding.
        """
        cumulative_sum = list(accumulate(self.flat_param._numels))
        starts = [0] + cumulative_sum[:-1]
        ends = [end - 1 for end in cumulative_sum]  # inclusive
        param_offsets = list(zip(starts, ends))
        return param_offsets

    @no_type_check
    def shard_metadata(
        self,
    ) -> FlatParamShardMetadata:
        """
        Returns shard-related metadata specific to this rank's shard of the
        flat parameter.
        """
        assert hasattr(self.flat_param, "_shard_param_indices") and hasattr(
            self.flat_param, "_shard_param_offsets"
        ), "Shard metadata has not been initialized"
        shard_param_start_index = self.flat_param._shard_param_indices[0]  # type: ignore[attr-defined]
        shard_param_end_index = self.flat_param._shard_param_indices[1]  # type: ignore[attr-defined]
        if shard_param_start_index > shard_param_end_index:
            fqns: Tuple[str, ...] = tuple()
            shapes: Tuple[torch.Size, ...] = tuple()
            numels: Tuple[int, ...] = tuple()
        else:
            fqns_list = []
            shapes_list = []
            numels_list = []
            # Do not include padding
            for i in range(shard_param_start_index, shard_param_end_index + 1):
                if self.flat_param._fqns[i] is None:
                    assert self.flat_param._shapes[i] is None
                    continue
                fqns_list.append(self.flat_param._fqns[i])
                shapes_list.append(self.flat_param._shapes[i])
                numels_list.append(self.flat_param._numels[i])
            fqns = tuple(fqns_list)
            shapes = tuple(shapes_list)
            numels = tuple(numels_list)
        return FlatParamShardMetadata(
            fqns, shapes, numels, self.flat_param._shard_param_offsets[:]  # type: ignore[attr-defined]
        )

    @no_type_check
    @torch.no_grad()
    def init_flat_param_attributes(self) -> None:
        """
        This initializes some attributes on the handle's ``FlatParameter``.
        This should be called during lazy initialization since it requires the
        parameter to be on the compute device if not offloading to CPU and we
        want to give users the chance to move the parameter appropriately after
        the FSDP constructor.

        For each tensor attribute on the ``FlatParameter``, see the unshard and
        reshard methods in this class for the allocation and free pattern.
        """
        flat_param = self.flat_param
        if flat_param.dtype != self._orig_param_dtype:
            # Entering this branch means that the user changed the parameter
            # dtype after FSDP initialization, in which case we may need to
            # refresh some saved dtype attributes (dtypes specified as a part
            # of mixed precision take precedence).
            if not self._low_prec_param_dtype_specified:
                self._fwd_bwd_param_dtype = flat_param.dtype
            # For `reduce_dtype`, require `param_dtype` was not specified since
            # then we infer the `reduce_dtype` from the specified `param_dtype`
            if (
                not self._low_prec_reduce_dtype_specified
                and not self._low_prec_param_dtype_specified
            ):
                self._reduce_dtype = flat_param.dtype
            self._orig_param_dtype = flat_param.dtype
        cpu_device = torch.device("cpu")
        if self._offload_params:
            _p_assert(
                flat_param.device == cpu_device,
                f"Expects the `FlatParameter` to be on CPU when parameter CPU "
                f"offloading is enabled, not {flat_param.device}",
            )
        else:
            self._check_on_compute_device(self.flat_param)
        flat_param._local_shard = flat_param.data
        if self._offload_params:
            # Pin the memory for faster H2D transfer
            flat_param._local_shard = flat_param._local_shard.pin_memory()
            # Pre-allocate the sharded gradient on CPU to enable non-blocking
            # D2H transfer during the backward pass
            flat_param._cpu_grad = torch.zeros_like(
                flat_param._local_shard, device=cpu_device
            ).pin_memory()
        if self._uses_param_mixed_precision:
            # For parameter mixed precision, we maintain a low precision
            # sharded tensor on the compute device to be all-gathered (for
            # sharded strategies) or directly used (for `NO_SHARD`) for
            # computation.
            flat_param._mp_shard = torch.zeros_like(
                flat_param._local_shard,
                device=self.device,
                dtype=self._fwd_bwd_param_dtype,
            )
            _free_storage(flat_param._mp_shard)
        if self.uses_sharded_strategy:
            # We maintain a padded unsharded tensor that serves as the
            # all-gather destination and owns the original parameter storages.
            unsharded_param_dtype = (
                self._fwd_bwd_param_dtype
                if self._uses_param_mixed_precision
                else flat_param.dtype
            )  # use low precision if parameter mixed precision is enabled
            padded_unsharded_numel = flat_param.numel() * self.world_size
            flat_param._full_param_padded = torch.zeros(
                padded_unsharded_numel,
                device=self.device,
                dtype=unsharded_param_dtype,
            )
            flat_param._padded_unsharded_size = flat_param._full_param_padded.size()
            _free_storage(flat_param._full_param_padded)

            if self._uses_param_mixed_precision:
                # For parameter mixed precision, we maintain a full precision
                # padded unsharded tensor for when we force full precision.
                flat_param._full_prec_full_param_padded = torch.zeros(
                    padded_unsharded_numel,
                    device=self.device,
                    dtype=flat_param.dtype,  # full precision
                )
                _free_storage(flat_param._full_prec_full_param_padded)

    ###################
    # UNSHARD/RESHARD #
    ###################
    def pre_unshard(self) -> bool:
        """
        Returns: ``False`` if this is a no-op and ``True`` otherwise.

        Postcondition: ``self.flat_param`` 's data is on the device for
        communication and is what should be all-gathered. This means that it
        matches the dtype of the expected unsharded parameter.
        """
        ret = False
        if self._use_orig_params:
            ret = self._writeback_orig_params()
        if (
            self.uses_sharded_strategy
            and not self._offload_params
            and not self.needs_unshard()
        ):
            pass  # no-op
        elif self._uses_param_mixed_precision and not self._force_full_precision:
            self._use_low_precision_shard()
            ret = True
        elif self._offload_params and self.flat_param.device != self.device:
            # NOTE: This creates a new tensor distinct from any attributes.
            self.flat_param_to(self.device, non_blocking=True)
            ret = True
        self._check_on_compute_device(self.flat_param)
        return ret

    def _use_low_precision_shard(self):
        """
        Allocates the low precision shard directly on the compute device and
        switches to using the low precision sharded flat parameter.
        """
        self._check_low_precision_shard()
        flat_param = self.flat_param
        _alloc_storage(
            flat_param._mp_shard, flat_param._local_shard.size()  # type: ignore[attr-defined]
        )
        # `copy_()` implicitly casts to the low precision
        flat_param._mp_shard.copy_(  # type: ignore[attr-defined]
            flat_param._local_shard.to(  # type: ignore[attr-defined]
                self.device, non_blocking=True
            )
        )
        # Invariant: `_mp_shard` is always on the compute device.
        flat_param.data = flat_param._mp_shard  # type: ignore[attr-defined]

    def unshard(self):
        """
        Runs the unshard logic. This includes all-gathering the flattened
        parameter and switching to using the unsharded flat parameter. If the
        handle does not need unsharding, then this only switches to using the
        unsharded flat parameter. For ``NO_SHARD``, this is a no-op.

        If FSDP is in :meth:`summon_full_params` and the handle uses parameter
        mixed precision, then the parameter is forced to full precision.
        """
        if not self.needs_unshard():
            # Even when not needing an unshard, we should switch to using
            # the unsharded flat parameter
            unsharded_flat_param = (
                self._get_padded_unsharded_flat_param()
                if self.uses_sharded_strategy
                else self.flat_param
            )
            self._use_unsharded_flat_param(unsharded_flat_param)
            return
        unsharded_flat_param = self._alloc_padded_unsharded_flat_param()
        padded_unsharded_flat_param = self._all_gather_flat_param(unsharded_flat_param)
        self._use_unsharded_flat_param(padded_unsharded_flat_param)

    def needs_unshard(self) -> bool:
        """Returns if the handle's flat parameter needs to be unsharded."""
        if not self.uses_sharded_strategy:
            return False
        unsharded_flat_param = self._get_padded_unsharded_flat_param()
        already_unsharded = (
            unsharded_flat_param._typed_storage()._size()
            == unsharded_flat_param.numel()
        )
        return not already_unsharded

    def _alloc_padded_unsharded_flat_param(self):
        """
        Allocates the *padded* unsharded flat parameter. The unpadded unsharded
        flat parameter is always a view into the padded one. This padded
        parameter is saved to a different attribute on the ``FlatParameter``
        depending on if we force full precision.
        """
        self._check_sharded_strategy()
        flat_param = self.flat_param
        unsharded_flat_param = self._get_padded_unsharded_flat_param()
        self._check_storage_freed(unsharded_flat_param)
        _alloc_storage(unsharded_flat_param, flat_param._padded_unsharded_size)  # type: ignore[attr-defined]
        return unsharded_flat_param

    def _get_padded_unsharded_flat_param(self) -> torch.Tensor:
        """
        Returns a reference to the padded unsharded flat parameter depending on
        the calling context. This should only be called if using a sharded
        strategy.
        """
        self._check_sharded_strategy()
        flat_param = self.flat_param
        if self._force_full_precision:
            # When parameter mixed precision is enabled, we use a different
            # tensor as the all-gather destination to preserve the invariant
            # that  `_full_param_padded` is in the low precision
            unsharded_flat_param = flat_param._full_prec_full_param_padded  # type: ignore[attr-defined]
            _p_assert(
                unsharded_flat_param.dtype != self._fwd_bwd_param_dtype,
                f"Expects full precision but got {self._fwd_bwd_param_dtype}",
            )
        else:
            unsharded_flat_param = flat_param._full_param_padded  # type: ignore[attr-defined]
        return unsharded_flat_param

    def _all_gather_flat_param(
        self,
        padded_unsharded_flat_param: Tensor,
    ) -> Tensor:
        """
        All-gathers the handle's flat parameter to the destination
        ``padded_unsharded_flat_param``, and switches to using the all-gathered
        tensor.
        """
        _p_assert(
            hasattr(self, "process_group") and hasattr(self, "world_size"),
            "Expects a process group and world size to have been set via `shard()`",
        )
        sharded_flat_param = self.flat_param.data
        expected_numel = sharded_flat_param.numel() * self.world_size
        _p_assert(
            padded_unsharded_flat_param.numel() == expected_numel,
            f"Expects {expected_numel} numel but got {padded_unsharded_flat_param.numel()}",
        )
        dist.all_gather_into_tensor(
            padded_unsharded_flat_param,
            sharded_flat_param,
            self.process_group,
        )
        return padded_unsharded_flat_param

    def _use_unsharded_flat_param(
        self,
        padded_unsharded_flat_param: torch.Tensor,
    ) -> None:
        """
        Switches to using the *unpadded* unsharded flat parameter, which is a
        view into the *padded* unsharded flat parameter.
        """
        unsharded_size = self.flat_param._unpadded_unsharded_size
        self.flat_param.data = padded_unsharded_flat_param[
            : unsharded_size.numel()
        ].view(
            unsharded_size
        )  # this `.view()` is not autograd visible
        in_forward = self._training_state == HandleTrainingState.FORWARD
        in_pre_backward = self._training_state == HandleTrainingState.BACKWARD_PRE
        if self._use_orig_params:
            # We use `Tensor` views in the forward so that they are tracked by
            # autograd. We use them in the pre-backward as well to support
            # reentrant activation checkpointing, which needs the views to be
            # tracked by autograd in the backward pass's recomputed forward.
            self._use_unsharded_views(
                as_params=(not in_forward and not in_pre_backward)
            )
        elif in_forward:
            self._use_unsharded_views(as_params=False)

    def post_unshard(self):
        """
        Runs the post-unshard logic. This includes freeing the low precision
        shard if needed.
        """
        if self._uses_param_mixed_precision and self.uses_sharded_strategy:
            self._free_low_precision_sharded_param()
        self._check_on_compute_device(self.flat_param)

    def _free_low_precision_sharded_param(self):
        """Frees the low precision sharded flat parameter."""
        self._check_low_precision_shard()
        # `_mp_shard` is allocated in the pre-unshard stream, consumed in the
        # unshard stream for sharded strategies, and consumed in both the
        # unshard and default streams for `NO_SHARD`. For sharded strategies,
        # the current stream here is the unshard stream, and for `NO_SHARD`,
        # it is the default stream. For `NO_SHARD`, only recording for the
        # default stream suffices since the default stream waits for the
        # unshard stream.
        _no_dispatch_record_stream(
            self.flat_param._mp_shard, torch.cuda.current_stream()  # type: ignore[attr-defined]
        )
        _free_storage(self.flat_param._mp_shard)  # type: ignore[attr-defined]

    @torch.no_grad()
    def unshard_grad(self):
        """
        Unshards the handle's ``FlatParameter`` 's gradient. If all ranks have
        ``None`` gradient, then all original parameters will as well. This
        method performs an all-reduce and an all-gather. The additional
        all-reduce is tolerable since this method is not meant to be used on
        the computation critical path.

        Postcondition: ``_saved_grad_shard`` is defined and contains the value
        to set ``flat_param.grad`` after gradients are resharded.
        """
        if not self.uses_sharded_strategy:
            self._use_unsharded_grad_views()
            return
        flat_param = self.flat_param
        self._check_unsharded(flat_param)

        # Check if all ranks have a `None` gradient
        num_grad_none = torch.zeros(1, dtype=torch.int32, device=self.device)
        num_grad_none[0] = flat_param.grad is None
        dist.all_reduce(num_grad_none, group=self.process_group)
        if num_grad_none[0] == self.world_size:
            flat_param._saved_grad_shard = None  # type: ignore[attr-defined]
            self._use_unsharded_grad_views()
            return

        padded_unsharded_grad = torch.empty(
            flat_param._padded_unsharded_size,  # type: ignore[attr-defined]
            device=self.device,
        )
        if flat_param.grad is None:
            # In the case that only some ranks have `None` gradient, we use
            # zeros to approximate as a best effort attempt
            if self._debug_level == dist.DebugLevel.DETAIL:
                warnings.warn(
                    f"[Rank {self.rank}] Only some but not all ranks have a "
                    "`None` `FlatParameter` gradient, so FSDP is using zeros to "
                    "approximate those ranks' sharded gradients being `None`"
                )
            flat_param._saved_grad_shard = None  # type: ignore[attr-defined]
            sharded_grad = torch.zeros(flat_param._sharded_size, device=self.device)  # type: ignore[attr-defined]
        else:
            self._check_sharded(flat_param.grad)
            flat_param._saved_grad_shard = flat_param.grad  # type: ignore[attr-defined]
            sharded_grad = flat_param._saved_grad_shard  # type: ignore[attr-defined]
        dist.all_gather_into_tensor(
            padded_unsharded_grad, sharded_grad, self.process_group
        )
        unsharded_size = self.flat_param._unpadded_unsharded_size
        flat_param.grad = padded_unsharded_grad[: unsharded_size.numel()].view(
            unsharded_size
        )
        self._use_unsharded_grad_views()

    def reshard_grad(self):
        if self._use_orig_params:
            self._use_sharded_grad_views()
        if not self.uses_sharded_strategy:
            return
        self.flat_param.grad = self.flat_param._saved_grad_shard  # type: ignore[attr-defined]
        delattr(self.flat_param, "_saved_grad_shard")

    def prepare_gradient_for_backward(self):
        """
        Prepares the gradient for the backward computation by saving and
        clearing any existing sharded gradient in ``.grad`` to enable computing
        a new unsharded gradient.
        """
        _p_assert(
            self._training_state
            in (HandleTrainingState.BACKWARD_PRE, HandleTrainingState.IDLE),
            "Expects to be in `BACKWARD_PRE` or `IDLE` (if prefetching)",
        )
        flat_param = self.flat_param
        if flat_param.grad is not None and (
            flat_param.grad.size() != flat_param._unpadded_unsharded_size
            or flat_param.grad.device != flat_param.device  # grad on CPU
        ):
            self._check_on_compute_device(self.flat_param)
            grad_offloaded = flat_param.grad.device != self.device
            _p_assert(
                not grad_offloaded or self._offload_params,
                f"Expects the sharded gradient to be on {self.device} "
                f"but got {flat_param.grad.device}",
            )
            prev_iter_synced_gradients = (
                flat_param.grad.size()
                == flat_param._local_shard.size()  # type: ignore[attr-defined]
            )
            if prev_iter_synced_gradients:
                # TODO (awgu): Gradient accumulation outside `no_sync()`
                # does not work with CPU offloading. The issue should be
                # that, in the post-backward hook, we cannot do an addition
                # between a CPU tensor (the existing sharded gradient) and
                # a GPU tensor (the new sharded gradient).
                if not grad_offloaded:
                    flat_param._saved_grad_shard = flat_param.grad.data  # type: ignore[attr-defined]
                    sharded_grad = flat_param._saved_grad_shard  # type: ignore[attr-defined]
                else:
                    _p_assert(
                        hasattr(flat_param, "_cpu_grad"),
                        "`_cpu_grad` should be defined if the gradient is on CPU",
                    )
                    sharded_grad = flat_param._cpu_grad  # type: ignore[attr-defined]
                # If user specified to keep the gradient in low precision, then
                # the gradient may still be of the low precision dtype if the
                # user did not set the gradient to `None` after the previous
                # backward, in which case FSDP should cast back to the full
                # precision dtype so that FSDP can accumulate in that dtype in
                # the post-backward hook and assign to `.grad` in that dtype in
                # the post-backward callback.
                local_shard_dtype = flat_param._local_shard.dtype  # type: ignore[attr-defined]
                if (
                    self._keep_low_precision_grads
                    and sharded_grad.dtype != local_shard_dtype
                ):
                    sharded_grad.data = sharded_grad.to(local_shard_dtype)
            else:
                padded_unsharded_size = flat_param._padded_unsharded_size  # type: ignore[attr-defined]
                _p_assert(
                    flat_param.grad.size() == padded_unsharded_size,
                    "Expects `.grad` to be the unsharded gradient in "
                    f"`no_sync()` with size {padded_unsharded_size} "
                    f"but got size {flat_param.grad.size()}",
                )
            flat_param.grad = None

    def prepare_gradient_for_optim(self):
        """
        Prepares the gradient for optimizer computation by moving the sharded
        gradient to the ``.grad`` attribute.
        """

        def cast_grad_to_param_dtype_if_needed(flat_param):
            if self._keep_low_precision_grads:
                assert flat_param.grad is not None  # mypy
                if flat_param.grad.dtype != self._fwd_bwd_param_dtype:
                    flat_param.grad.data = flat_param.grad.to(self._fwd_bwd_param_dtype)
                    if self._use_orig_params:
                        self._use_sharded_grad_views()

        flat_param = self.flat_param
        # TODO (awgu): We should replace these conditional checks to encode
        # the logical intention more directly.
        if hasattr(flat_param, "_cpu_grad"):
            # NOTE: This branch includes `NO_SHARD`.
            self._check_sharded(flat_param)
            self._check_on_cpu(flat_param)
            flat_param.grad = flat_param._cpu_grad  # type: ignore[attr-defined]
            cast_grad_to_param_dtype_if_needed(flat_param)
        elif hasattr(flat_param, "_saved_grad_shard"):
            self._check_sharded(flat_param)
            self._check_on_compute_device(flat_param)
            self._check_on_compute_device(flat_param._saved_grad_shard)  # type: ignore[attr-defined]
            # If no sharded gradient was computed this iteration, then there is
            # no need to forward `_saved_grad_shard` to `grad`
            if flat_param._post_backward_called:  # type: ignore[attr-defined]
                flat_param.grad = flat_param._saved_grad_shard  # type: ignore[attr-defined]
                cast_grad_to_param_dtype_if_needed(flat_param)
        else:
            _p_assert(
                not self.uses_sharded_strategy
                or not flat_param._post_backward_called,  # type: ignore[attr-defined]
                "All sharded parameters that received a gradient in the "
                "post-backward should use `_saved_grad_shard`",
            )
        # Delete `_saved_grad_shard` since its existence indicates a previous
        # gradient to accumulate with in the post-backward hook
        if hasattr(flat_param, "_saved_grad_shard"):
            delattr(flat_param, "_saved_grad_shard")

    @contextlib.contextmanager
    def to_cpu(self):
        """
        Moves the unpadded unsharded flat parameter to CPU while in the context
        and moves it back to the previous device upon exit. For now, this
        assumes the ``FlatParameter`` is the unpadded unsharded flattened
        parameter since (1) there is no reason to include the padding in the
        copy and (2) there is no use case for the sharded flat parameter.

        Precondition: ``self.flat_param`` 's data is the unpadded unsharded
        flat parameter on the compute device, and the handle uses a sharded
        strategy.
        Postcondition: Same as the precondition.
        """
        self._check_sharded_strategy()
        _p_assert(
            self.flat_param.size() == self.flat_param._unpadded_unsharded_size,
            f"Expects size {self.flat_param._unpadded_unsharded_size} but got {self.flat_param.size()}",
        )
        self._check_on_compute_device(self.flat_param)
        # Check that the unpadded unsharded flat parameter is a view into the
        # padded unsharded flat parameter as expected
        # NOTE: This check is not strictly needed for correctness but is a
        # useful sanity check since the tensor should only be used internally.
        unpadded_storage_ptr = self.flat_param._typed_storage()._data_ptr()
        padded_storage_ptr = (
            self._get_padded_unsharded_flat_param()._typed_storage()._data_ptr()
        )
        _p_assert(
            unpadded_storage_ptr == padded_storage_ptr,
            "Expects the unpadded parameter to be a view into the padded parameter",
        )
        self.flat_param_to(torch.device("cpu"))
        self._free_unsharded_flat_param()
        try:
            yield
        finally:
            _p_assert(
                self.flat_param.size() == self.flat_param._unpadded_unsharded_size,
                f"Expects size {self.flat_param._unpadded_unsharded_size} but got {self.flat_param.size()}",
            )
            padded_unsharded_flat_param = self._alloc_padded_unsharded_flat_param()
            # Copy from CPU to the compute device
            padded_unsharded_flat_param[: self.flat_param.numel()].copy_(
                self.flat_param
            )
            self._use_unsharded_flat_param(padded_unsharded_flat_param)

    def reshard(self, free_unsharded_flat_param: bool):
        """
        Runs the reshard logic. This includes freeing the unsharded flattened
        parameter if ``free_unsharded_flat_param`` and switching to using the
        sharded flat parameter.
        """
        # Switch to the sharded `FlatParameter` before freeing to prevent
        # "use-after-free"-type bugs with external profiling tools, where for
        # `use_orig_params=True`, the `param` does not point to valid memory
        # when setting `param.data = ...` in `_use_sharded_views()`.
        self._use_sharded_flat_param()
        if free_unsharded_flat_param:
            self._free_unsharded_flat_param()

    def post_reshard(self):
        """
        Runs the post-reshard logic. This includes freeing any memory that
        can now be freed given that the ``FlatParameter`` points to the full
        precision sharded flat parameter.

        Precondition: ``self.flat_param`` 's data points to the full precision
        sharded flat parameter.
        """
        # For `NO_SHARD`, `_mp_shard` is not freed in the post-unshard since it
        # is also the low precision *unsharded* flat parameter. Hence, we delay
        # the free until the reshard.
        if (
            self._uses_param_mixed_precision
            and not self.uses_sharded_strategy
            and not self._force_full_precision  # did not use the low precision shard
        ):
            self._free_low_precision_sharded_param()

    def _free_unsharded_flat_param(self):
        """
        Frees the padded unsharded flat parameter. The tensor to free depends
        on the calling context since the unshard may have forced full
        precision, in which case a different tensor is used.
        """
        self._check_sharded_strategy()
        unsharded_flat_param = self._get_padded_unsharded_flat_param()
        self._check_storage_allocated(unsharded_flat_param)
        self._check_on_compute_device(unsharded_flat_param)
        # Do not free the memory until all ops in the current stream finish
        _no_dispatch_record_stream(unsharded_flat_param, torch.cuda.current_stream())
        _free_storage(unsharded_flat_param)

    def _use_sharded_flat_param(self) -> None:
        """Switches to using the sharded flat parameter."""
        flat_param = self.flat_param
        if self._offload_params:
            device = flat_param._local_shard.device  # type: ignore[attr-defined]
            _p_assert(
                device == torch.device("cpu"),
                f"Expects the local shard to be on CPU but got {device}",
            )
        flat_param.data = flat_param._local_shard  # type: ignore[attr-defined]
        if self._use_orig_params:
            self._use_sharded_views()
            # For the post-forward reshard, we may try to use sharded gradient
            # views (or unsharded gradient views if a gradient was accumulated
            # in `no_sync()`), but for the post-backward reshard, we delay the
            # call to after the reduce-scatter.
            if self._training_state == HandleTrainingState.FORWARD:
                # TODO: Change `_unpadded_unsharded_size` if we change the
                # gradient to be computed directly with padding.
                accumulated_grad_in_no_sync = (
                    flat_param.grad is not None
                    and self.uses_sharded_strategy
                    and flat_param.grad.shape == flat_param._unpadded_unsharded_size
                )
                if accumulated_grad_in_no_sync:
                    self._use_unsharded_grad_views()
                else:
                    self._use_sharded_grad_views()

    #########
    # VIEWS #
    #########
    @no_type_check
    def _get_unflat_views_unaligned(
        self,
        tensor: Optional[torch.Tensor] = None,
    ) -> Iterator[Tensor]:
        """
        Returns unflattened ``Tensor`` views into ``tensor`` if it is not
        ``None`` or ``flat_param`` otherwise, where the unflattening is based
        on ``flat_param`` 's metadata.

        Examples for ``tensor`` include ``flat_param.grad`` or unsharded
        tensor optimizer state.
        """
        flat_param = self.flat_param
        if tensor is None:
            tensor = flat_param
        views = (
            _ext_post_unflatten_transform(subtensor.view(shape), param_extension)
            for (subtensor, shape, param_extension) in zip(
                torch.split(tensor, flat_param._numels, dim=0),
                flat_param._shapes,
                flat_param._param_extensions,
            )
        )
        return views

    @no_type_check
<<<<<<< HEAD
    def _get_unflat_views_aligned(
        self,
        tensor: Optional[Tensor] = None,
    ) -> List[Optional[Tensor]]:
        """
        This has the same contract as :meth:`_get_unflat_views_unaligned`
        except it checks for ``None`` placeholders representing padding for
        alignment, which may incur slightly more CPU overhead.
        """
        flat_param = self.flat_param
        if tensor is None:
            tensor = flat_param
        splits: List[Tensor] = torch.split(tensor, flat_param._numels, dim=0)
        optional_views: List[Optional[Tensor]] = []
        for split, shape, param_extension in zip(
            splits, flat_param._shapes, flat_param._param_extensions
        ):
            is_padding = shape is None
            if is_padding:
                optional_views.append(None)
            else:
                optional_views.append(
                    _ext_post_unflatten_transform(split.view(shape), param_extension)
                )
        return optional_views

    @no_type_check
=======
>>>>>>> 10fe73e9
    def _use_unsharded_views(self, as_params: bool) -> None:
        """
        Unflattens the unsharded flat parameter by setting the original module
        parameter variables to be views into it.

        Args:
            as_params (bool): If ``True``, then registers the original
                parameters as ``nn.Parameter`` s; if ``False``, then registers
                the original parameters only as ``Tensor`` s. ``False`` should
                be used during forward/backward computation and when hiding the
                original parameters from :meth:`nn.Module.named_parameters`.
        """
        self._check_unsharded(self.flat_param)
        views = self._get_unflat_views()
        for i, (view, param_info) in enumerate(
            zip(views, self.flat_param._param_infos)
        ):
            if param_info is None:
                continue
            param_name, module, _ = param_info
            if self._use_orig_params and as_params:
                if type(view) is DTensor:
                    # A `DTensor` `view` is not compatible with assigning
                    # `param.data = view`, so we cannot preserve the parameter
                    # variable.
                    self._setattr_param(module, param_name, nn.Parameter(view))
                    continue
                param = self.flat_param._params[i]
                self._setattr_param(module, param_name, param)
                param.data = view
            elif as_params:
                self._setattr_param(module, param_name, nn.Parameter(view))
            else:  # `as_params=False`
                param_var: Tensor = view
                if self._use_orig_params:
                    if self._training_state == HandleTrainingState.FORWARD:
                        # Save the `Tensor` for the pre-backward
                        self.flat_param._tensors[i] = view  # save for pre-backward
                    elif self._training_state == HandleTrainingState.BACKWARD_PRE:
                        # Use the saved `Tensor` variable from the forward to
                        # preserve the autograd graph so that the post-backward
                        # hook fires (e.g. for reentrant AC)
                        tensor = self.flat_param._tensors[i]
                        tensor.data = view
                        param_var = tensor
                self._setattr_tensor(module, param_name, param_var)
                if (
                    self._use_orig_params
                    and self._training_state == HandleTrainingState.FORWARD
                ):
                    module._parameters[param_name] = param_var
        for i, (
            param_name,
            module,
            _,
            prim_param_name,
            prim_module,
            _,
        ) in enumerate(self.flat_param._shared_param_infos):
            prim_param: Union[Tensor, nn.Parameter] = getattr(
                prim_module, prim_param_name
            )
            _p_assert(
                not as_params or isinstance(prim_param, nn.Parameter),
                f"as_params={as_params} type(prim_param)={type(prim_param)}",
            )
            if self._use_orig_params and as_params:
                shared_param = self.flat_param._shared_params[i]
                self._setattr_param(module, param_name, shared_param)
                shared_param.data = prim_param
            elif as_params:
                self._setattr_param(module, param_name, prim_param)
            else:
                self._setattr_tensor(module, param_name, prim_param)
                if (
                    self._use_orig_params
                    and self._training_state == HandleTrainingState.FORWARD
                ):
                    module._parameters[param_name] = prim_param

    @no_type_check
    def _use_unsharded_grad_views(self) -> None:
        """
        Unflattens the unsharded flat parameter's gradient by setting the
        original module parameter variables' gradients to be views into it.
        """
        # Expects the gradient to be in `flat_param.grad`
        if self.flat_param.grad is None:
            assert self.flat_param._params is not None  # mypy
            assert self.flat_param._shared_params is not None  # mypy
            for param in chain(
                self.flat_param._params,  # type: ignore[attr-defined]
                self.flat_param._shared_params,  # type: ignore[attr-defined]
            ):
                param.grad = None
            return
        self._check_unsharded(self.flat_param.grad)
        views = self._get_unflat_views(self.flat_param.grad)
        for i, (view, param_info) in enumerate(
            zip(views, self.flat_param._param_infos)
        ):
            if param_info is None:
                continue
            param_name, module, _ = param_info
            _p_assert(
                hasattr(module, param_name),
                f"{self.flat_param._fqns[i]} is missing",
            )
            param = getattr(module, param_name)
            if param.shape != view.shape or param.dtype != view.dtype:
                # NOTE: This is a hack using `.data` to side step the
                # check that parameter/gradient sizes and dtypes match. Here,
                # `param` can have the sharded size, and `grad` can have the
                # unsharded size. Orthgonally, `param` can have the full
                # precision dtype from `reshard()`, and `grad` can have the
                # parameter low precision dtype. Both of these mismatches
                # happen when running in `no_sync()`.
                if param.grad is None:
                    param.grad = torch.empty_like(param)
                param.grad.data = view
            else:
                param.grad = view
        for i, (
            param_name,
            module,
            module_name,
            prim_param_name,
            prim_module,
            _,
        ) in enumerate(self.flat_param._shared_param_infos):
            _p_assert(
                hasattr(module, param_name),
                f"{module_name + '.' + param_name if module_name else param_name} is missing",
            )  # did not save FQN info in `_shared_param_infos`
            param = getattr(module, param_name)
            prim_param = getattr(prim_module, prim_param_name)
            if (
                param.shape != prim_param.grad.shape
                or param.dtype != prim_param.grad.dtype
            ):
                # NOTE: This is the same hack to use `.data` to side step the
                # size check.
                if param.grad is None:
                    param.grad = torch.empty_like(param)
                param.grad.data = prim_param.grad
            else:
                param.grad = prim_param.grad

    @contextlib.contextmanager
    def unflatten_as_params(self) -> Generator:
        """
        Assumes the flat parameter is unsharded. When in the context,
        unflattens the original parameters as ``nn.Parameter`` views into the
        flat parameter, and after the context, restores the original parameters
        as ``Tensor`` views into the flat parameter.
        """
        self._use_unsharded_views(as_params=True)
        try:
            yield
        finally:
            self._use_unsharded_views(as_params=False)

    @no_type_check
    @torch.no_grad()
    def _use_sharded_views(self) -> None:
        """
        Sets the original module parameter variables' data to be flattened
        views into the sharded flat parameter.

        The views are kept as flattened to simplify the case where a parameter
        is sharded across ranks. Parameters whose data is not present in the
        sharded flat parameter have their data set to a size-0 empty tensor. We
        do not delete them to ensure to preserve expected behaviors like model
        printability. Parameters whose data is present must preserve their
        variables to be passable to an optimizer.
        """
        if not self.uses_sharded_strategy:
            # For `NO_SHARD`, use the *unflattened* unsharded views since we
            # have the unsharded parameter
            self._use_unsharded_views(as_params=True)
            return
        self._check_sharded(self.flat_param)
        start, end = self.flat_param._shard_param_indices
        offset = 0
        # Construct once and reuse for all parameters not in the local shard
        size_0_empty_tensor = torch.empty(
            0,
            dtype=self.flat_param.dtype,  # in case `flat_param` changed dtype
            device=self.flat_param.device,
            requires_grad=False,
        )
        for i, (param, param_info) in enumerate(
            zip(self.flat_param._params, self.flat_param._param_infos)
        ):
            is_padding = param_info is None
            if not is_padding:
                param_name, module, _ = param_info
                self._setattr_param(module, param_name, param)
            in_sharded_flat_param = (
                i >= start and i <= end and self.flat_param._shard_param_offsets
            )
            if in_sharded_flat_param:
                param_start, param_end = self.flat_param._shard_param_offsets[i - start]
                numel_in_shard = param_end - param_start + 1
                if not is_padding:
                    param.data = self.flat_param[offset : offset + numel_in_shard]
                offset += numel_in_shard
            elif not is_padding:
                # Allow the original data to be freed via garbage collection
                param.data = size_0_empty_tensor
        assert self.flat_param._shared_params is not None
        for i, (
            param,
            (param_name, module, _, prim_param_name, prim_module, _),
        ) in enumerate(
            zip(self.flat_param._shared_params, self.flat_param._shared_param_infos)
        ):
            self._setattr_param(module, param_name, param)
            prim_param = getattr(prim_module, prim_param_name)
            param.data = prim_param  # could be both empty and non-empty
        if self._training_state == HandleTrainingState.BACKWARD_POST:
            # Clear the saved `Tensor`s since they are unneeded now
            for i in range(len(self.flat_param._tensors)):
                self.flat_param._tensors[i] = None

    @torch.no_grad()
    def _use_sharded_grad_views(self) -> None:
        """
        Sets the original module parameter variables' gradients to be flattened
        views into the sharded flat parameter's gradient. This is a no-op if
        there is no gradient.

        Parameters whose data is not present in the sharded flat parameter and
        parameters with ``requires_grad=False`` have their gradients set to
        ``None``. Since the gradient variables do not need to be preserved,
        this method does not manipulate existing ``Tensor`` data directly and
        creates new ``Tensor`` variables instead.
        """
        flat_param = self.flat_param
        self._check_sharded(flat_param)
        grad = self.sharded_grad
        if grad is None:
            assert flat_param._params is not None  # mypy
            assert flat_param._shared_params is not None  # mypy
            for param in chain(flat_param._params, flat_param._shared_params):  # type: ignore[attr-defined]
                param.grad = None
            return
        self._check_sharded(grad)
        start, end = flat_param._shard_param_indices  # type: ignore[attr-defined]
        offset = 0
        assert flat_param._params is not None
        for i, (param, param_info) in enumerate(
            zip(flat_param._params, flat_param._param_infos)
        ):
            is_padding = param_info is None
            in_sharded_flat_param = (
                i >= start
                and i <= end
                and flat_param._shard_param_offsets  # type: ignore[attr-defined]
            )
            if in_sharded_flat_param:
                param_start, param_end = flat_param._shard_param_offsets[i - start]  # type: ignore[attr-defined]
                numel_in_shard = param_end - param_start + 1
                assert flat_param._is_grad_none is not None  # mypy
                if not is_padding:
                    if param.requires_grad and not flat_param._is_grad_none[i]:
                        if self._keep_low_precision_grads or param.dtype != grad.dtype:
                            # NOTE: This is a hack using `.data` to side step the
                            # check that parameter/gradient dtypes match. Here,
                            # `param` has full precision; `grad` has low precision.
                            if param.grad is None:
                                # `.grad` must have the same shape as `param`
                                param.grad = torch.empty_like(param)
                            param.grad.data = grad[
                                offset : offset + numel_in_shard
                            ].reshape(param.shape)
                        else:
                            param.grad = grad[offset : offset + numel_in_shard].reshape(
                                param.shape
                            )
                    else:
                        param.grad = None
                offset += numel_in_shard
            else:
                param.grad = None
        assert flat_param._shared_params is not None
        for i, (param, (_, _, _, prim_param_name, prim_module, _)) in enumerate(
            zip(flat_param._shared_params, flat_param._shared_param_infos)
        ):
            in_sharded_flat_param = hasattr(prim_module, prim_param_name)
            if in_sharded_flat_param and param.requires_grad:
                prim_param = getattr(prim_module, prim_param_name)
                param.grad = prim_param.grad  # share the same reference
            else:
                param.grad = None

    @no_type_check
    @torch.no_grad()
    def _writeback_orig_params(self) -> bool:
        """
        Iterates over the original parameters and writes back any parameters
        that changed storages (due to a non-inplace operator) to the handle's
        ``FlatParameter``. This method preserves the ``FlatParameter` 's
        device even if an original parameter's device changes.

        Raises:
            RuntimeError: If an original parameter or gradient changes storages
            but no longer has the expected flattened shape.
        Returns: ``True`` if some writeback happened, and ``False`` otherwise.
        """
        if self.uses_sharded_strategy and not self.is_sharded(self.flat_param):
            # For `NO_SHARD`, we may still need to writeback
            return False
        flat_param = self.flat_param
        start, end = flat_param._shard_param_indices
        offset = 0
        assert flat_param._params is not None
        wroteback = False
        flat_param_data_ptr = flat_param.untyped_storage().data_ptr()
        # NOTE: Since this method is called in the pre-unshard, which is only
        # called during computation in the pre-forward or pre-backward, the
        # sharded gradient should be guaranteed to be in `.grad`, not in
        # `._saved_grad_shard`.
        flat_param_grad = (
            flat_param.grad
            if self.uses_sharded_strategy or not self._offload_params
            else flat_param._cpu_grad
        )
        flat_param_grad_data_ptr = (
            None
            if flat_param_grad is None
            else flat_param_grad.untyped_storage().data_ptr()
        )
        for i, (param, param_info) in enumerate(
            zip(flat_param._params, flat_param._param_infos)
        ):
            if param_info is None:
                continue
            param_name, module, _ = param_info
            if not hasattr(module, param_name):
                # Do not writeback if original parameters are deregistered
                # (e.g. during model checkpointing)
                continue
            in_sharded_flat_param = (
                i >= start and i <= end and self.flat_param._shard_param_offsets
            )
            if not in_sharded_flat_param:
                continue
            param_start, param_end = flat_param._shard_param_offsets[i - start]
            numel_in_shard = param_end - param_start + 1

            # Check for parameter writeback
            param_changed = getattr(module, param_name) is not param
            needs_param_writeback = (
                param_changed  # changed parameter variable itself
                or not _same_storage_as_data_ptr(
                    param, flat_param_data_ptr
                )  # changed `.data`
            )
            if param_changed:
                # NOTE: The gradient is not preserved after a parameter change.
                param = getattr(module, param_name)
                flat_param._params[i] = param
            if needs_param_writeback:
                expected_shape = torch.Size([numel_in_shard])
                self._writeback_tensor(
                    param, flat_param, i, expected_shape, offset, True
                )
                wroteback = True

            # Check for gradient writeback
            if param.grad is None and flat_param.grad is not None:
                expected_shape = torch.Size([numel_in_shard])
                self._writeback_tensor(
                    None, flat_param.grad, i, expected_shape, offset, False
                )
            elif param.grad is not None:
                # For `NO_SHARD` + CPU offloading, `_cpu_grad` is always in
                # memory and owns the gradient storage, so it will never
                # require gradient writeback.
                needs_grad_writeback = (
                    flat_param_grad is None
                    or not _same_storage_as_data_ptr(
                        param.grad, flat_param_grad_data_ptr
                    )
                )
                if needs_grad_writeback:
                    if flat_param_grad is None:
                        flat_param_grad = torch.zeros_like(flat_param)
                    expected_shape = torch.Size([numel_in_shard])
                    self._writeback_tensor(
                        param.grad, flat_param_grad, i, expected_shape, offset, False
                    )
                    flat_param.grad = flat_param_grad
                    flat_param_grad = flat_param.grad
                    flat_param_grad_data_ptr = (
                        flat_param_grad.untyped_storage().data_ptr()
                    )
            offset += numel_in_shard
        # TODO (awgu): Handle shared parameters. We need to re-generate the
        # shared parameter data structures in case sharedness changed.
        for i, (
            param_name,
            module,
            _,
            prim_param_name,
            prim_module,
            _,
        ) in enumerate(flat_param._shared_param_infos):
            if getattr(module, param_name) is not getattr(prim_module, prim_param_name):
                raise NotImplementedError(
                    "Changing shared parameters is not supported yet"
                )
        return wroteback

    def _writeback_tensor(
        self,
        src_tensor: Optional[Tensor],
        dst_tensor: Tensor,
        tensor_index: int,
        expected_shape: torch.Size,
        offset: int,
        is_param: bool,  # else gradient
    ) -> None:
        """
        Writes back ``src_tensor`` to ``dst_tensor`` at offset ``offset``,
        where ``src_tensor`` should have shape ``expected_shape``. ``is_param``
        indicates if the tensor is the parameter (if ``True``) or gradient (if
        ``False``). If ``src_tensor`` is ``None``, then the effect is zeroing
        instead of copying. ``tensor_index`` gives the index of ``src_tensor``
        in the metadata structures.

        Raises:
            RuntimeError: If the ``src_tensor`` does not have the expected
            shape.
        """
        _p_assert(
            len(expected_shape) == 1,
            f"Expects a 1D expected shape but got {expected_shape}",
        )
        if self._debug_level == dist.DebugLevel.DETAIL:
            rank = self.rank if hasattr(self, "rank") else dist.get_rank()
            src_shape = src_tensor.shape if src_tensor is not None else None
            src_device = src_tensor.device if src_tensor is not None else None
            warnings.warn(
                f"[Rank {rank}] {'Parameter' if is_param else 'Gradient'} needs "
                f"writeback in {self._training_state}\n"
                f"expected shape={expected_shape} shape={src_shape} "
                f"expected device={dst_tensor.device} device={src_device}"
            )
        if src_tensor is not None and src_tensor.shape != expected_shape:
            # NOTE: Gradient shape mismatch is not possible in practice since
            # the gradient shape is enforced to match that of the parameter and
            # we already check for parameter shape mismatch.
            raise RuntimeError(
                f"Cannot writeback when the {'parameter' if is_param else 'gradient'} "
                f"shape changes\nExpects {expected_shape} but got {src_tensor.shape}"
            )
        if src_tensor is not None:
            dst_tensor[offset : offset + expected_shape.numel()].copy_(src_tensor)
        else:
            dst_tensor[offset : offset + expected_shape.numel()].zero_()
            assert self.flat_param._is_grad_none is not None
            self.flat_param._is_grad_none[tensor_index] = True

    def _clear_grads_if_needed(self):
        """
        When ``use_orig_params=True``, sets the underlying ``flat_param.grad``
        to ``None`` if *all* of the original parameters' ``.grad`` are
        ``None``. This is targeting ``optim.zero_grad(set_to_none=True)``, in
        which case we want to free the gradients as soon after the
        ``zero_grad()`` call as possible.
        """
        if not self._use_orig_params:
            return
        flat_param = self.flat_param
        assert flat_param._params is not None
        if all(param.grad is None for param in flat_param._params):
            flat_param.grad = None

    def _deregister_orig_params(self):
<<<<<<< HEAD
        for param_info in self.flat_param._param_infos:
            if param_info is None:
                continue
            param_name, module, _ = param_info
=======
        for param_name, module, _ in self.flat_param._param_infos:
>>>>>>> 10fe73e9
            if hasattr(module, param_name):
                delattr(module, param_name)
        for param_name, module, _, _, _, _ in self.flat_param._shared_param_infos:
            if hasattr(module, param_name):
                delattr(module, param_name)

    ###########
    # HELPERS #
    ###########
    def flat_param_to(self, *args, **kwargs):
        """Wraps an in-place call to ``.to()`` for ``self.flat_param``."""
        self.flat_param.data = self.flat_param.to(*args, **kwargs)
        if self._use_orig_params:
            # Refresh the views because their storage may have changed
            if self.is_sharded(self.flat_param):
                self._use_sharded_views()
            else:
                self._use_unsharded_views(as_params=True)

    def _get_modules(self) -> Set[nn.Module]:
        """
        Returns a :class:`set` of the modules whose parameters are included
        in this handle's flat parameter.
        """
        return {
            pi.module for pi in self.flat_param._param_infos if pi is not None
        }.union({spi.module for spi in self.flat_param._shared_param_infos})

    def is_sharded(self, tensor: Tensor) -> bool:
        """
        Returns if ``tensor`` is *currently* sharded. For ``NO_SHARD``, we
        choose to have this always return ``False`` for clarity.
        """
        if (
            not hasattr(self.flat_param, "_sharded_size")
            or not self.uses_sharded_strategy
        ):
            # `_sharded_size` is defined iff `handle.shard()` has been called
            return False
        sharded_size = self.flat_param._sharded_size  # type: ignore[attr-defined]
        return tensor.size() == sharded_size

    def param_module_names(self) -> Iterator[Tuple[str, str]]:
        shared_param_infos = [
            ParamInfo(param_name, module, module_name)
            for (
                param_name,
                module,
                module_name,
                _,
                _,
                _,
            ) in self.flat_param._shared_param_infos
        ]
        for param_info in chain(self.flat_param._param_infos, shared_param_infos):
            if param_info is not None:
                param_name, _, module_name = param_info
                yield (param_name, module_name)

    def shared_param_module_names(self) -> Iterator[Tuple[str, str]]:
        for param_name, _, module_name in [
            ParamInfo(param_name, module, module_name)
            for (
                param_name,
                module,
                module_name,
                _,
                _,
                _,
            ) in self.flat_param._shared_param_infos
        ]:
            yield (param_name, module_name)

    @property
    def _fqns_in_shard(self) -> List[str]:
        """Returns the FQNs of the parameters present in this rank's shard."""
        fqns_in_shard: List[str] = []
        start, end = self.flat_param._shard_param_indices  # type: ignore[attr-defined]
        for i in range(len(self.flat_param._fqns)):
            if (
                self.flat_param._fqns[i] is not None
                and i >= start
                and i <= end
                and self.flat_param._shard_param_offsets  # type: ignore[attr-defined]
            ):
                fqns_in_shard.append(self.flat_param._fqns[i])  # type: ignore[arg-type]
        return fqns_in_shard

    @property
    def sharded_grad(self) -> Optional[Tensor]:
        """Returns the handle's sharded gradient."""
        flat_param = self.flat_param
        # Priority for non-`None`: `_cpu_grad` > `_saved_grad_shard` > `grad`
        # - CPU offloading: `_cpu_grad`
        # - No CPU offloading + sharded strategies: `_saved_grad_shard`
        # - No CPU offloading + `NO_SHARD`: `grad`
        if hasattr(flat_param, "_cpu_grad"):
            grad = flat_param._cpu_grad  # type: ignore[attr-defined]
        elif hasattr(flat_param, "_saved_grad_shard"):
            # In the post-backward hook, the sharded gradient is still in
            # `_saved_grad_shard`.
            grad = flat_param._saved_grad_shard  # type: ignore[attr-defined]
        else:
            # If in IDLE or in FORWARD states, then there may be an
            # (accumulated) gradient. If accessed in IDLE, then this should
            # be due to re-registering the original parameters (e.g. in state
            # dict load).
            _p_assert(
                flat_param.grad is None
                or not self.uses_sharded_strategy
                or self._training_state
                in (HandleTrainingState.FORWARD, HandleTrainingState.IDLE),
                "Sharded strategies should use `_cpu_grad` or `_saved_grad_shard` "
                "unless in IDLE or FORWARD",
            )
            grad = flat_param.grad
        return grad

    def _reset_is_grad_none(self) -> None:
        """
        Resets the ``_is_grad_none`` mask as needed. This method should only be
        called in the post-backward after gradient computation, in which case
        if a parameter requires gradient, then it will surely receive a
        gradient and we may reset its mask entry to ``False``.
        """
        if not self._use_orig_params:
            return
        _p_assert(
            self._training_state == HandleTrainingState.BACKWARD_POST,
            "Expects to only be called in the post-backward after gradient computation",
        )
        flat_param = self.flat_param
        assert flat_param._params is not None  # mypy
        for i, param in enumerate(flat_param._params):
            # As long as the parameter requires gradient, it should receive a
            # meaningful gradient (even if the gradient happens to be zeros)
            if param.requires_grad:
                assert flat_param._is_grad_none is not None  # mypy
                flat_param._is_grad_none[i] = False

    #######################
    # CHECKS & INVARIANTS #
    #######################
    def _check_sharded_strategy(self):
        _p_assert(self.uses_sharded_strategy, "Expects sharded strategy")

    def _check_on_compute_device(self, tensor: Tensor):
        _p_assert(
            tensor.device == self.device,
            f"Expects tensor to be on the compute device {self.device}",
        )

    def _check_on_cpu(self, tensor: Tensor):
        _p_assert(
            tensor.device == torch.device("cpu"),
            f"Expects tensor to be on CPU but got {tensor.device}",
        )

    @staticmethod
    def _check_storage_freed(tensor: Tensor):
        storage_size: int = tensor._typed_storage()._size()
        _p_assert(
            storage_size == 0,
            f"Expects storage to be freed but got storage with size {storage_size}",
        )

    @staticmethod
    def _check_storage_allocated(tensor: Tensor):
        storage_size: int = tensor._typed_storage()._size()
        _p_assert(storage_size > 0, "Expects storage to be allocated")

    def _check_low_precision_shard(self):
        _p_assert(
            self._uses_param_mixed_precision,
            "Not using low precision for parameters",
        )
        _p_assert(
            getattr(self.flat_param, "_mp_shard", None) is not None,
            "Expects `_mp_shard` to exist",
        )
        device = self.flat_param._mp_shard.device  # type: ignore[attr-defined]
        _p_assert(
            device == self.device,
            f"Expects the low precision shard to be on {self.device} but got {device}",
        )

    def _check_unsharded(self, tensor: Tensor):
        msg_prefix = "Expects tensor to be unsharded "
        _p_assert(tensor is not None, msg_prefix + "but got `None`")
        unsharded_size = self.flat_param._unpadded_unsharded_size
        _p_assert(
            tensor.size() == unsharded_size,
            msg_prefix + f"with size {unsharded_size} but got {tensor.size()}",
        )

    def _check_sharded(self, tensor: Tensor):
        msg_prefix = "Expects tensor to be sharded "
        _p_assert(tensor is not None, msg_prefix + "but got `None`")
        sharded_size = self.flat_param._sharded_size  # type: ignore[attr-defined]
        _p_assert(
            tensor.size() == sharded_size,
            msg_prefix + f"with size {sharded_size} but got {tensor.size()}",
        )

    ##############
    # PROPERTIES #
    ##############
    @property
    def uses_sharded_strategy(self) -> bool:
        return self._sharding_strategy != HandleShardingStrategy.NO_SHARD

    @property
    def _uses_param_mixed_precision(self) -> bool:
        return self._fwd_bwd_param_dtype != self._orig_param_dtype

    @property
    def _uses_reduce_mixed_precision(self) -> bool:
        return self._reduce_dtype != self._orig_param_dtype

    @property
    def _force_full_precision(self) -> bool:
        return (
            self._training_state == HandleTrainingState.SUMMON_FULL_PARAMS
            and self._uses_param_mixed_precision
        )


# NOTE: These are hacks to bypass `nn.Module.__setattr__` checks.
def _unsafe_setattr_param(
    module: nn.Module, param_name: str, param: nn.Parameter
) -> None:
    module._parameters[param_name] = param
    # This bypasses any overrides in case `module` is an instance of an
    # `nn.Module` subclass
    super(nn.Module, module).__setattr__(param_name, param)


def _unsafe_setattr_tensor(module: nn.Module, param_name: str, tensor: Tensor) -> None:
    module._parameters.pop(param_name, None)
    # This bypasses any overrides in case `module` is an instance of an
    # `nn.Module` subclass
    super(nn.Module, module).__setattr__(param_name, tensor)


def _safe_setattr_tensor_or_param(
    module: nn.Module, param_name: str, tensor_or_param: Union[Tensor, nn.Parameter]
):
    # Call `delattr()` and `setattr()` to go through `nn.Module` checks
    if hasattr(module, param_name):
        delattr(module, param_name)
    setattr(module, param_name, tensor_or_param)


def _convert_to_params(
    tensors: List[Union[torch.Tensor, nn.Parameter]]
) -> List[nn.Parameter]:
    return [t if isinstance(t, nn.Parameter) else nn.Parameter(t) for t in tensors]


def _detach_if_needed(param_or_tensor: Union[nn.Parameter, Tensor]) -> Tensor:
    return (
        param_or_tensor.detach()
        if isinstance(param_or_tensor, nn.Parameter)
        else param_or_tensor
    )


def _get_aligned_numel(unsharded_dtype: torch.dtype):
    ALIGNMENT = 16  # bytes
    unsharded_dtype_size = _get_dtype_size(unsharded_dtype)
    aligned_numel = ALIGNMENT // unsharded_dtype_size
    return aligned_numel


@functools.lru_cache(8)
def _get_dtype_size(dtype):
    return torch.empty((), dtype=dtype).element_size()


def _construct_padding_tensor(
    padding_numel: int, dtype: torch.dtype, requires_grad: bool, device: torch.device
):
    # TODO: Set the padding value as a magic number for now.
    return (
        torch.ones(
            (padding_numel,), dtype=dtype, requires_grad=requires_grad, device=device
        )
        * 42
    )


# A handles key represents the group of `FlatParamHandle`s involved in a given
# module's forward. These will be all-gathered together in the pre-forward and
# pre-backward.
_HandlesKey = Tuple[FlatParamHandle, ...]<|MERGE_RESOLUTION|>--- conflicted
+++ resolved
@@ -1489,7 +1489,6 @@
         return views
 
     @no_type_check
-<<<<<<< HEAD
     def _get_unflat_views_aligned(
         self,
         tensor: Optional[Tensor] = None,
@@ -1517,8 +1516,6 @@
         return optional_views
 
     @no_type_check
-=======
->>>>>>> 10fe73e9
     def _use_unsharded_views(self, as_params: bool) -> None:
         """
         Unflattens the unsharded flat parameter by setting the original module
@@ -2000,14 +1997,10 @@
             flat_param.grad = None
 
     def _deregister_orig_params(self):
-<<<<<<< HEAD
         for param_info in self.flat_param._param_infos:
             if param_info is None:
                 continue
             param_name, module, _ = param_info
-=======
-        for param_name, module, _ in self.flat_param._param_infos:
->>>>>>> 10fe73e9
             if hasattr(module, param_name):
                 delattr(module, param_name)
         for param_name, module, _, _, _, _ in self.flat_param._shared_param_infos:

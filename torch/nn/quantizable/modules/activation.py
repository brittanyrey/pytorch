<<<<<<< HEAD
import torch
import torch.jit  # this is needed to avoid a circular import
from torch import nn
import torch.nn.functional as nnF

from torch import Tensor
from typing import Optional, Tuple

import warnings

__all__ = ['MultiheadAttention']

class MultiheadAttention(nn.MultiheadAttention):
    _FLOAT_MODULE = nn.MultiheadAttention

    r"""Quantizable implementation of the MultiheadAttention.

    Note::
        Please, refer to :class:`~torch.nn.MultiheadAttention` for more
        information

    Allows the model to jointly attend to information from different
    representation subspaces.
    See reference: Attention Is All You Need

    The original MHA module is not quantizable.
    This reimplements it by explicitly instantiating the linear layers.

    .. math::
        \text{MultiHead}(Q, K, V) = \text{Concat}(head_1,\dots,head_h)W^O
        \text{where} head_i = \text{Attention}(QW_i^Q, KW_i^K, VW_i^V)

    Args:
        embed_dim: total dimension of the model.
        num_heads: parallel attention heads.
        dropout: a Dropout layer on attn_output_weights. Default: 0.0.
        bias: add bias as module parameter. Default: True.
        add_bias_kv: add bias to the key and value sequences at dim=0.
        add_zero_attn: add a new batch of zeros to the key and
                       value sequences at dim=1.
        kdim: total number of features in key. Default: None.
        vdim: total number of features in value. Default: None.
        batch_first: If ``True``, then the input and output tensors are provided
            as (batch, seq, feature). Default: ``False`` (seq, batch, feature).

    Note that if :attr:`kdim` and :attr:`vdim` are None, they will be set
    to :attr:`embed_dim` such that query, key, and value have the same
    number of features.

    Examples::

        >>> import torch.nn.quantizable as nnqa
        >>> multihead_attn = nnqa.MultiheadAttention(embed_dim, num_heads)
        >>> attn_output, attn_output_weights = multihead_attn(query, key, value)

    Note::
        Please, follow the quantization flow to convert the quantizable MHA.
    """
    __constants__ = ['batch_first']

    def __init__(self, embed_dim: int, num_heads: int,
                 dropout: float = 0., bias: bool = True,
                 add_bias_kv: bool = False, add_zero_attn: bool = False,
                 kdim: int = None, vdim: int = None, batch_first: bool = False,
                 device=None, dtype=None) -> None:
        factory_kwargs = {'device': device, 'dtype': dtype}
        super(MultiheadAttention, self).__init__(embed_dim, num_heads, dropout,
                                                 bias, add_bias_kv,
                                                 add_zero_attn, kdim, vdim, batch_first,
                                                 **factory_kwargs)
        self.linear_Q = nn.Linear(self.embed_dim, self.embed_dim, bias=bias, **factory_kwargs)
        self.linear_K = nn.Linear(self.kdim, self.embed_dim, bias=bias, **factory_kwargs)
        self.linear_V = nn.Linear(self.vdim, self.embed_dim, bias=bias, **factory_kwargs)
        # for the type: ignore, see https://github.com/pytorch/pytorch/issues/58969
        self.out_proj = nn.Linear(self.embed_dim, self.embed_dim, bias=bias, **factory_kwargs)  # type: ignore[assignment]

        # Functionals
        self.q_scaling_product = torch.nn.quantized.FloatFunctional()
        # note: importing torch.nn.quantized at top creates a circular import

        # Quant/Dequant
        self.quant_attn_output = torch.ao.quantization.QuantStub()
        self.quant_attn_output_weights = torch.ao.quantization.QuantStub()
        self.dequant_q = torch.ao.quantization.DeQuantStub()
        self.dequant_k = torch.ao.quantization.DeQuantStub()
        self.dequant_v = torch.ao.quantization.DeQuantStub()

    def _get_name(self):
        return 'QuantizableMultiheadAttention'

    @classmethod
    def from_float(cls, other):
        assert type(other) == cls._FLOAT_MODULE
        assert hasattr(other, 'qconfig'), "The float module must have 'qconfig'"
        # Setting the dropout to 0.0!
        observed = cls(other.embed_dim, other.num_heads, other.dropout,
                       (other.in_proj_bias is not None),
                       (other.bias_k is not None),
                       other.add_zero_attn, other.kdim, other.vdim)
        observed.bias_k = other.bias_k
        observed.bias_v = other.bias_v
        observed.qconfig = other.qconfig

        # Set the linear weights
        # for the type: ignores, see https://github.com/pytorch/pytorch/issues/58969
        observed.out_proj.weight = other.out_proj.weight  # type: ignore[has-type]
        observed.out_proj.bias = other.out_proj.bias  # type: ignore[has-type]
        if other._qkv_same_embed_dim:
            # Use separate params
            bias = other.in_proj_bias
            _start = 0
            _end = _start + other.embed_dim
            weight = other.in_proj_weight[_start:_end, :]
            if bias is not None:
                bias = torch.nn.Parameter(bias[_start:_end], bias.requires_grad)
            observed.linear_Q.weight = torch.nn.Parameter(weight,
                                                          weight.requires_grad)
            observed.linear_Q.bias = bias

            bias = other.in_proj_bias
            _start = _end
            _end = _start + other.embed_dim
            weight = other.in_proj_weight[_start:_end, :]
            if bias is not None:
                bias = torch.nn.Parameter(bias[_start:_end], bias.requires_grad)
            observed.linear_K.weight = torch.nn.Parameter(weight,
                                                          weight.requires_grad)
            observed.linear_K.bias = bias

            bias = other.in_proj_bias
            _start = _end
            weight = other.in_proj_weight[_start:, :]
            if bias is not None:
                bias = torch.nn.Parameter(bias[_start:], bias.requires_grad)
            observed.linear_V.weight = torch.nn.Parameter(weight,
                                                          weight.requires_grad)
            observed.linear_V.bias = bias
        else:
            observed.linear_Q.weight = nn.Parameter(other.q_proj_weight)
            observed.linear_K.weight = nn.Parameter(other.k_proj_weight)
            observed.linear_V.weight = nn.Parameter(other.v_proj_weight)
            if other.in_proj_bias is None:
                observed.linear_Q.bias = None  # type: ignore[assignment]
                observed.linear_K.bias = None  # type: ignore[assignment]
                observed.linear_V.bias = None  # type: ignore[assignment]
            else:
                observed.linear_Q.bias = nn.Parameter(other.in_proj_bias[0:other.embed_dim])
                observed.linear_K.bias = nn.Parameter(other.in_proj_bias[other.embed_dim:(other.embed_dim * 2)])
                observed.linear_V.bias = nn.Parameter(other.in_proj_bias[(other.embed_dim * 2):])
        observed.eval()
        # Explicit prepare
        observed = torch.ao.quantization.prepare(observed, inplace=True)
        return observed

    @torch.jit.unused
    def dequantize(self):
        r"""Utility to convert the quantized MHA back to float.

        The motivation for this is that it is not trivial to conver the weights
        from the format that is used in the quantized version back to the
        float.
        """
        fp = self._FLOAT_MODULE(self.embed_dim, self.num_heads, self.dropout,
                                (self.in_proj_bias is not None),
                                (self.bias_k is not None),
                                self.add_zero_attn, self.kdim, self.vdim, self.batch_first)
        assert fp._qkv_same_embed_dim == self._qkv_same_embed_dim
        if self.bias_k is not None:
            fp.bias_k = nn.Parameter(self.bias_k.dequantize())
        if self.bias_v is not None:
            fp.bias_v = nn.Parameter(self.bias_v.dequantize())

        # Set the linear weights
        # Note: Because the linear layers are quantized, mypy does not nkow how
        # to deal with them -- might need to ignore the typing checks.
        # for the type: ignore[has-type], see https://github.com/pytorch/pytorch/issues/58969
        w, b = self.out_proj._weight_bias()  # type: ignore[operator, has-type]
        fp.out_proj.weight = nn.Parameter(w.dequantize())
        if b is not None:
            fp.out_proj.bias = nn.Parameter(b)

        wQ, bQ = self.linear_Q._weight_bias()  # type: ignore[operator]
        wQ = wQ.dequantize()
        wK, bK = self.linear_K._weight_bias()  # type: ignore[operator]
        wK = wK.dequantize()
        wV, bV = self.linear_V._weight_bias()  # type: ignore[operator]
        wV = wV.dequantize()
        if fp._qkv_same_embed_dim:
            # Use separate params
            _start = 0
            _end = _start + fp.embed_dim
            fp.in_proj_weight[_start:_end, :] = wQ
            if fp.in_proj_bias is not None:
                assert all(bQ == 0)
                fp.in_proj_bias[_start:_end] = bQ

            _start = _end
            _end = _start + fp.embed_dim
            fp.in_proj_weight[_start:_end, :] = wK
            if fp.in_proj_bias is not None:
                assert all(bK == 0)
                fp.in_proj_bias[_start:_end] = bK

            _start = _end
            fp.in_proj_weight[_start:, :] = wV
            if fp.in_proj_bias is not None:
                assert all(bV == 0)
                fp.in_proj_bias[_start:] = bV
        else:
            fp.q_proj_weight = nn.Parameter(wQ)
            fp.k_proj_weight = nn.Parameter(wK)
            fp.v_proj_weight = nn.Parameter(wV)
            if fp.in_proj_bias is None:
                self.linear_Q.bias = None
                self.linear_K.bias = None
                self.linear_V.bias = None
            else:
                fp.in_proj_bias[0:fp.embed_dim] = bQ
                fp.in_proj_bias[fp.embed_dim:(fp.embed_dim * 2)] = bK
                fp.in_proj_bias[(fp.embed_dim * 2):] = bV

        return fp


    @classmethod
    def from_observed(cls, other):
        # The whole flow is float -> observed -> quantized
        # This class does float -> observed only
        # See nn.quantized.MultiheadAttention
        raise NotImplementedError("It looks like you are trying to prepare an "
                                  "MHA module. Please, see "
                                  "the examples on quantizable MHAs.")

    def forward(self,
                query: Tensor,
                key: Tensor,
                value: Tensor,
                key_padding_mask: Optional[Tensor] = None,
                need_weights: bool = True,
                attn_mask: Optional[Tensor] = None,
                average_attn_weights: bool = True) -> Tuple[Tensor, Optional[Tensor]]:
        r"""
    Note::
        Please, refer to :func:`~torch.nn.MultiheadAttention.forward` for more
        information

    Args:
        query, key, value: map a query and a set of key-value pairs to an output.
            See "Attention Is All You Need" for more details.
        key_padding_mask: if provided, specified padding elements in the key will
            be ignored by the attention. When given a binary mask and a value is True,
            the corresponding value on the attention layer will be ignored. When given
            a byte mask and a value is non-zero, the corresponding value on the attention
            layer will be ignored
        need_weights: output attn_output_weights.
        attn_mask: 2D or 3D mask that prevents attention to certain positions. A 2D mask will be broadcasted for all
            the batches while a 3D mask allows to specify a different mask for the entries of each batch.

    Shape:
        - Inputs:
        - query: :math:`(L, N, E)` where L is the target sequence length, N is the batch size, E is
          the embedding dimension. :math:`(N, L, E)` if ``batch_first`` is ``True``.
        - key: :math:`(S, N, E)`, where S is the source sequence length, N is the batch size, E is
          the embedding dimension. :math:`(N, S, E)` if ``batch_first`` is ``True``.
        - value: :math:`(S, N, E)` where S is the source sequence length, N is the batch size, E is
          the embedding dimension. :math:`(N, S, E)` if ``batch_first`` is ``True``.
        - key_padding_mask: :math:`(N, S)` where N is the batch size, S is the source sequence length.
          If a ByteTensor is provided, the non-zero positions will be ignored while the position
          with the zero positions will be unchanged. If a BoolTensor is provided, the positions with the
          value of ``True`` will be ignored while the position with the value of ``False`` will be unchanged.
        - attn_mask: 2D mask :math:`(L, S)` where L is the target sequence length, S is the source sequence length.
          3D mask :math:`(N*num_heads, L, S)` where N is the batch size, L is the target sequence length,
          S is the source sequence length. attn_mask ensure that position i is allowed to attend the unmasked
          positions. If a ByteTensor is provided, the non-zero positions are not allowed to attend
          while the zero positions will be unchanged. If a BoolTensor is provided, positions with ``True``
          is not allowed to attend while ``False`` values will be unchanged. If a FloatTensor
          is provided, it will be added to the attention weight.
        - average_attn_weights: If true, indicates that the returned ``attn_weights`` should be averaged across
          heads. Otherwise, ``attn_weights`` are provided separately per head. Note that this flag only has an
          effect when ``need_weights=True.``. Default: True (i.e. average weights across heads)

        - Outputs:
        - attn_output: :math:`(L, N, E)` where L is the target sequence length, N is the batch size,
          E is the embedding dimension. :math:`(N, L, E)` if ``batch_first`` is ``True``.
        - attn_output_weights: If ``average_attn_weights=True``, returns attention weights averaged
          across heads of shape :math:`(N, L, S)`, where N is the batch size, L is the target sequence length,
          S is the source sequence length. If ``average_weights=False``, returns attention weights per
          head of shape :math:`(N, num_heads, L, S)`.
        """
        return self._forward_impl(query, key, value, key_padding_mask,
                                  need_weights, attn_mask, average_attn_weights)

    def _forward_impl(self,
                      query: Tensor,
                      key: Tensor,
                      value: Tensor,
                      key_padding_mask: Optional[Tensor] = None,
                      need_weights: bool = True,
                      attn_mask: Optional[Tensor] = None,
                      average_attn_weights: bool = True) -> Tuple[Tensor, Optional[Tensor]]:
        # This version will not deal with the static key/value pairs.
        # Keeping it here for future changes.
        #
        # TODO: This method has some duplicate lines with the
        # `torch.nn.functional.multi_head_attention`. Will need to refactor.
        static_k = None
        static_v = None

        if self.batch_first:
            query, key, value = [x.transpose(0, 1) for x in (query, key, value)]

        tgt_len, bsz, embed_dim_to_check = query.size()
        assert self.embed_dim == embed_dim_to_check
        # allow MHA to have different sizes for the feature dimension
        assert key.size(0) == value.size(0) and key.size(1) == value.size(1)

        head_dim = self.embed_dim // self.num_heads
        assert head_dim * self.num_heads == self.embed_dim, "embed_dim must be divisible by num_heads"
        scaling = float(head_dim) ** -0.5

        q = self.linear_Q(query)
        k = self.linear_K(key)
        v = self.linear_V(value)

        q = self.q_scaling_product.mul_scalar(q, scaling)

        if attn_mask is not None:
            assert attn_mask.dtype == torch.float32 or attn_mask.dtype == torch.float64 or \
                attn_mask.dtype == torch.float16 or attn_mask.dtype == torch.uint8 or attn_mask.dtype == torch.bool, \
                'Only float, byte, and bool types are supported for attn_mask, not {}'.format(attn_mask.dtype)
            if attn_mask.dtype == torch.uint8:
                warnings.warn("Byte tensor for attn_mask in nn.MultiheadAttention is deprecated. Use bool tensor instead.")
                attn_mask = attn_mask.to(torch.bool)

            if attn_mask.dim() == 2:
                attn_mask = attn_mask.unsqueeze(0)
                if list(attn_mask.size()) != [1, query.size(0), key.size(0)]:
                    raise RuntimeError('The size of the 2D attn_mask is not correct.')
            elif attn_mask.dim() == 3:
                if list(attn_mask.size()) != [bsz * self.num_heads, query.size(0), key.size(0)]:
                    raise RuntimeError('The size of the 3D attn_mask is not correct.')
            else:
                raise RuntimeError("attn_mask's dimension {} is not supported".format(attn_mask.dim()))
            # attn_mask's dim is 3 now.

        # convert ByteTensor key_padding_mask to bool
        if key_padding_mask is not None and key_padding_mask.dtype == torch.uint8:
            warnings.warn("Byte tensor for key_padding_mask in nn.MultiheadAttention is deprecated. Use bool tensor instead.")
            key_padding_mask = key_padding_mask.to(torch.bool)
        if self.bias_k is not None and self.bias_v is not None:
            if static_k is None and static_v is None:

                # Explicitly assert that bias_k and bias_v are not None
                # in a way that TorchScript can understand.
                bias_k = self.bias_k
                assert bias_k is not None
                bias_v = self.bias_v
                assert bias_v is not None

                k = torch.cat([k, bias_k.repeat(1, bsz, 1)])
                v = torch.cat([v, bias_v.repeat(1, bsz, 1)])
                if attn_mask is not None:
                    attn_mask = nnF.pad(attn_mask, (0, 1))
                if key_padding_mask is not None:
                    key_padding_mask = nnF.pad(key_padding_mask, (0, 1))
            else:
                assert static_k is None, "bias cannot be added to static key."
                assert static_v is None, "bias cannot be added to static value."
        else:
            assert self.bias_k is None
            assert self.bias_v is None

        q = q.contiguous().view(tgt_len, bsz * self.num_heads, head_dim).transpose(0, 1)
        if k is not None:
            k = k.contiguous().view(-1, bsz * self.num_heads, head_dim).transpose(0, 1)
        if v is not None:
            v = v.contiguous().view(-1, bsz * self.num_heads, head_dim).transpose(0, 1)

        if static_k is not None:
            assert static_k.size(0) == bsz * self.num_heads
            assert static_k.size(2) == head_dim
            k = static_k

        if static_v is not None:
            assert static_v.size(0) == bsz * self.num_heads
            assert static_v.size(2) == head_dim
            v = static_v

        src_len = k.size(1)

        if key_padding_mask is not None:
            assert key_padding_mask.size(0) == bsz
            assert key_padding_mask.size(1) == src_len

        if self.add_zero_attn:
            src_len += 1
            k_zeros = torch.zeros((k.size(0), 1) + k.size()[2:])
            if k.is_quantized:
                k_zeros = torch.quantize_per_tensor(k_zeros, k.q_scale(), k.q_zero_point(), k.dtype)
            k = torch.cat([k, k_zeros], dim=1)
            v_zeros = torch.zeros((v.size(0), 1) + k.size()[2:])
            if v.is_quantized:
                v_zeros = torch.quantize_per_tensor(v_zeros, v.q_scale(), v.q_zero_point(), v.dtype)
            v = torch.cat([v, v_zeros], dim=1)

            if attn_mask is not None:
                attn_mask = nnF.pad(attn_mask, (0, 1))
            if key_padding_mask is not None:
                key_padding_mask = nnF.pad(key_padding_mask, (0, 1))

        # Leaving the quantized zone here
        q = self.dequant_q(q)
        k = self.dequant_k(k)
        v = self.dequant_v(v)
        attn_output_weights = torch.bmm(q, k.transpose(1, 2))
        assert list(attn_output_weights.size()) == [bsz * self.num_heads, tgt_len, src_len]

        if attn_mask is not None:
            if attn_mask.dtype == torch.bool:
                attn_output_weights.masked_fill_(attn_mask, float('-inf'))
            else:
                attn_output_weights += attn_mask

        if key_padding_mask is not None:
            attn_output_weights = attn_output_weights.view(bsz, self.num_heads, tgt_len, src_len)
            attn_output_weights = attn_output_weights.masked_fill(
                key_padding_mask.unsqueeze(1).unsqueeze(2),
                float('-inf'),
            )
            attn_output_weights = attn_output_weights.view(bsz * self.num_heads, tgt_len, src_len)

        attn_output_weights = nnF.softmax(
            attn_output_weights, dim=-1)
        attn_output_weights = nnF.dropout(attn_output_weights, p=self.dropout, training=self.training)

        attn_output = torch.bmm(attn_output_weights, v)
        assert list(attn_output.size()) == [bsz * self.num_heads, tgt_len, head_dim]
        if self.batch_first:
            attn_output = attn_output.view(bsz, tgt_len, self.embed_dim)
        else:
            attn_output = attn_output.transpose(0, 1).contiguous().view(tgt_len, bsz, self.embed_dim)

        # Reentering the quantized zone
        attn_output = self.quant_attn_output(attn_output)
        # for the type: ignore[has-type], see https://github.com/pytorch/pytorch/issues/58969
        attn_output = self.out_proj(attn_output)  # type: ignore[has-type]
        attn_output_weights = self.quant_attn_output_weights(attn_output_weights)

        if need_weights:
            # average attention weights over heads
            attn_output_weights = attn_output_weights.view(bsz, self.num_heads, tgt_len, src_len)
            if average_attn_weights:
                attn_output_weights = attn_output_weights.mean(dim=1)
            return attn_output, attn_output_weights
        else:
            return attn_output, None
=======
# flake8: noqa: F401
r"""Quantizable Modules

This file is in the process of migration to `torch/ao/nn/quantizable`, and
is kept here for compatibility while the migration process is ongoing.
If you are adding a new entry/functionality, please, add it to the
appropriate file under the `torch/ao/nn/quantizable/modules`,
while adding an import statement here.
"""
from torch.ao.nn.quantizable.modules.activation import MultiheadAttention
>>>>>>> 5803af12
<|MERGE_RESOLUTION|>--- conflicted
+++ resolved
@@ -1,461 +1,3 @@
-<<<<<<< HEAD
-import torch
-import torch.jit  # this is needed to avoid a circular import
-from torch import nn
-import torch.nn.functional as nnF
-
-from torch import Tensor
-from typing import Optional, Tuple
-
-import warnings
-
-__all__ = ['MultiheadAttention']
-
-class MultiheadAttention(nn.MultiheadAttention):
-    _FLOAT_MODULE = nn.MultiheadAttention
-
-    r"""Quantizable implementation of the MultiheadAttention.
-
-    Note::
-        Please, refer to :class:`~torch.nn.MultiheadAttention` for more
-        information
-
-    Allows the model to jointly attend to information from different
-    representation subspaces.
-    See reference: Attention Is All You Need
-
-    The original MHA module is not quantizable.
-    This reimplements it by explicitly instantiating the linear layers.
-
-    .. math::
-        \text{MultiHead}(Q, K, V) = \text{Concat}(head_1,\dots,head_h)W^O
-        \text{where} head_i = \text{Attention}(QW_i^Q, KW_i^K, VW_i^V)
-
-    Args:
-        embed_dim: total dimension of the model.
-        num_heads: parallel attention heads.
-        dropout: a Dropout layer on attn_output_weights. Default: 0.0.
-        bias: add bias as module parameter. Default: True.
-        add_bias_kv: add bias to the key and value sequences at dim=0.
-        add_zero_attn: add a new batch of zeros to the key and
-                       value sequences at dim=1.
-        kdim: total number of features in key. Default: None.
-        vdim: total number of features in value. Default: None.
-        batch_first: If ``True``, then the input and output tensors are provided
-            as (batch, seq, feature). Default: ``False`` (seq, batch, feature).
-
-    Note that if :attr:`kdim` and :attr:`vdim` are None, they will be set
-    to :attr:`embed_dim` such that query, key, and value have the same
-    number of features.
-
-    Examples::
-
-        >>> import torch.nn.quantizable as nnqa
-        >>> multihead_attn = nnqa.MultiheadAttention(embed_dim, num_heads)
-        >>> attn_output, attn_output_weights = multihead_attn(query, key, value)
-
-    Note::
-        Please, follow the quantization flow to convert the quantizable MHA.
-    """
-    __constants__ = ['batch_first']
-
-    def __init__(self, embed_dim: int, num_heads: int,
-                 dropout: float = 0., bias: bool = True,
-                 add_bias_kv: bool = False, add_zero_attn: bool = False,
-                 kdim: int = None, vdim: int = None, batch_first: bool = False,
-                 device=None, dtype=None) -> None:
-        factory_kwargs = {'device': device, 'dtype': dtype}
-        super(MultiheadAttention, self).__init__(embed_dim, num_heads, dropout,
-                                                 bias, add_bias_kv,
-                                                 add_zero_attn, kdim, vdim, batch_first,
-                                                 **factory_kwargs)
-        self.linear_Q = nn.Linear(self.embed_dim, self.embed_dim, bias=bias, **factory_kwargs)
-        self.linear_K = nn.Linear(self.kdim, self.embed_dim, bias=bias, **factory_kwargs)
-        self.linear_V = nn.Linear(self.vdim, self.embed_dim, bias=bias, **factory_kwargs)
-        # for the type: ignore, see https://github.com/pytorch/pytorch/issues/58969
-        self.out_proj = nn.Linear(self.embed_dim, self.embed_dim, bias=bias, **factory_kwargs)  # type: ignore[assignment]
-
-        # Functionals
-        self.q_scaling_product = torch.nn.quantized.FloatFunctional()
-        # note: importing torch.nn.quantized at top creates a circular import
-
-        # Quant/Dequant
-        self.quant_attn_output = torch.ao.quantization.QuantStub()
-        self.quant_attn_output_weights = torch.ao.quantization.QuantStub()
-        self.dequant_q = torch.ao.quantization.DeQuantStub()
-        self.dequant_k = torch.ao.quantization.DeQuantStub()
-        self.dequant_v = torch.ao.quantization.DeQuantStub()
-
-    def _get_name(self):
-        return 'QuantizableMultiheadAttention'
-
-    @classmethod
-    def from_float(cls, other):
-        assert type(other) == cls._FLOAT_MODULE
-        assert hasattr(other, 'qconfig'), "The float module must have 'qconfig'"
-        # Setting the dropout to 0.0!
-        observed = cls(other.embed_dim, other.num_heads, other.dropout,
-                       (other.in_proj_bias is not None),
-                       (other.bias_k is not None),
-                       other.add_zero_attn, other.kdim, other.vdim)
-        observed.bias_k = other.bias_k
-        observed.bias_v = other.bias_v
-        observed.qconfig = other.qconfig
-
-        # Set the linear weights
-        # for the type: ignores, see https://github.com/pytorch/pytorch/issues/58969
-        observed.out_proj.weight = other.out_proj.weight  # type: ignore[has-type]
-        observed.out_proj.bias = other.out_proj.bias  # type: ignore[has-type]
-        if other._qkv_same_embed_dim:
-            # Use separate params
-            bias = other.in_proj_bias
-            _start = 0
-            _end = _start + other.embed_dim
-            weight = other.in_proj_weight[_start:_end, :]
-            if bias is not None:
-                bias = torch.nn.Parameter(bias[_start:_end], bias.requires_grad)
-            observed.linear_Q.weight = torch.nn.Parameter(weight,
-                                                          weight.requires_grad)
-            observed.linear_Q.bias = bias
-
-            bias = other.in_proj_bias
-            _start = _end
-            _end = _start + other.embed_dim
-            weight = other.in_proj_weight[_start:_end, :]
-            if bias is not None:
-                bias = torch.nn.Parameter(bias[_start:_end], bias.requires_grad)
-            observed.linear_K.weight = torch.nn.Parameter(weight,
-                                                          weight.requires_grad)
-            observed.linear_K.bias = bias
-
-            bias = other.in_proj_bias
-            _start = _end
-            weight = other.in_proj_weight[_start:, :]
-            if bias is not None:
-                bias = torch.nn.Parameter(bias[_start:], bias.requires_grad)
-            observed.linear_V.weight = torch.nn.Parameter(weight,
-                                                          weight.requires_grad)
-            observed.linear_V.bias = bias
-        else:
-            observed.linear_Q.weight = nn.Parameter(other.q_proj_weight)
-            observed.linear_K.weight = nn.Parameter(other.k_proj_weight)
-            observed.linear_V.weight = nn.Parameter(other.v_proj_weight)
-            if other.in_proj_bias is None:
-                observed.linear_Q.bias = None  # type: ignore[assignment]
-                observed.linear_K.bias = None  # type: ignore[assignment]
-                observed.linear_V.bias = None  # type: ignore[assignment]
-            else:
-                observed.linear_Q.bias = nn.Parameter(other.in_proj_bias[0:other.embed_dim])
-                observed.linear_K.bias = nn.Parameter(other.in_proj_bias[other.embed_dim:(other.embed_dim * 2)])
-                observed.linear_V.bias = nn.Parameter(other.in_proj_bias[(other.embed_dim * 2):])
-        observed.eval()
-        # Explicit prepare
-        observed = torch.ao.quantization.prepare(observed, inplace=True)
-        return observed
-
-    @torch.jit.unused
-    def dequantize(self):
-        r"""Utility to convert the quantized MHA back to float.
-
-        The motivation for this is that it is not trivial to conver the weights
-        from the format that is used in the quantized version back to the
-        float.
-        """
-        fp = self._FLOAT_MODULE(self.embed_dim, self.num_heads, self.dropout,
-                                (self.in_proj_bias is not None),
-                                (self.bias_k is not None),
-                                self.add_zero_attn, self.kdim, self.vdim, self.batch_first)
-        assert fp._qkv_same_embed_dim == self._qkv_same_embed_dim
-        if self.bias_k is not None:
-            fp.bias_k = nn.Parameter(self.bias_k.dequantize())
-        if self.bias_v is not None:
-            fp.bias_v = nn.Parameter(self.bias_v.dequantize())
-
-        # Set the linear weights
-        # Note: Because the linear layers are quantized, mypy does not nkow how
-        # to deal with them -- might need to ignore the typing checks.
-        # for the type: ignore[has-type], see https://github.com/pytorch/pytorch/issues/58969
-        w, b = self.out_proj._weight_bias()  # type: ignore[operator, has-type]
-        fp.out_proj.weight = nn.Parameter(w.dequantize())
-        if b is not None:
-            fp.out_proj.bias = nn.Parameter(b)
-
-        wQ, bQ = self.linear_Q._weight_bias()  # type: ignore[operator]
-        wQ = wQ.dequantize()
-        wK, bK = self.linear_K._weight_bias()  # type: ignore[operator]
-        wK = wK.dequantize()
-        wV, bV = self.linear_V._weight_bias()  # type: ignore[operator]
-        wV = wV.dequantize()
-        if fp._qkv_same_embed_dim:
-            # Use separate params
-            _start = 0
-            _end = _start + fp.embed_dim
-            fp.in_proj_weight[_start:_end, :] = wQ
-            if fp.in_proj_bias is not None:
-                assert all(bQ == 0)
-                fp.in_proj_bias[_start:_end] = bQ
-
-            _start = _end
-            _end = _start + fp.embed_dim
-            fp.in_proj_weight[_start:_end, :] = wK
-            if fp.in_proj_bias is not None:
-                assert all(bK == 0)
-                fp.in_proj_bias[_start:_end] = bK
-
-            _start = _end
-            fp.in_proj_weight[_start:, :] = wV
-            if fp.in_proj_bias is not None:
-                assert all(bV == 0)
-                fp.in_proj_bias[_start:] = bV
-        else:
-            fp.q_proj_weight = nn.Parameter(wQ)
-            fp.k_proj_weight = nn.Parameter(wK)
-            fp.v_proj_weight = nn.Parameter(wV)
-            if fp.in_proj_bias is None:
-                self.linear_Q.bias = None
-                self.linear_K.bias = None
-                self.linear_V.bias = None
-            else:
-                fp.in_proj_bias[0:fp.embed_dim] = bQ
-                fp.in_proj_bias[fp.embed_dim:(fp.embed_dim * 2)] = bK
-                fp.in_proj_bias[(fp.embed_dim * 2):] = bV
-
-        return fp
-
-
-    @classmethod
-    def from_observed(cls, other):
-        # The whole flow is float -> observed -> quantized
-        # This class does float -> observed only
-        # See nn.quantized.MultiheadAttention
-        raise NotImplementedError("It looks like you are trying to prepare an "
-                                  "MHA module. Please, see "
-                                  "the examples on quantizable MHAs.")
-
-    def forward(self,
-                query: Tensor,
-                key: Tensor,
-                value: Tensor,
-                key_padding_mask: Optional[Tensor] = None,
-                need_weights: bool = True,
-                attn_mask: Optional[Tensor] = None,
-                average_attn_weights: bool = True) -> Tuple[Tensor, Optional[Tensor]]:
-        r"""
-    Note::
-        Please, refer to :func:`~torch.nn.MultiheadAttention.forward` for more
-        information
-
-    Args:
-        query, key, value: map a query and a set of key-value pairs to an output.
-            See "Attention Is All You Need" for more details.
-        key_padding_mask: if provided, specified padding elements in the key will
-            be ignored by the attention. When given a binary mask and a value is True,
-            the corresponding value on the attention layer will be ignored. When given
-            a byte mask and a value is non-zero, the corresponding value on the attention
-            layer will be ignored
-        need_weights: output attn_output_weights.
-        attn_mask: 2D or 3D mask that prevents attention to certain positions. A 2D mask will be broadcasted for all
-            the batches while a 3D mask allows to specify a different mask for the entries of each batch.
-
-    Shape:
-        - Inputs:
-        - query: :math:`(L, N, E)` where L is the target sequence length, N is the batch size, E is
-          the embedding dimension. :math:`(N, L, E)` if ``batch_first`` is ``True``.
-        - key: :math:`(S, N, E)`, where S is the source sequence length, N is the batch size, E is
-          the embedding dimension. :math:`(N, S, E)` if ``batch_first`` is ``True``.
-        - value: :math:`(S, N, E)` where S is the source sequence length, N is the batch size, E is
-          the embedding dimension. :math:`(N, S, E)` if ``batch_first`` is ``True``.
-        - key_padding_mask: :math:`(N, S)` where N is the batch size, S is the source sequence length.
-          If a ByteTensor is provided, the non-zero positions will be ignored while the position
-          with the zero positions will be unchanged. If a BoolTensor is provided, the positions with the
-          value of ``True`` will be ignored while the position with the value of ``False`` will be unchanged.
-        - attn_mask: 2D mask :math:`(L, S)` where L is the target sequence length, S is the source sequence length.
-          3D mask :math:`(N*num_heads, L, S)` where N is the batch size, L is the target sequence length,
-          S is the source sequence length. attn_mask ensure that position i is allowed to attend the unmasked
-          positions. If a ByteTensor is provided, the non-zero positions are not allowed to attend
-          while the zero positions will be unchanged. If a BoolTensor is provided, positions with ``True``
-          is not allowed to attend while ``False`` values will be unchanged. If a FloatTensor
-          is provided, it will be added to the attention weight.
-        - average_attn_weights: If true, indicates that the returned ``attn_weights`` should be averaged across
-          heads. Otherwise, ``attn_weights`` are provided separately per head. Note that this flag only has an
-          effect when ``need_weights=True.``. Default: True (i.e. average weights across heads)
-
-        - Outputs:
-        - attn_output: :math:`(L, N, E)` where L is the target sequence length, N is the batch size,
-          E is the embedding dimension. :math:`(N, L, E)` if ``batch_first`` is ``True``.
-        - attn_output_weights: If ``average_attn_weights=True``, returns attention weights averaged
-          across heads of shape :math:`(N, L, S)`, where N is the batch size, L is the target sequence length,
-          S is the source sequence length. If ``average_weights=False``, returns attention weights per
-          head of shape :math:`(N, num_heads, L, S)`.
-        """
-        return self._forward_impl(query, key, value, key_padding_mask,
-                                  need_weights, attn_mask, average_attn_weights)
-
-    def _forward_impl(self,
-                      query: Tensor,
-                      key: Tensor,
-                      value: Tensor,
-                      key_padding_mask: Optional[Tensor] = None,
-                      need_weights: bool = True,
-                      attn_mask: Optional[Tensor] = None,
-                      average_attn_weights: bool = True) -> Tuple[Tensor, Optional[Tensor]]:
-        # This version will not deal with the static key/value pairs.
-        # Keeping it here for future changes.
-        #
-        # TODO: This method has some duplicate lines with the
-        # `torch.nn.functional.multi_head_attention`. Will need to refactor.
-        static_k = None
-        static_v = None
-
-        if self.batch_first:
-            query, key, value = [x.transpose(0, 1) for x in (query, key, value)]
-
-        tgt_len, bsz, embed_dim_to_check = query.size()
-        assert self.embed_dim == embed_dim_to_check
-        # allow MHA to have different sizes for the feature dimension
-        assert key.size(0) == value.size(0) and key.size(1) == value.size(1)
-
-        head_dim = self.embed_dim // self.num_heads
-        assert head_dim * self.num_heads == self.embed_dim, "embed_dim must be divisible by num_heads"
-        scaling = float(head_dim) ** -0.5
-
-        q = self.linear_Q(query)
-        k = self.linear_K(key)
-        v = self.linear_V(value)
-
-        q = self.q_scaling_product.mul_scalar(q, scaling)
-
-        if attn_mask is not None:
-            assert attn_mask.dtype == torch.float32 or attn_mask.dtype == torch.float64 or \
-                attn_mask.dtype == torch.float16 or attn_mask.dtype == torch.uint8 or attn_mask.dtype == torch.bool, \
-                'Only float, byte, and bool types are supported for attn_mask, not {}'.format(attn_mask.dtype)
-            if attn_mask.dtype == torch.uint8:
-                warnings.warn("Byte tensor for attn_mask in nn.MultiheadAttention is deprecated. Use bool tensor instead.")
-                attn_mask = attn_mask.to(torch.bool)
-
-            if attn_mask.dim() == 2:
-                attn_mask = attn_mask.unsqueeze(0)
-                if list(attn_mask.size()) != [1, query.size(0), key.size(0)]:
-                    raise RuntimeError('The size of the 2D attn_mask is not correct.')
-            elif attn_mask.dim() == 3:
-                if list(attn_mask.size()) != [bsz * self.num_heads, query.size(0), key.size(0)]:
-                    raise RuntimeError('The size of the 3D attn_mask is not correct.')
-            else:
-                raise RuntimeError("attn_mask's dimension {} is not supported".format(attn_mask.dim()))
-            # attn_mask's dim is 3 now.
-
-        # convert ByteTensor key_padding_mask to bool
-        if key_padding_mask is not None and key_padding_mask.dtype == torch.uint8:
-            warnings.warn("Byte tensor for key_padding_mask in nn.MultiheadAttention is deprecated. Use bool tensor instead.")
-            key_padding_mask = key_padding_mask.to(torch.bool)
-        if self.bias_k is not None and self.bias_v is not None:
-            if static_k is None and static_v is None:
-
-                # Explicitly assert that bias_k and bias_v are not None
-                # in a way that TorchScript can understand.
-                bias_k = self.bias_k
-                assert bias_k is not None
-                bias_v = self.bias_v
-                assert bias_v is not None
-
-                k = torch.cat([k, bias_k.repeat(1, bsz, 1)])
-                v = torch.cat([v, bias_v.repeat(1, bsz, 1)])
-                if attn_mask is not None:
-                    attn_mask = nnF.pad(attn_mask, (0, 1))
-                if key_padding_mask is not None:
-                    key_padding_mask = nnF.pad(key_padding_mask, (0, 1))
-            else:
-                assert static_k is None, "bias cannot be added to static key."
-                assert static_v is None, "bias cannot be added to static value."
-        else:
-            assert self.bias_k is None
-            assert self.bias_v is None
-
-        q = q.contiguous().view(tgt_len, bsz * self.num_heads, head_dim).transpose(0, 1)
-        if k is not None:
-            k = k.contiguous().view(-1, bsz * self.num_heads, head_dim).transpose(0, 1)
-        if v is not None:
-            v = v.contiguous().view(-1, bsz * self.num_heads, head_dim).transpose(0, 1)
-
-        if static_k is not None:
-            assert static_k.size(0) == bsz * self.num_heads
-            assert static_k.size(2) == head_dim
-            k = static_k
-
-        if static_v is not None:
-            assert static_v.size(0) == bsz * self.num_heads
-            assert static_v.size(2) == head_dim
-            v = static_v
-
-        src_len = k.size(1)
-
-        if key_padding_mask is not None:
-            assert key_padding_mask.size(0) == bsz
-            assert key_padding_mask.size(1) == src_len
-
-        if self.add_zero_attn:
-            src_len += 1
-            k_zeros = torch.zeros((k.size(0), 1) + k.size()[2:])
-            if k.is_quantized:
-                k_zeros = torch.quantize_per_tensor(k_zeros, k.q_scale(), k.q_zero_point(), k.dtype)
-            k = torch.cat([k, k_zeros], dim=1)
-            v_zeros = torch.zeros((v.size(0), 1) + k.size()[2:])
-            if v.is_quantized:
-                v_zeros = torch.quantize_per_tensor(v_zeros, v.q_scale(), v.q_zero_point(), v.dtype)
-            v = torch.cat([v, v_zeros], dim=1)
-
-            if attn_mask is not None:
-                attn_mask = nnF.pad(attn_mask, (0, 1))
-            if key_padding_mask is not None:
-                key_padding_mask = nnF.pad(key_padding_mask, (0, 1))
-
-        # Leaving the quantized zone here
-        q = self.dequant_q(q)
-        k = self.dequant_k(k)
-        v = self.dequant_v(v)
-        attn_output_weights = torch.bmm(q, k.transpose(1, 2))
-        assert list(attn_output_weights.size()) == [bsz * self.num_heads, tgt_len, src_len]
-
-        if attn_mask is not None:
-            if attn_mask.dtype == torch.bool:
-                attn_output_weights.masked_fill_(attn_mask, float('-inf'))
-            else:
-                attn_output_weights += attn_mask
-
-        if key_padding_mask is not None:
-            attn_output_weights = attn_output_weights.view(bsz, self.num_heads, tgt_len, src_len)
-            attn_output_weights = attn_output_weights.masked_fill(
-                key_padding_mask.unsqueeze(1).unsqueeze(2),
-                float('-inf'),
-            )
-            attn_output_weights = attn_output_weights.view(bsz * self.num_heads, tgt_len, src_len)
-
-        attn_output_weights = nnF.softmax(
-            attn_output_weights, dim=-1)
-        attn_output_weights = nnF.dropout(attn_output_weights, p=self.dropout, training=self.training)
-
-        attn_output = torch.bmm(attn_output_weights, v)
-        assert list(attn_output.size()) == [bsz * self.num_heads, tgt_len, head_dim]
-        if self.batch_first:
-            attn_output = attn_output.view(bsz, tgt_len, self.embed_dim)
-        else:
-            attn_output = attn_output.transpose(0, 1).contiguous().view(tgt_len, bsz, self.embed_dim)
-
-        # Reentering the quantized zone
-        attn_output = self.quant_attn_output(attn_output)
-        # for the type: ignore[has-type], see https://github.com/pytorch/pytorch/issues/58969
-        attn_output = self.out_proj(attn_output)  # type: ignore[has-type]
-        attn_output_weights = self.quant_attn_output_weights(attn_output_weights)
-
-        if need_weights:
-            # average attention weights over heads
-            attn_output_weights = attn_output_weights.view(bsz, self.num_heads, tgt_len, src_len)
-            if average_attn_weights:
-                attn_output_weights = attn_output_weights.mean(dim=1)
-            return attn_output, attn_output_weights
-        else:
-            return attn_output, None
-=======
 # flake8: noqa: F401
 r"""Quantizable Modules
 
@@ -465,5 +7,4 @@
 appropriate file under the `torch/ao/nn/quantizable/modules`,
 while adding an import statement here.
 """
-from torch.ao.nn.quantizable.modules.activation import MultiheadAttention
->>>>>>> 5803af12
+from torch.ao.nn.quantizable.modules.activation import MultiheadAttention
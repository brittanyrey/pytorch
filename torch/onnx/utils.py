"""Functions to export models into the ONNX IR format.

These models can be loaded with the ONNX library and then
converted to models which run on other deep learning frameworks.
"""
from __future__ import annotations

import contextlib
import copy
import inspect
import itertools
import os
import re
import textwrap
import typing
import warnings
import zipfile
from typing import Any, Callable, Dict, List, Optional, Tuple, Union

import torch
import torch._C._onnx as _C_onnx
import torch.jit._trace
import torch.serialization
from torch import _C
from torch.onnx import (  # noqa: F401
    _constants,
    _patch_torch,
    symbolic_caffe2,
    symbolic_helper,
    symbolic_registry,
)
from torch.onnx._globals import GLOBALS

# the flag to tell the user whether it's in the middle of ONNX export or not
__IN_ONNX_EXPORT = False


def is_in_onnx_export():
    global __IN_ONNX_EXPORT
    return __IN_ONNX_EXPORT


# TODO(justinchuby): Remove dependency to this global variable from constant_fold.cpp
# Skip check due to cannot import IValue from torch._C
_params_dict = {}  # type: ignore[var-annotated]


@contextlib.contextmanager
def select_model_mode_for_export(model, mode):
    if not isinstance(model, torch.jit.ScriptFunction):
        is_originally_training = model.training

        if mode is None:
            mode = _C_onnx.TrainingMode.EVAL
            # if the model is in training mode but the user did not specify
            # to export the model in training mode, export the model in inference
            # mode (default) and warn them
            if is_originally_training:
                warnings.warn(
                    "You are exporting the model to ONNX while in training mode with "
                    "'train' parameter not specified. The model will default to inference mode export. "
                    "If you wish to export a training amenable ONNX model, specify training=TrainingMode.TRAINING or "
                    "training=TrainingMode.PRESERVE (to preserve the original model state) in torch.onnx.export()."
                )

        # if mode == TrainingMode.EVAL or (mode == TrainingMode.PRESERVE and not is_originally_training) => is_training = False
        is_export_training = False
        # ONNX opset 12 has better support for training amenable models, with updated
        # versions of the dropout and batch_norm operators
        if mode == _C_onnx.TrainingMode.TRAINING or (
            mode == _C_onnx.TrainingMode.PRESERVE and is_originally_training
        ):

            if GLOBALS.export_onnx_opset_version < 12:
                warnings.warn(
<<<<<<< HEAD
                    "You are exporting the model in training mode with onnx opset "
                    f"version {GLOBALS.export_onnx_opset_version}. "
                    "Opset versions lower than opset 12 will not be able to export "
                    "nodes such as Dropout and BatchNorm correctly."
=======
                    "You are exporting the model in training mode with onnx opset version {}. "
                    "Opset versions lower than opset 12 will not be able to export nodes such as "
                    "Dropout and BatchNorm correctly.".format(
                        GLOBALS.export_onnx_opset_version
                    )
>>>>>>> 8d93f6b4
                )
            is_export_training = True

        symbolic_helper._set_training_mode(is_export_training)
        model.train(is_export_training)
    try:
        yield
    finally:
        if not isinstance(model, torch.jit.ScriptFunction):
            # FIXME(justinchuby): is_originally_training is possibly unbound
            model.train(is_originally_training)


@contextlib.contextmanager
def disable_apex_o2_state_dict_hook(model):
    # Apex O2 hook state_dict to return fp16 weights as fp32.
    # Exporter cannot identify them as same tensors.
    # Since this hook is only used by optimizer, it is safe to
    # remove this hook while exporting.
    if not isinstance(model, torch.jit.ScriptFunction):
        tmp_map = {}  # type: ignore[var-annotated]
        for module in model.modules():
            for k, v in module._state_dict_hooks.items():
                if type(v).__name__ == "O2StateDictHook":
                    if module not in tmp_map:
                        tmp_map[module] = {}
                    tmp_map[module][k] = v
            if module in tmp_map:
                for k in tmp_map[module].keys():
                    module._state_dict_hooks.pop(k)
    try:
        yield
    finally:
        if not isinstance(model, torch.jit.ScriptFunction):
            # FIXME(justinchuby): tmp_map is possibly unbound
            for module, m_map in tmp_map.items():
                for k, v in m_map.items():
                    module._state_dict_hooks[k] = v


@contextlib.contextmanager
def setup_onnx_logging(verbose):
    is_originally_enabled = torch.onnx.is_onnx_log_enabled()
    if is_originally_enabled or verbose:
        torch.onnx.enable_log()
    try:
        yield
    finally:
        if not is_originally_enabled:
            torch.onnx.disable_log()


@contextlib.contextmanager
def exporter_context(model, mode, verbose):
    with select_model_mode_for_export(
        model, mode
    ) as mode_ctx, disable_apex_o2_state_dict_hook(
        model
    ) as apex_ctx, setup_onnx_logging(
        verbose
    ) as log_ctx:
        yield (mode_ctx, apex_ctx, log_ctx)


def export(
    model,
    args,
    f,
    export_params=True,
    verbose=False,
    training=None,
    input_names=None,
    output_names=None,
    operator_export_type=_C_onnx.OperatorExportTypes.ONNX,
    opset_version=None,
    do_constant_folding=True,
    dynamic_axes=None,
    keep_initializers_as_inputs=None,
    custom_opsets=None,
    export_modules_as_functions=False,
):

    _export(
        model,
        args,
        f,
        export_params,
        verbose,
        training,
        input_names,
        output_names,
        operator_export_type=operator_export_type,
        opset_version=opset_version,
        do_constant_folding=do_constant_folding,
        dynamic_axes=dynamic_axes,
        keep_initializers_as_inputs=keep_initializers_as_inputs,
        custom_opsets=custom_opsets,
        export_modules_as_functions=export_modules_as_functions,
    )


def _is_constant_tensor_list(node):
    if node.kind() != "prim::Constant":
        return False
    output_type = node.output().type()
    if output_type.isSubtypeOf(_C.ListType.ofTensors()):
        return True
    if output_type.isSubtypeOf(_C.ListType(_C.OptionalType.ofTensor())):
        return True


# ONNX can't handle constants that are lists of tensors, which can
# get generated in constant prop. So we split them back into prim::ListConstructs


def _split_tensor_list_constants(g, block):
    for node in block.nodes():
        for subblock in node.blocks():
            _split_tensor_list_constants(g, subblock)
        if _is_constant_tensor_list(node):
            inputs = []
            for val in node.output().toIValue():
                input = g.insertConstant(val)
                input.node().moveBefore(node)
                input.node().copyMetadata(node)
                inputs.append(input)

            lc = (
                g.create("prim::ListConstruct", inputs)
                .insertBefore(node)
                .output()
                .setType(_C.ListType.ofTensors())
            )
            lc.node().copyMetadata(node)
            node.output().replaceAllUsesWith(lc)


def _optimize_graph(
    graph: _C.Graph,
    operator_export_type: _C_onnx.OperatorExportTypes,
    _disable_torch_constant_prop: bool = False,
    fixed_batch_size: bool = False,
    params_dict=None,
    dynamic_axes=None,
    input_names=None,
    module=None,
):
    # Inline everything
    _C._jit_pass_inline(graph)

    # Remove fork/wait nodes
    _C._jit_pass_inline_fork_wait(graph)
    _C._jit_pass_lint(graph)
    _C._jit_pass_lower_all_tuples(graph)

    # we now record some ops like ones/zeros
    # into a trace where we previously recorded constants.
    # use constant prop to maintain our current level of onnx support
    # without implementing symbolics for all of them
    if _disable_torch_constant_prop is False:
        _C._jit_pass_constant_propagation(graph)

    _split_tensor_list_constants(graph, graph)
    # run dce to eliminate dead parts of the graph that might have been
    # left behind by things like symbolic_override
    _C._jit_pass_dce(graph)
    _C._jit_pass_lint(graph)

    _C._jit_pass_canonicalize_graph_fuser_ops(graph)
    _C._jit_pass_lint(graph)
    _C._jit_pass_peephole(graph, True)
    _C._jit_pass_fuse_addmm(graph)
    _C._jit_pass_lint(graph)

    _C._jit_pass_peephole(graph, True)
    _C._jit_pass_lower_all_tuples(graph)
    # in _jit_pass_onnx, symbolic functions are called for each node for conversion.
    # However, there are nodes that cannot be converted without additional context.
    # For example, the number of outputs from split (and whether it is static or dynamic) is unknown
    # until the point where it is unpacked by listUnpack node.
    # This pass does a preprocess, and prepares the nodes such that enough context can be received
    # by the symbolic function.
    _C._jit_pass_onnx_remove_inplace_ops_for_onnx(graph, module)
    _C._jit_pass_onnx_preprocess(graph)

    # onnx does not support tuples, so try to remove them
    _C._jit_pass_lint(graph)

    # onnx only supports tensors, but 1 / 2 = 0.5 and tensor(1) / tensor(2) = 0
    _C._jit_pass_prepare_division_for_onnx(graph)

    _C._jit_pass_onnx_remove_print(graph)
    _C._jit_pass_onnx_preprocess_caffe2(graph)

    symbolic_helper._quantized_ops.clear()
    # Unpack quantized weights for conv and linear ops and insert into graph.
    _C._jit_pass_onnx_unpack_quantized_weights(
        graph, params_dict, symbolic_helper.is_caffe2_aten_fallback()
    )
    if symbolic_helper.is_caffe2_aten_fallback():
        # Insert permutes before and after each conv op to ensure correct order.
        _C._jit_pass_onnx_quantization_insert_permutes(graph, params_dict)

        # Find consecutive permutes that are no-ops and remove them.
        _C._jit_pass_custom_pattern_based_rewrite_graph(
            textwrap.dedent(
                """\
                graph(%Pi):
                    %Pq = quantized::nhwc2nchw(%Pi)
                    %Pr = quantized::nchw2nhwc(%Pq)
                    return (%Pr)"""
            ),
            textwrap.dedent(
                """\
                graph(%Ri):
                    return (%Ri)"""
            ),
            graph,
        )

    # onnx only supports tensors, so we turn all out number types into tensors
    _C._jit_pass_erase_number_types(graph)
    if GLOBALS.onnx_shape_inference:
        input_names = [] if input_names is None else input_names
        dynamic_axes = {} if dynamic_axes is None else dynamic_axes
        _C._jit_pass_onnx_set_dynamic_input_shape(graph, dynamic_axes, input_names)
    _C._jit_pass_onnx_lint(graph)
    graph = _C._jit_pass_onnx(graph, operator_export_type)
    _C._jit_pass_onnx_lint(graph)
    _C._jit_pass_lint(graph)

    _C._jit_pass_onnx_scalar_type_analysis(
        graph, True, GLOBALS.export_onnx_opset_version
    )
    _C._jit_pass_lint(graph)

    _C._jit_pass_onnx_peephole(
        graph, GLOBALS.export_onnx_opset_version, fixed_batch_size
    )
    _C._jit_pass_lint(graph)

    # graph is not a valid jit graph anymore because types have been replaced
    # (e.g. int with Tensor), so it now contains operators that don't actually
    # exist. We can't run normal dead code elimination because it'd fail trying
    # to look up if an operator has side effects, but we can run a dead code
    # elimination variant that doesn't need to look up if an op has side effects.
    _C._jit_pass_dce_allow_deleting_nodes_with_side_effects(graph)
    _C._jit_pass_lint(graph)
    graph = _C._jit_pass_canonicalize(graph)
    _C._jit_pass_lint(graph)
    if GLOBALS.onnx_shape_inference:
        _C._jit_pass_onnx_graph_shape_type_inference(
            graph, params_dict, GLOBALS.export_onnx_opset_version
        )
    return graph


def warn_on_static_input_change(input_states):
    """Warns that changes to input dictionaries and strings won't take effect in the traced ONNX graph.

    We accept dictionaries and strings as ONNX inputs, but they should be only for
    configuration use. we detect here if these inputs are modified, and if so we warn
    the user that the changes won't take effect in the traced ONNX graph.
    """
    for input, traced_input in zip(input_states[0], input_states[1]):
        if isinstance(input, dict):
            if list(input.keys()) != list(traced_input.keys()):
                warning = (
                    "We detected that you are modifying a dictionary that is an input to your "
                    "model. "
                    "Note that dictionaries are allowed as inputs in ONNX but they should be "
                    "handled with care. "
                    "Usages of dictionaries is not recommended, and should not be used except "
                    "for configuration use. "
                    "Also note that the order and values of the keys must remain the same. "
                )
                warnings.warn(warning)
        elif isinstance(input, str):
            if input != traced_input:
                warning = (
                    "The model seems to have string inputs/outputs. "
                    "Note that strings will not appear as inputs/outputs of the ONNX graph. "
                )
                warnings.warn(warning)


def _resolve_args_by_export_type(arg_name, arg_value, operator_export_type):
    """Resolves the arguments that are ignored when export_type != operator_export_type.ONNX."""
    if (
        operator_export_type is not operator_export_type.ONNX
        and _C_onnx._CAFFE2_ATEN_FALLBACK
    ):
        if arg_value is True:
            warnings.warn(
<<<<<<< HEAD
                f"'{arg_name}' can be set to True only when 'operator_export_type' is "
                "`ONNX`. Since 'operator_export_type' is not set to 'ONNX', "
                f"'{arg_name}' argument will be ignored."
=======
                "`{}' can be set to True only when 'operator_export_type' is "
                "`ONNX`. Since 'operator_export_type' is not set to 'ONNX', "
                "`{}` argument will be ignored.".format(arg_name, arg_name)
>>>>>>> 8d93f6b4
            )
        arg_value = False
    return arg_value


def _decide_keep_init_as_input(
    keep_initializers_as_inputs: Optional[bool],
    operator_export_type: _C_onnx.OperatorExportTypes,
    opset_version: int,
):
    """Decides whether the initializers in the graph should be listed as ONNX graph inputs.

    This method encapsulates the logic to decide whether the initializers in the graph
    should be listed as ONNX graph inputs (i.e., whether to choose ONNX IR v3 or v4).
    If keep_initializers_as_inputs is not specified (None), then we decide whether to keep
    initializers as graph inputs (val_keep_init_as_ip) based on export type. If export type
    is ONNX, then do not keep initializers as input (val_keep_init_as_ip=False). For all other
    export types keep initializers as input (val_keep_init_as_ip=True).
    If keep_initializers_as_inputs is specified, then respect it. Unless opset version <= 8,
    in which case it must be ignored because for opset version <= 8, all initializers MUST be
    part of graph input (only ONNX IR v3 is allowed), i.e. val_keep_init_as_ip=True.

    Special handling is needed for opset version 8 or lower, because irrespective
    of user input for keep_initializers_as_inputs, the graph must follow ONNX IR v3
    semantics, i.e. all initializers must be listed as ONNX graph input.
    """

    if opset_version < 9:
        if keep_initializers_as_inputs is False:
            warnings.warn(
                "Setting 'keep_initializers_as_inputs=False' for opset version"
                "8 or lower would lead to an invalid ONNX graph. Therefore, "
                "'keep_initializers_as_inputs=False' is ignored during export."
                "Exported model will have initializers as graph inputs (compliant "
                " to ONNX IR v3)."
            )
        return True  # i.e. True == initializers are part of graph input (ONNX IR v3)
    val_keep_init_as_ip = (
        True if keep_initializers_as_inputs is None else keep_initializers_as_inputs
    )
    if (
        keep_initializers_as_inputs is None
        and operator_export_type is _C_onnx.OperatorExportTypes.ONNX
    ):
        val_keep_init_as_ip = False
    return val_keep_init_as_ip


def _decide_add_node_names(add_node_names, operator_export_type):
    return _resolve_args_by_export_type(
        "add_node_names", add_node_names, operator_export_type
    )


def _decide_constant_folding(do_constant_folding, operator_export_type, training):
    do_constant_folding = _resolve_args_by_export_type(
        "do_constant_folding", do_constant_folding, operator_export_type
    )
    if do_constant_folding and (
        training is not None and training is not _C_onnx.TrainingMode.EVAL
    ):
        warnings.warn(
            "It is recommended that constant folding be turned off ('do_constant_folding=False') "
            "when exporting the model in training-amenable mode, i.e. with 'training=TrainingMode.TRAIN' "
            "or 'training=TrainingMode.PRESERVE' (when model is in training mode). Otherwise, some "
            "learnable model parameters may not translate correctly in the exported ONNX model "
            "because constant folding mutates model parameters. Please consider "
            "turning off constant folding or setting the training=TrainingMode.EVAL."
        )
    return do_constant_folding


def _signature(model) -> inspect.Signature:
    should_be_callable = getattr(model, "forward", model)
    if callable(should_be_callable):
        return inspect.signature(should_be_callable)
    raise ValueError("model has no forward method and is not callable")


def _decide_input_format(model, args):
    try:
        sig = _signature(model)
    except ValueError as e:
<<<<<<< HEAD
        warnings.warn(f"{e}, skipping _decide_input_format")
=======
        warnings.warn("%s, skipping _decide_input_format" % e)
>>>>>>> 8d93f6b4
        return args
    try:
        ordered_list_keys = list(sig.parameters.keys())
        if ordered_list_keys[0] == "self":
            ordered_list_keys = ordered_list_keys[1:]
        args_dict: Dict = {}
        if isinstance(args, list):
            args_list = args
        elif isinstance(args, tuple):
            args_list = list(args)
        else:
            args_list = [args]
        if isinstance(args_list[-1], dict):
            args_dict = args_list[-1]
            args_list = args_list[:-1]
        n_nonkeyword = len(args_list)
        for optional_arg in ordered_list_keys[n_nonkeyword:]:
            if optional_arg in args_dict:
                args_list.append(args_dict[optional_arg])
            # Check if this arg has a default value
            else:
                param = sig.parameters[optional_arg]
                if param.default != param.empty:
                    args_list.append(param.default)
        args = args_list if isinstance(args, list) else tuple(args_list)
    # Cases of models with no input args
    except IndexError:
        warnings.warn("No input args, skipping _decide_input_format")
    except Exception as e:
<<<<<<< HEAD
        warnings.warn(f"Skipping _decide_input_format\n {e.args[0]}")
=======
        warnings.warn("Skipping _decide_input_format\n {}".format(e.args[0]))
>>>>>>> 8d93f6b4

    return args


def _trace(func, args, operator_export_type, return_outs=False):
    # Special case for common case of passing a single Tensor
    if isinstance(args, torch.Tensor):
        args = (args,)

    trace_graph, torch_out, inputs_states = torch.jit._get_trace_graph(
        func, args, strict=False, _force_outplace=False, _return_inputs_states=True
    )
    warn_on_static_input_change(inputs_states)

    trace_graph = _optimize_graph(trace_graph, operator_export_type, params_dict={})
    if return_outs:
        return trace_graph, torch_out
    return trace_graph


def _trace_and_get_graph_from_model(model, args):
    # A basic sanity check: make sure the state_dict keys are the same
    # before and after running the model.  Fail fast!
    orig_state_dict_keys = torch.jit._unique_state_dict(model).keys()

    trace_graph, torch_out, inputs_states = torch.jit._get_trace_graph(
        model, args, strict=False, _force_outplace=False, _return_inputs_states=True
    )
    warn_on_static_input_change(inputs_states)

    if orig_state_dict_keys != torch.jit._unique_state_dict(model).keys():
        raise RuntimeError(
            "state_dict changed after running the tracer; "
            "something weird is happening in your model!"
        )

    return trace_graph, torch_out


def _get_param_count_list(method_graph, args_params):
    param_count_list = []
    for input_, arg_params_ in zip(method_graph.inputs(), args_params):
        if "PackedParams" in str(input_.type()):
            in_vars, _ = torch.jit._flatten(arg_params_)
            param_count_list.append(len(in_vars))
        else:
            param_count_list.append(arg_params_ is not None)

    return param_count_list


def _check_flatten_did_not_remove(original, jit_flattened):
    """torch.jit._flatten removes None. Check if it did so in this case."""

    def flatten(x):
        if isinstance(x, (list, tuple)):
            for inner in x:
<<<<<<< HEAD
                yield from flatten(inner)
        elif isinstance(x, dict):
            for inner in x.values():
                yield from flatten(inner)
=======
                for y in flatten(inner):
                    yield y
        elif isinstance(x, dict):
            for inner in x.values():
                for y in flatten(inner):
                    yield y
>>>>>>> 8d93f6b4
        else:
            yield x

    flattened_with_none = list(flatten(original))
    num_none = len(flattened_with_none) - len(jit_flattened)
    assert num_none >= 0
    if num_none:
        raise ValueError(
            f"args contained {num_none} None's after flattening. "
            "When exporting a ScriptModule or ScriptFunction, no args may "
            "be None because that breaks type propagation."
        )


def _create_jit_graph(model, args):
    torch_out = None
    params: Union[List, Tuple]
    if isinstance(model, (torch.jit.ScriptFunction, torch.jit.ScriptModule)):
        flattened_args = tuple(torch.jit._flatten(tuple(args))[0])
        _check_flatten_did_not_remove(args, flattened_args)
    if isinstance(model, torch.jit.ScriptModule):
        try:
            graph = model.forward.graph
        except AttributeError as e:
            raise RuntimeError("'forward' method must be a script method") from e
        _C._jit_pass_onnx_function_substitution(graph)
        freezed_m = _C._freeze_module(model._c, preserveParameters=True)
        module, params = _C._jit_onnx_list_model_parameters(freezed_m)
        method_graph = module._get_method("forward").graph
        args_params = tuple(args) + tuple(params)
        param_count_list = _get_param_count_list(method_graph, args_params)
        in_vars, _ = torch.jit._flatten(args_params)
        graph = _C._propagate_and_assign_input_shapes(
            method_graph, tuple(in_vars), param_count_list, False, False
        )
        return graph, params, torch_out, module
    elif isinstance(model, torch.jit.ScriptFunction):
        params = ()
        graph = model.graph
        _C._jit_pass_onnx_function_substitution(graph)
        param_count_list = _get_param_count_list(graph, args)
        # FIXME(justinchuby): flattened_args is possibly unbound
        graph = _C._propagate_and_assign_input_shapes(
            graph, flattened_args, param_count_list, False, False
        )
        return graph, params, torch_out, None
    else:
        graph, torch_out = _trace_and_get_graph_from_model(model, args)
        _C._jit_pass_onnx_lint(graph)
        state_dict = torch.jit._unique_state_dict(model)
        params = list(state_dict.values())
        graph_inputs = list(graph.inputs())
        user_input_num = len(graph_inputs) - len(state_dict)
        param_names = list(state_dict.keys())
        for i, inp in enumerate(graph_inputs):
            if i >= user_input_num:
                inp.setDebugName(param_names[i - user_input_num])
        _C._jit_pass_onnx_function_substitution(graph)
        return graph, params, torch_out, None


def _get_named_param_dict(graph, params):
    input_and_param_names = [val.debugName() for val in graph.inputs()]
    param_names = input_and_param_names[len(input_and_param_names) - len(params) :]
    _params_dict = dict(zip(param_names, params))
    return _params_dict


def _get_example_outputs(model, args):
    input_args = copy.deepcopy(args)
    input_kwargs = {}
    if input_args and isinstance(input_args[-1], dict):
        input_kwargs = input_args[-1]
        input_args = input_args[:-1]

    example_outputs = model(*input_args, **input_kwargs)
    if isinstance(example_outputs, list):
        example_outputs = [example_outputs]
    elif not isinstance(example_outputs, tuple):
        example_outputs = (example_outputs,)

    return example_outputs


_qtype_vtype_map = {
    torch.quint8: torch.uint8,
    torch.qint8: torch.int8,
    torch.qint32: torch.int32,
    torch.quint4x2: torch.int8,
}


def unpack_quantized_tensor(value):
    if isinstance(value, torch.Tensor) and value.dtype in _qtype_vtype_map:
        q_value_dequantize = value.dequantize()
        q_scale = torch.tensor(value.q_scale(), dtype=torch.double)
        q_zero_point = torch.tensor(value.q_zero_point(), dtype=torch.int64)
        q_value = q_value_dequantize / q_scale + q_zero_point
        q_value = q_value.to(dtype=_qtype_vtype_map[value.dtype])
        return q_value, q_scale, q_zero_point
    else:
        return (value,)


def _pre_trace_quant_model(model, args):
    r"""Returns `torch.jit.trace(model, args)` if model is quantized. Otherwise do nothing and return
    original model.

    This is due to https://github.com/pytorch/pytorch/issues/75761.
    """
    if any(
        hasattr(m, "_packed_params") for m in getattr(model, "modules", lambda: [])()
    ) or any(getattr(arg, "is_quantized", False) for arg in args):
        return torch.jit.trace(model, args)
    return model


def _assign_onnx_node_name(graph, node_names):
    """Takes in ONNX graph, and mapping from _C.Node to node name in exported ONNX ModelProto.

    Returns:
        graph (_C.Graph): A TorchScript IR Graph with ONNX nodes, where each _C.Node gets its name
        in exported ONNX ModelProto assigned as attribute ``onnx_name``.
    """

    def n_fn(n, b_fn, node_names):
        for b in n.blocks():
            b_fn(b, node_names)
        if n in node_names:
            n.s_("onnx_name", node_names[n])

    def b_fn(b, node_names):
        for n in b.nodes():
            n_fn(n, b_fn, node_names)

    b_fn(graph, node_names)
    return graph


def _model_to_graph(
    model,
    args,
    verbose=False,
    input_names=None,
    output_names=None,
    operator_export_type=_C_onnx.OperatorExportTypes.ONNX,
    do_constant_folding=True,
    _disable_torch_constant_prop=False,
    fixed_batch_size=False,
    training=None,
    dynamic_axes=None,
) -> Tuple[
    _C.Graph,
    Dict[str, torch.Tensor],
    Optional[Union[torch.Tensor, Tuple[torch.Tensor], List[torch.Tensor]]],
]:
    """Converts model into an ONNX graph.

    Returns:
        graph: A TorchScript IR Graph with ONNX nodes.
        params_dict: Dict from input param name to param value.
        torch_out: The output tensors resulting from the trace of ``model``.
            If ``model`` is a :class:`torch.jit.ScriptModule` or :class:`torch.jit.ScriptFunction`,
            this will be None, since we are not doing any tracing.
    """
    # TODO: can we simplify this to always return a tuple of Tensor or None?

    # Special case for common case of passing a single Tensor
    if isinstance(args, (torch.Tensor, int, float, bool)):
        args = (args,)

    model = _pre_trace_quant_model(model, args)
    graph, params, torch_out, module = _create_jit_graph(model, args)
    params_dict = _get_named_param_dict(graph, params)

    try:
        graph = _optimize_graph(
            graph,
            operator_export_type,
            _disable_torch_constant_prop=_disable_torch_constant_prop,
            fixed_batch_size=fixed_batch_size,
            params_dict=params_dict,
            dynamic_axes=dynamic_axes,
            input_names=input_names,
            module=module,
        )
    except Exception as e:
        torch.onnx.log("Torch IR graph at exception: ", graph)
        raise

    is_script = isinstance(model, (torch.jit.ScriptFunction, torch.jit.ScriptModule))
    if is_script:
        example_outputs = _get_example_outputs(model, args)
        example_outputs_final = ()
        for example_output in example_outputs:
            example_outputs_final += unpack_quantized_tensor(example_output)
        out_vars, desc = torch.jit._flatten(example_outputs_final)
        _C._jit_pass_onnx_assign_output_shape(
            graph, out_vars, desc, GLOBALS.onnx_shape_inference, is_script
        )

    # NB: ONNX requires complete information about output types, which might be
    # erased by some optimizations, so we need to set it explicitly again.
    else:
        if not isinstance(torch_out, (list, tuple)):
            output_wrapped = [torch_out]
        else:
            output_wrapped = torch_out  # type: ignore[assignment]

        output_tensors, out_desc = _C._jit_flatten(tuple(output_wrapped))
        # assign_output_shape pass is not compatible with quantized outputs.
        # Quantized outputs are flattened to 3 values in ONNX, while packed as
        # single value in PyTorch.
        if not any(getattr(out, "is_quantized", False) for out in output_tensors):
            _C._jit_pass_onnx_assign_output_shape(
                graph,
                output_tensors,
                out_desc,
                GLOBALS.onnx_shape_inference,
                is_script,
            )

    _set_input_and_output_names(graph, input_names, output_names)
    params_dict = _get_named_param_dict(graph, params)

    if training is None or training == _C_onnx.TrainingMode.EVAL:
        params_dict = _C._jit_pass_onnx_eval_peephole(graph, params_dict)

    if (
        do_constant_folding
        and GLOBALS.export_onnx_opset_version in _constants.onnx_constant_folding_opsets
    ):
        params_dict = _C._jit_pass_onnx_constant_fold(
            graph, params_dict, GLOBALS.export_onnx_opset_version
        )
        _C._jit_pass_dce_allow_deleting_nodes_with_side_effects(graph)

    if GLOBALS.onnx_shape_inference:
        _C._jit_pass_onnx_graph_shape_type_inference(
            graph, params_dict, GLOBALS.export_onnx_opset_version
        )

    params_dict = _C._jit_pass_onnx_eliminate_unused_items(graph, params_dict)

    # For ONNX opset < 9, constants only have three data types: float16, float, double.
    # In this pass transform constants of other data types to float/double + cast operator.
    if GLOBALS.export_onnx_opset_version < 9:
        _C._jit_pass_onnx_cast_all_constant_to_floating(graph)

    params_dict = _C._jit_pass_filter_non_tensor_arguments(params_dict)
    _C._jit_decay_packed_param_input_types(graph)

    # If output names lack a proper name and are identified only by their unique
    # give them a legible name for debugging purposes
    _apply_friendly_debug_names(graph, params_dict)

    return graph, params_dict, torch_out


def export_to_pretty_string(
    model,
    args,
    export_params=True,
    verbose=False,
    training=None,
    input_names=None,
    output_names=None,
    operator_export_type=_C_onnx.OperatorExportTypes.ONNX,
    export_type=None,
    google_printer=False,
    opset_version=None,
    keep_initializers_as_inputs=None,
    custom_opsets=None,
    add_node_names=True,
    do_constant_folding=True,
    dynamic_axes=None,
):

    if opset_version is None:
        opset_version = _constants.onnx_default_opset
    if custom_opsets is None:
        custom_opsets = {}
    symbolic_helper._set_opset_version(opset_version)
    symbolic_helper._set_operator_export_type(operator_export_type)

    symbolic_helper._set_onnx_shape_inference(True)
    with exporter_context(model, training, verbose):
        val_keep_init_as_ip = _decide_keep_init_as_input(
            keep_initializers_as_inputs, operator_export_type, opset_version
        )
        val_add_node_names = _decide_add_node_names(
            add_node_names, operator_export_type
        )
        val_do_constant_folding = _decide_constant_folding(
            do_constant_folding, operator_export_type, training
        )
        args = _decide_input_format(model, args)
        graph, params_dict, torch_out = _model_to_graph(
            model,
            args,
            verbose,
            input_names,
            output_names,
            operator_export_type,
            val_do_constant_folding,
            training=training,
            dynamic_axes=dynamic_axes,
        )

        return graph._pretty_print_onnx(  # type: ignore[attr-defined]
            params_dict,
            opset_version,
            False,
            operator_export_type,
            google_printer,
            val_keep_init_as_ip,
            custom_opsets,
            val_add_node_names,
        )


def unconvertible_ops(
    model, args, training=_C_onnx.TrainingMode.EVAL, opset_version=None
):
    r"""
    Converts the model with operator_export_type set to
    torch.onnx.OperatorExportTypes.ONNX_FALLTHROUGH once in order to get a list of
    all the ops that are not supported/implemented by the exporter.

    Args:
        model: Same as corresponding arg to torch.onnx.export.
        args: Same as corresponding arg to torch.onnx.export.
        training: Same as corresponding arg to torch.onnx.export.
        opset_version: Same as corresponding arg to torch.onnx.export.

    Returns:
        Tuple[torch._C.Graph, List[str]], where the list includes the names
        of the unconvertible ops.
    """

    opset_version = opset_version or _constants.onnx_default_opset
    symbolic_helper._set_opset_version(opset_version)
    # operator_export_type is set to ONNX_FALLTHROUGH by default so that if an op is not supported
    # in ONNX, fall through will occur and export the operator as is, as a custom ONNX op.
    with exporter_context(model, training, False):
        args = _decide_input_format(model, args)
        graph, params_dict, torch_out = _model_to_graph(
            model,
            args,
            # So that if an op connot be converted to ONNX, it will be kept
            # as-is rather than cause a failure.
            operator_export_type=_C_onnx.OperatorExportTypes.ONNX_FALLTHROUGH,
        )
    unsupported_ops = list()
    supported_namespaces = ("onnx", "prim", "quantized")
    for node in graph.nodes():  # type: ignore[attr-defined]
        if node.kind().split(":")[0] not in supported_namespaces:
            unsupported_ops.append(node.kind())
    return graph, unsupported_ops


def _setup_trace_module_map(model, export_modules_as_functions):
    def __setup_trace_module_map():
        trace_module_map = {_m: torch.typename(type(_m)) for _m in model.modules()}
        torch.jit._trace._trace_module_map = trace_module_map
        return trace_module_map

    def __register_attribute_hook():
        attr_name = "_onnx_attrs"

        def _track_module_attributes_forward_pre_hook(module, input):
            setattr(module, attr_name, _get_module_attributes(module))

        def _track_module_attributes_forward_hook(module, input, output):
            tracing_state = _C._get_tracing_state()
            if not tracing_state:
                return

            graph = tracing_state.graph()
            onnx_attrs = {}
            if hasattr(module, attr_name):
                onnx_attrs = getattr(module, attr_name)
                delattr(module, attr_name)

            _C._jit_pass_onnx_track_scope_attributes(graph, onnx_attrs)

        for m in model.modules():
            m.register_forward_hook(_track_module_attributes_forward_hook)
            m.register_forward_pre_hook(_track_module_attributes_forward_pre_hook)

    if isinstance(export_modules_as_functions, bool) and export_modules_as_functions:
        trace_module_map = __setup_trace_module_map()
        export_modules_as_functions = {v for k, v in trace_module_map.items()}
    elif (
        isinstance(export_modules_as_functions, set)
        and len(export_modules_as_functions) > 0
    ):

        def _find_typename(v):
            if isinstance(v, type):
                return torch.typename(v)
            else:
                raise RuntimeError(
                    "Only type of the `nn.Module` should be "
                    "passed in the set for argument `export_modules_as_functions`. "
                    "Got `%s`." % (type(v).__name__)
                )

        trace_module_map = __setup_trace_module_map()
        module_typenames = {_find_typename(v) for v in export_modules_as_functions}
        export_modules_as_functions = module_typenames
    else:
        export_modules_as_functions = None

    if export_modules_as_functions:
        __register_attribute_hook()

    return export_modules_as_functions


def _reset_trace_module_map():
    torch.jit._trace._trace_module_map = None
    _C._jit_pass_onnx_clear_scope_records()


def _get_module_attributes(module):

    annotations = typing.get_type_hints(type(module))
    base_m_annotations = typing.get_type_hints(torch.nn.Module)
    [annotations.pop(k, None) for k in base_m_annotations]
    return {k: getattr(module, k) for k in annotations}


def _export(
    model,
    args,
    f,
    export_params=True,
    verbose=False,
    training=None,
    input_names=None,
    output_names=None,
    operator_export_type=_C_onnx.OperatorExportTypes.ONNX,
    export_type=None,
    opset_version=None,
    do_constant_folding=True,
    dynamic_axes=None,
    keep_initializers_as_inputs=None,
    fixed_batch_size=False,
    custom_opsets=None,
    add_node_names=True,
    onnx_shape_inference=True,
    export_modules_as_functions=False,
):
    if export_type is None:
        export_type = torch.onnx.ExportTypes.PROTOBUF_FILE

    if isinstance(model, torch.nn.DataParallel):
        raise ValueError(
            "torch.nn.DataParallel is not supported by ONNX "
            "exporter, please use 'attribute' module to "
            "unwrap model from torch.nn.DataParallel. Try "
            "torch.onnx.export(model.module, ...)"
        )
    global __IN_ONNX_EXPORT
    assert __IN_ONNX_EXPORT is False
    __IN_ONNX_EXPORT = True
    try:

        symbolic_helper._set_onnx_shape_inference(onnx_shape_inference)

        if opset_version is None:
            opset_version = _constants.onnx_default_opset

        if export_modules_as_functions and opset_version < 15:
            raise ValueError(
                "`export_modules_as_functions` is not supported for `opset_version` < 15."
                "This is because `opset_version` < 15 implies IR version < 8, which means "
                "no local function support. "
            )
        export_modules_as_functions = _setup_trace_module_map(
            model, export_modules_as_functions
        )

        if not operator_export_type:
            if _C_onnx._CAFFE2_ATEN_FALLBACK:
                operator_export_type = _C_onnx.OperatorExportTypes.ONNX_ATEN_FALLBACK
            else:
                operator_export_type = _C_onnx.OperatorExportTypes.ONNX

        # By default, training=None, (which defaults to TrainingMode.EVAL),
        # which is good because running a model in training mode could result in
        # internal buffers getting updated, dropout getting applied, etc.
        # If you really know what you're doing, you can turn
        # training=TrainingMode.TRAINING or training=TrainingMode.PRESERVE,
        # (to preserve whatever the original training mode was.)
        symbolic_helper._set_opset_version(opset_version)
        symbolic_helper._set_operator_export_type(operator_export_type)
        with exporter_context(model, training, verbose):
            val_keep_init_as_ip = _decide_keep_init_as_input(
                keep_initializers_as_inputs, operator_export_type, opset_version
            )
            val_add_node_names = _decide_add_node_names(
                add_node_names, operator_export_type
            )
            val_do_constant_folding = _decide_constant_folding(
                do_constant_folding, operator_export_type, training
            )
            # Normally f can be a file-like object, but for large models, the external data format requires a
            # valid `model_file_location`. Code in export.cpp will enforce this.
            if isinstance(f, str):
                model_file_location = f
            else:
<<<<<<< HEAD
                model_file_location = ""
=======
                model_file_location = str()
>>>>>>> 8d93f6b4
            args = _decide_input_format(model, args)
            if dynamic_axes is None:
                dynamic_axes = {}
            _validate_dynamic_axes(dynamic_axes, model, input_names, output_names)

            graph, params_dict, torch_out = _model_to_graph(
                model,
                args,
                verbose,
                input_names,
                output_names,
                operator_export_type,
                val_do_constant_folding,
                fixed_batch_size=fixed_batch_size,
                training=training,
                dynamic_axes=dynamic_axes,
            )

            # TODO: Don't allocate a in-memory string for the protobuf
            defer_weight_export = (
                export_type is not torch.onnx.ExportTypes.PROTOBUF_FILE
            )
            if custom_opsets is None:
                custom_opsets = {}

            _C._jit_pass_dce_allow_deleting_nodes_with_side_effects(graph)
            node_attr_to_name = {}  # type: ignore[var-annotated]
            if export_modules_as_functions:
                # NOTE: cannot call DCE after this pass. DCE will remove function definition nodes.
                node_attr_to_name = _C._jit_pass_onnx_function_extraction(
                    graph, export_modules_as_functions, list(params_dict.keys())
                )
            params_dict = _C._jit_pass_onnx_deduplicate_initializers(  # type: ignore[assignment]
                graph, params_dict, getattr(model, "training", False)  # type: ignore[arg-type]
            )
            if export_params:
                (
                    proto,
                    export_map,
                    val_use_external_data_format,
                    node_names,
                ) = graph._export_onnx(  # type: ignore[attr-defined]
                    params_dict,
                    opset_version,
                    dynamic_axes,
                    defer_weight_export,
                    operator_export_type,
                    not verbose,
                    val_keep_init_as_ip,
                    custom_opsets,
                    val_add_node_names,
                    model_file_location,
                    node_attr_to_name,
                )
            else:
                (
                    proto,
                    export_map,
                    val_use_external_data_format,
                    node_names,
                ) = graph._export_onnx(  # type: ignore[attr-defined]
                    {},
                    opset_version,
                    dynamic_axes,
                    False,
                    operator_export_type,
                    not verbose,
                    val_keep_init_as_ip,
                    custom_opsets,
                    val_add_node_names,
                    model_file_location,
                    node_attr_to_name,
                )
            if verbose:
                torch.onnx.log(
                    "Exported graph: ", _assign_onnx_node_name(graph, node_names)
                )
            if export_type == torch.onnx.ExportTypes.PROTOBUF_FILE:
                assert len(export_map) == 0
                with torch.serialization._open_file_like(f, "wb") as opened_file:
                    opened_file.write(proto)
            elif export_type in [
                torch.onnx.ExportTypes.ZIP_ARCHIVE,
                torch.onnx.ExportTypes.COMPRESSED_ZIP_ARCHIVE,
            ]:
                compression = (
                    zipfile.ZIP_DEFLATED
                    if export_type == torch.onnx.ExportTypes.COMPRESSED_ZIP_ARCHIVE
                    else zipfile.ZIP_STORED
                )
                with zipfile.ZipFile(f, "w", compression=compression) as z:
                    z.writestr(torch.onnx.ONNX_ARCHIVE_MODEL_PROTO_NAME, proto)
                    for k, v in export_map.items():
                        z.writestr(k, v)
            elif export_type == torch.onnx.ExportTypes.DIRECTORY:
                if os.path.exists(f):
                    assert os.path.isdir(f)
                else:
                    os.makedirs(f)

                model_proto_file = os.path.join(
                    f, torch.onnx.ONNX_ARCHIVE_MODEL_PROTO_NAME
                )
                with torch.serialization._open_file_like(
                    model_proto_file, "wb"
                ) as opened_file:
                    opened_file.write(proto)

                for k, v in export_map.items():
                    weight_proto_file = os.path.join(f, k)
                    with torch.serialization._open_file_like(
                        weight_proto_file, "wb"
                    ) as opened_file:
                        opened_file.write(v)
            else:
                raise RuntimeError("Unknown export type")

            # The ONNX checker only works for ONNX graph. So if the operator_export_type is not ONNX,
            # we can skip this check.
            # If large model format export is enabled, proto will only contain data location instead of
            # raw data and _check_onnx_proto() will fail because it can only handle the raw ONNX proto
            # string in memory.
            if (operator_export_type is _C_onnx.OperatorExportTypes.ONNX) and (
                not val_use_external_data_format
            ):
                try:
                    _C._check_onnx_proto(proto, full_check=True)
                except RuntimeError as e:
                    raise torch.onnx.CheckerError(e)
    finally:
        assert __IN_ONNX_EXPORT
        __IN_ONNX_EXPORT = False
        _reset_trace_module_map()

    return torch_out


def _apply_friendly_debug_names(graph, params):
    for n in graph.nodes():
        for v in n.inputs():
            old_name = v.debugName()
            if old_name != str(v.unique()):
                continue
            new_name = f"{n.kind()}_{v.unique()}"
            v.setDebugName(new_name)
            if old_name in params:
                params[new_name] = params.pop(old_name)


def _set_input_and_output_names(graph, input_names, output_names):
    def set_names(node_list, name_list, descriptor):
        if name_list is None:
            return
        if len(name_list) > len(node_list):
            raise RuntimeError(
                "number of %s names provided (%d) exceeded number of %ss (%d)"
                % (descriptor, len(name_list), descriptor, len(node_list))
            )

        # Mark if the output node DebugName is set before.
        output_node_set = set()
        for i, (name, node) in enumerate(zip(name_list, node_list)):
            # Duplicated output node, insert onnx::Identity to avoid setting the same DebugName after setDebugName().
            if descriptor == "output":
                if node in output_node_set:
                    identity_node = graph.create("onnx::Identity")
                    identity_node.insertAfter(node.node())
                    identity_node.addInput(node)
                    identity_node.output().setType(node.type())
                    graph.return_node().replaceInput(i, identity_node.output())
                    node = identity_node.output()
                output_node_set.add(node)

            if node.debugName() != name:
                node.setDebugName(name)

    set_names(list(graph.inputs()), input_names, "input")
    set_names(list(graph.outputs()), output_names, "output")


def _run_symbolic_method(g, op_name, symbolic_fn, args):
    r"""
    This trampoline function gets invoked for every symbolic method
    call from C++.
    """
    try:
        return symbolic_fn(g, *args)
    except TypeError as e:
        # Handle the specific case where we didn't successfully dispatch
        # to symbolic_fn.  Otherwise, the backtrace will have the clues
        # you need.
        e.args = (f"{e.args[0]} (occurred when translating {op_name})",)
        raise


def _add_block(node: _C.Node):
    return node.addBlock()  # type: ignore[attr-defined]


def _add_input_to_block(block: _C.Block):
    return block.addInputToBlock()  # type: ignore[attr-defined]


def _add_output_to_block(block: _C.Block, value: _C.Value):
    new_output = block.registerOutput(value)  # type: ignore[attr-defined]
    return new_output


# Note [Export inplace]
# ~~~~~~~~~~~~~~~~~~~~~
# In abstract, it would be better for us to export inplace annotations,
# than to not export them, since it is useful information that can
# help the target of an ONNX export export more efficiently.  However,
# ONNX doesn't currently formalize inplace. Fortunately, it's sound to drop
# inplace annotations, but we are losing information this way.


def _find_symbolic_in_registry(
    domain: str,
    op_name: str,
    opset_version: int,
    operator_export_type: _C_onnx.OperatorExportTypes,
) -> Optional[Callable]:
    """Looks up for the symbolic function in the registry.

    Args:
        domain: The domain of the symbolic function.
        op_name: The name of the op.
        opset_version: Currect opset used.
        operator_export_type: An enum in _C_onnx.OperatorExportTypes.

    Returns:
        The symbolic function if found, None otherwise.
    """

    if not symbolic_registry.is_registered_op(op_name, domain, opset_version):
        if operator_export_type == _C_onnx.OperatorExportTypes.ONNX_FALLTHROUGH:
            # Use the original node directly
            return None
    return symbolic_registry.get_registered_op(op_name, domain, opset_version)


def _should_aten_fallback(ns, op_name, opset_version, operator_export_type):

    is_exportable_aten_op = symbolic_registry.is_registered_op(
        op_name, "", opset_version
    )
    is_onnx_aten_export = operator_export_type == _C_onnx.OperatorExportTypes.ONNX_ATEN
    is_aten_fallback_export = (
        operator_export_type == _C_onnx.OperatorExportTypes.ONNX_ATEN_FALLBACK
    )
    return is_onnx_aten_export or (
        not is_exportable_aten_op and is_aten_fallback_export
    )


def _need_symbolic_context(symbolic_fn) -> bool:
    """Checks if the first argument to symbolic_fn is annotated as type `torch.onnx.SymbolicContext`."""
    params = tuple(inspect.signature(symbolic_fn).parameters.values())
    # When the annotation is postpone-evaluated, the annotation is a string
    # and not a type. We need to use get_type_hints to get the real type.
    if not params:
        return False
    first_param_name = params[0].name
    type_hints = typing.get_type_hints(symbolic_fn)
    if first_param_name not in type_hints:
        return False
    param_type = type_hints[first_param_name]
    return issubclass(param_type, torch.onnx.SymbolicContext)


def _get_aten_op_overload_name(n: _C.Node) -> str:

    # Returns `overload_name` attribute to ATen ops on non-Caffe2 builds
    schema = n.schema()
    if not schema.startswith("aten::") or symbolic_helper.is_caffe2_aten_fallback():
        return ""
    return _C.parse_schema(schema).overload_name


def _run_symbolic_function(
    g: _C.Graph,
    block: _C.Block,
    n: _C.Node,
    inputs: Any,
    env: Dict[_C.Value, _C.Value],
    operator_export_type=_C_onnx.OperatorExportTypes.ONNX,
) -> Optional[Union[_C.Value, Tuple[_C.Value, ...]]]:
    """Runs a symbolic function.

    The function is used in C++ to export the node to ONNX.

    Returns:
        A single or a tuple of Values.
        None when the node gets cloned as is into the new graph.
    """

    opset_version = GLOBALS.export_onnx_opset_version
    symbolic_helper.is_caffe2_aten_fallback = symbolic_helper.is_caffe2_aten_fallback

    # See Note [Export inplace]
    # TODO(ezyang): I think this is not necessary anymore
    if n.kind().endswith("_"):  # type: ignore[attr-defined]
        ns_op_name = n.kind()[:-1]  # type: ignore[attr-defined]
    else:
        ns_op_name = n.kind()  # type: ignore[attr-defined]
    ns, op_name = ns_op_name.split("::")

    try:
        symbolic_registry.register_version("", opset_version)

        # Caffe2-specific: Quantized op symbolics are registered for opset 9 only.
        if symbolic_helper.is_caffe2_aten_fallback() and opset_version == 9:

            symbolic_caffe2.register_quantized_ops("caffe2", opset_version)

        if ns == "aten":
            domain = ""
        elif ns == "quantized" and symbolic_helper.is_caffe2_aten_fallback():
            domain = "caffe2"
        else:
            domain = ns

        if symbolic_registry.is_registered_op(op_name, domain, opset_version):
            symbolic_fn = _find_symbolic_in_registry(
                domain, op_name, opset_version, operator_export_type
            )
            assert symbolic_fn is not None

            attrs = {k: n[k] for k in n.attributeNames()}  # type: ignore[attr-defined]
            if _need_symbolic_context(symbolic_fn):
                ctx = torch.onnx.SymbolicContext(_params_dict, env, n, block)
                return symbolic_fn(ctx, g, *inputs, **attrs)
            # PythonOp symbolic need access to the node to resolve the name conflict,
            # this is inconsistent with regular op symbolic.
            if op_name == "PythonOp":
                inputs = (n, *inputs)
            return symbolic_fn(g, *inputs, **attrs)
        elif ns == "onnx":
            # Clone node to trigger ONNX shape inference
            attrs = {k + "_" + n.kindOf(k)[0]: n[k] for k in n.attributeNames()}  # type: ignore[attr-defined]
            return g.op(op_name, *inputs, **attrs, outputs=n.outputsSize())  # type: ignore[attr-defined]
        elif _should_aten_fallback(ns, op_name, opset_version, operator_export_type):
            # Direct ATen export requested
            attrs = {k + "_" + n.kindOf(k)[0]: n[k] for k in n.attributeNames()}  # type: ignore[attr-defined]
            outputs = n.outputsSize()
            attrs["outputs"] = outputs
            # `overload_name` is set for non-Caffe2 builds only
            return g.at(  # type: ignore[attr-defined]
                op_name, *inputs, overload_name=_get_aten_op_overload_name(n), **attrs
            )
        else:
            raise symbolic_registry.UnsupportedOperatorError(
                domain, op_name, opset_version
            )
    except RuntimeError:
        if operator_export_type == _C_onnx.OperatorExportTypes.ONNX_FALLTHROUGH:
            return None
        elif (
            operator_export_type == _C_onnx.OperatorExportTypes.ONNX_ATEN_FALLBACK
            and not symbolic_helper.is_caffe2_aten_fallback()
        ):
            # Emit ATen op for non-Caffe2 builds when `operator_export_type==ONNX_ATEN_FALLBACK`
            attrs = {k + "_" + n.kindOf(k)[0]: n[k] for k in n.attributeNames()}  # type: ignore[attr-defined]
            return g.at(  # type: ignore[attr-defined]
                op_name, *inputs, overload_name=_get_aten_op_overload_name(n), **attrs
            )
        raise
    except TypeError as e:
        # Handle the specific case where we didn't successfully dispatch.
        # Otherwise, the backtrace will have the clues you need.
        e.args = (f"{e.args[0]} \n(Occurred when translating {op_name}).",)
        raise


def get_ns_op_name_from_custom_op(symbolic_name):
    if not bool(
        re.match(r"^[a-zA-Z0-9-_]*::[a-zA-Z-_]+[a-zA-Z0-9-_]*$", symbolic_name)
    ):
        raise ValueError(
            f"Failed to register operator {symbolic_name}."
            "The symbolic name must match the format Domain::Name, "
            "and should start with a letter and contain only "
            "alphanumerical characters"
        )

    ns, op_name = symbolic_name.split("::")
    if ns == "onnx":
        raise ValueError(
            f"Failed to register operator {symbolic_name}. {ns} domain cannot be modified."
        )

    if ns == "aten":
        ns = ""

    return ns, op_name


def register_custom_op_symbolic(symbolic_name, symbolic_fn, opset_version):
    """Registers a symbolic function for a custom operator.

    When the user registers symbolic for custom/contrib ops,
    it is highly recommended to add shape inference for that operator via setType API,
    otherwise the exported graph may have incorrect shape inference in some extreme cases.
    An example of setType is `test_aten_embedding_2` in `test_operators.py`.
    """
    ns, op_name = get_ns_op_name_from_custom_op(symbolic_name)

    for version in itertools.chain(
        _constants.onnx_stable_opsets, [_constants.onnx_main_opset]
    ):
        if version >= opset_version:
            symbolic_registry.register_op(op_name, symbolic_fn, ns, version)


def unregister_custom_op_symbolic(symbolic_name, opset_version):
    ns, op_name = get_ns_op_name_from_custom_op(symbolic_name)

    for version in itertools.chain(
        _constants.onnx_stable_opsets, [_constants.onnx_main_opset]
    ):
        if version >= opset_version:
            symbolic_registry.unregister_op(op_name, ns, version)


def _validate_dynamic_axes(dynamic_axes, model, input_names, output_names):
    """Ensures dynamic axes argument is follows the expected format."""
    if len(dynamic_axes) == 0:
        return

    if hasattr(model, "graph"):
        # Extracting set of valid input/output names that shall be used for dynamic_axes
        if (input_names is None) or len(input_names) == 0:
            input_names = [x.debugName() for x in model.graph.inputs()]
        if (output_names is None) or len(output_names) == 0:
            output_names = [y.debugName() for y in model.graph.outputs()]

    valid_names = set((input_names or []) + (output_names or []))

    # If dynamic axes are provided as a list rather than dictionary, they should
    # first get converted to a dictionary in expected format. If desired axes names
    # are not provided for dynamic axes, automatic names shall be generated for
    # provided dynamic axes of specified input/output
    for key, value in dynamic_axes.items():
        if key not in valid_names:
            warnings.warn(
<<<<<<< HEAD
                f"Provided key {key} for dynamic axes is not a valid input/output name"
=======
                "Provided key {} for dynamic axes is not a valid input/output name".format(
                    key
                )
>>>>>>> 8d93f6b4
            )
        if isinstance(value, list):
            warnings.warn(
                "No names were found for specified dynamic axes of provided input."
<<<<<<< HEAD
                f"Automatically generated names will be applied to each dynamic axes of input {key}"
=======
                "Automatically generated names will be applied to each dynamic axes of input {}".format(
                    key
                )
>>>>>>> 8d93f6b4
            )

            value_dict = {}
            for i, x in enumerate(value):
                if not isinstance(x, int):
                    raise ValueError(
                        "The type of axis index is expected to be an integer"
                    )
                if x in value_dict:
                    warnings.warn(
<<<<<<< HEAD
                        f"Duplicate dynamic axis index {x} was provided for input {key}."
=======
                        "Duplicate dynamic axis index {} was provided for input {}.".format(
                            x, key
                        )
>>>>>>> 8d93f6b4
                    )
                else:
                    value_dict[x] = str(key) + "_dynamic_axes_" + str(i + 1)
            dynamic_axes[key] = value_dict<|MERGE_RESOLUTION|>--- conflicted
+++ resolved
@@ -73,18 +73,11 @@
 
             if GLOBALS.export_onnx_opset_version < 12:
                 warnings.warn(
-<<<<<<< HEAD
-                    "You are exporting the model in training mode with onnx opset "
-                    f"version {GLOBALS.export_onnx_opset_version}. "
-                    "Opset versions lower than opset 12 will not be able to export "
-                    "nodes such as Dropout and BatchNorm correctly."
-=======
                     "You are exporting the model in training mode with onnx opset version {}. "
                     "Opset versions lower than opset 12 will not be able to export nodes such as "
                     "Dropout and BatchNorm correctly.".format(
                         GLOBALS.export_onnx_opset_version
                     )
->>>>>>> 8d93f6b4
                 )
             is_export_training = True
 
@@ -379,15 +372,9 @@
     ):
         if arg_value is True:
             warnings.warn(
-<<<<<<< HEAD
-                f"'{arg_name}' can be set to True only when 'operator_export_type' is "
-                "`ONNX`. Since 'operator_export_type' is not set to 'ONNX', "
-                f"'{arg_name}' argument will be ignored."
-=======
                 "`{}' can be set to True only when 'operator_export_type' is "
                 "`ONNX`. Since 'operator_export_type' is not set to 'ONNX', "
                 "`{}` argument will be ignored.".format(arg_name, arg_name)
->>>>>>> 8d93f6b4
             )
         arg_value = False
     return arg_value
@@ -471,11 +458,7 @@
     try:
         sig = _signature(model)
     except ValueError as e:
-<<<<<<< HEAD
-        warnings.warn(f"{e}, skipping _decide_input_format")
-=======
         warnings.warn("%s, skipping _decide_input_format" % e)
->>>>>>> 8d93f6b4
         return args
     try:
         ordered_list_keys = list(sig.parameters.keys())
@@ -505,11 +488,7 @@
     except IndexError:
         warnings.warn("No input args, skipping _decide_input_format")
     except Exception as e:
-<<<<<<< HEAD
-        warnings.warn(f"Skipping _decide_input_format\n {e.args[0]}")
-=======
         warnings.warn("Skipping _decide_input_format\n {}".format(e.args[0]))
->>>>>>> 8d93f6b4
 
     return args
 
@@ -567,19 +546,12 @@
     def flatten(x):
         if isinstance(x, (list, tuple)):
             for inner in x:
-<<<<<<< HEAD
-                yield from flatten(inner)
-        elif isinstance(x, dict):
-            for inner in x.values():
-                yield from flatten(inner)
-=======
                 for y in flatten(inner):
                     yield y
         elif isinstance(x, dict):
             for inner in x.values():
                 for y in flatten(inner):
                     yield y
->>>>>>> 8d93f6b4
         else:
             yield x
 
@@ -1093,11 +1065,7 @@
             if isinstance(f, str):
                 model_file_location = f
             else:
-<<<<<<< HEAD
-                model_file_location = ""
-=======
                 model_file_location = str()
->>>>>>> 8d93f6b4
             args = _decide_input_format(model, args)
             if dynamic_axes is None:
                 dynamic_axes = {}
@@ -1289,7 +1257,7 @@
         # Handle the specific case where we didn't successfully dispatch
         # to symbolic_fn.  Otherwise, the backtrace will have the clues
         # you need.
-        e.args = (f"{e.args[0]} (occurred when translating {op_name})",)
+        e.args = ("{} (occurred when translating {})".format(e.args[0], op_name),)
         raise
 
 
@@ -1544,24 +1512,16 @@
     for key, value in dynamic_axes.items():
         if key not in valid_names:
             warnings.warn(
-<<<<<<< HEAD
-                f"Provided key {key} for dynamic axes is not a valid input/output name"
-=======
                 "Provided key {} for dynamic axes is not a valid input/output name".format(
                     key
                 )
->>>>>>> 8d93f6b4
             )
         if isinstance(value, list):
             warnings.warn(
                 "No names were found for specified dynamic axes of provided input."
-<<<<<<< HEAD
-                f"Automatically generated names will be applied to each dynamic axes of input {key}"
-=======
                 "Automatically generated names will be applied to each dynamic axes of input {}".format(
                     key
                 )
->>>>>>> 8d93f6b4
             )
 
             value_dict = {}
@@ -1572,13 +1532,9 @@
                     )
                 if x in value_dict:
                     warnings.warn(
-<<<<<<< HEAD
-                        f"Duplicate dynamic axis index {x} was provided for input {key}."
-=======
                         "Duplicate dynamic axis index {} was provided for input {}.".format(
                             x, key
                         )
->>>>>>> 8d93f6b4
                     )
                 else:
                     value_dict[x] = str(key) + "_dynamic_axes_" + str(i + 1)

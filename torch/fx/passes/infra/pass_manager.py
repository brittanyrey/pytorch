import inspect
from functools import wraps
from typing import Callable, Dict, List, Set, Tuple

import torch.nn as nn
from torch.fx._compatibility import compatibility
from torch.fx.passes.infra.pass_base import PassResult

@compatibility(is_backward_compatible=False)
def inplace_wrapper(fn: Callable) -> Callable:
    """
    Convenience wrapper for passes which modify an object inplace. This
    wrapper makes them return a PassResult containing the modified object and
    True for the "modified" flag.

    Args:
        fn (Callable[Module, Any])

    Returns:
        wrapped_fn (Callable[Module, PassResult])
    """

    @wraps(fn)
    def wrapped_fn(gm):
        fn(gm)
        return PassResult(gm, True)

    return wrapped_fn

def pass_result_wrapper(fn: Callable) -> Callable:
    """
    Temporary wrapper for passes which currently do not return a PassResult.
    This wrapper makes them return a PassResult containing the modified object
    and True for the "modified" flag.

    Args:
        fn (Callable[Module, Any])

    Returns:
        wrapped_fn (Callable[Module, PassResult])
    """

    @wraps(fn)
    def wrapped_fn(gm):
        gm = fn(gm)
        return PassResult(gm, True)

    return wrapped_fn

def _validate_pass_schedule_constraint(
    constraint: Callable[[Callable, Callable], bool], passes: List[Callable]
) -> None:
    for i, a in enumerate(passes):
        for j, b in enumerate(passes[i + 1 :]):
            if constraint(a, b):
                continue
            raise RuntimeError(
                f"pass schedule constraint violated. Expected {a} before {b}"
                f" but found {a} at index {i} and {b} at index{j} in pass"
                f" list."
            )

@compatibility(is_backward_compatible=False)
def topological_sort_passes(
    passes: List[Callable], constraints: List[Callable]
) -> Tuple[List[Callable], bool]:
    """
    Args
        passes: Passes that we are ordering
        constraints: Constraints applied on these passes

    Returns
        A sorted list of callables and a boolean of if a circular dependency
        existed
    """

    if len(constraints) == 0:
        return passes, False

    # Construct a graph
    graph: Dict[Callable, Set[Callable]] = {}
    visited: Dict[Callable, bool] = {}
    res: List[Callable] = []
    for p in passes:
        graph[p] = set()
        visited[p] = False

    circular_dependency = False
    for i, a in enumerate(passes):
        for j, b in enumerate(passes):
            if i == j:
                continue

            for constraint in constraints:
                if not constraint(a, b):
                    if b in graph[a]:
                        graph[a].remove(b)
                        circular_dependency = True
                    graph[b].add(a)

    # Topologically sort the graph
    def topological_sort_util(graph, p):
        visited[p] = True

        for dep in graph[p]:
            if not visited[dep]:
                topological_sort_util(graph, dep)

        res.append(p)

    for p in passes:
        if not visited[p]:
            topological_sort_util(graph, p)

    res.reverse()
    return res, circular_dependency

@compatibility(is_backward_compatible=True)
def this_before_that_pass_constraint(this: Callable, that: Callable) -> Callable:
    """
    Defines a partial order ('depends on' function) where `this` must occur
    before `that`.

    For example, the following pass list and constraint list would be invalid.
    ```
    passes = [pass_b, pass_a]

    constraints = [
        this_before_that_pass_constraint(pass_a, pass_b)
    ]
    ```

    Args:
        this (Callable): pass which should occur first
        that (Callable): pass which should occur later

    Returns:
        depends_on (Callable[[Object, Object], bool]
    """

    def depends_on(a: Callable, b: Callable):
        if a == that and b == this:
            return False
        return True

    return depends_on


@compatibility(is_backward_compatible=False)
class PassManager:
    """
    Construct a PassManager.

    Collects passes and constraints. This defines the pass schedule, manages
    pass constraints and pass execution.

    Args:
        passes (Optional[List[Callable]]): List of passes. A pass is a
            callable which modifies an object and returns modified object
        constraint (Optional[List[Callable]]): List of constraints. A
            constraint is a callable which takes two passes (A, B) and returns
            True if A depends on B and False otherwise. See implementation of
            `this_before_that_pass_constraint` for example.
        steps (int): Max number of times we run the passes (default = 1).
        enable_debug_pass (bool): Set to true to enable the debug passes
        run_checks_after_each_pass (bool): Whether to run checks and linting
            after each pass
    """

    passes: List[Callable[[nn.Module], PassResult]] = []
    constraints: List[Callable[[Callable, Callable], bool]] = []
    _validated: bool = False
    steps: int = 1

    def __init__(
        self,
        passes=None,
        constraints=None,
        steps=None,
        run_checks_after_each_pass: bool = False,
    ):
        if passes:
            self.passes = passes
        if constraints:
            self.constraints = constraints
        if steps:
            self.steps = steps

        self.run_checks_after_each_pass = run_checks_after_each_pass,

    def add_pass(self, _pass: Callable):
        """
        Adds a pass into the current list of passes.
        """
        self.passes.append(_pass)
        self._validated = False

    def add_constraint(self, constraint: Callable):
        """
        Adds a constraint into the current list of constraints.
        """
        self.constraints.append(constraint)
        self._validated = False

    def validate_constraints(self):
        """
        Validates that current pass schedule defined by `self.passes` is valid
        according to all constraints in `self.constraints`
        """
        if self._validated:
            return
        for constraint in self.constraints:
            _validate_pass_schedule_constraint(constraint, self.passes)
        self._validated = True

    def solve_constraints(self):
        """
        Finds a valid traversal order based on the given constraints and orders
        the passes based on this order.

        If a circular dependency exists between the constraints and steps = 1,
        then we will raise an error because if steps != 1 this means that we
        will re-run the passes, allowing for circular dependencies.
        """
        self.passes, circular_dep = topological_sort_passes(self.passes, self.constraints)
        if circular_dep and self.steps == 1:
            raise RuntimeError("Circular dependency detected within the constraints and steps was set to 1")

    def add_checks(self, check: Callable) -> None:
        """
        Adds a function which takes runs various checks on a given graph module.
        This function is run before and after each pass if the
        `run_checks_after_each_pass` flag is enabled.
        """
        sig = inspect.signature(check)

        if len(list(sig.parameters.values())) != 1:
            raise TypeError("PassManager check function should only take in one variable, a module")

        setattr(self, "check", check)  # noqa: B010

    def check(self, module: nn.Module) -> None:
        pass

    def __call__(self, module: nn.Module) -> nn.Module:
        """
        Runs a list of passes in the order based on `self.passes` on the given
        graph module. Each time a pass is run, checks and linting will be run on
        the graph module to ensure that it still maintains the same required
        invariants.

        If the module is a graph module, we will run the list of passes until
        the graph stops changing, or until `steps` number of times.
        """
        # Order the passes based on the constraints
        if not self._validated:
            self.solve_constraints()

        # Check graph invariants
        self.check(module)

        # Run the set of passes `steps` number of times or until the graph stops
        # changing
        for _ in range(self.steps):
            modified = False

            # Run the set of passes on the graph module
            for fn in self.passes:
                res = fn(module)

<<<<<<< HEAD
                module = res.graph_module
                modified = modified or res.modified
=======
                module = res
>>>>>>> 80b2a17d

                # Check graph invariants
                if self.run_checks_after_each_pass:
                    self.check(module)

            # If the graph no longer changes, then we can stop running these passes
            if not modified:
                break

        return module<|MERGE_RESOLUTION|>--- conflicted
+++ resolved
@@ -44,6 +44,8 @@
     def wrapped_fn(gm):
         gm = fn(gm)
         return PassResult(gm, True)
+
+    return wrapped_fn
 
     return wrapped_fn
 
@@ -167,7 +169,7 @@
             after each pass
     """
 
-    passes: List[Callable[[nn.Module], PassResult]] = []
+    passes: List[Callable[[nn.Module], nn.Module]] = []
     constraints: List[Callable[[Callable, Callable], bool]] = []
     _validated: bool = False
     steps: int = 1
@@ -261,6 +263,7 @@
 
         # Run the set of passes `steps` number of times or until the graph stops
         # changing
+        overall_modified = False
         for _ in range(self.steps):
             modified = False
 
@@ -268,19 +271,16 @@
             for fn in self.passes:
                 res = fn(module)
 
-<<<<<<< HEAD
                 module = res.graph_module
                 modified = modified or res.modified
-=======
-                module = res
->>>>>>> 80b2a17d
 
                 # Check graph invariants
                 if self.run_checks_after_each_pass:
                     self.check(module)
 
             # If the graph no longer changes, then we can stop running these passes
+            overall_modified = overall_modified or modified
             if not modified:
                 break
 
-        return module+        return PassResult(module, overall_modified)
--- conflicted
+++ resolved
@@ -1,10 +1,6 @@
 import torch
 import torch.utils._pytree as pytree
-<<<<<<< HEAD
-from typing import List, Type, Optional
-=======
 from typing import Dict, List, Type, Optional, cast
->>>>>>> 652707ab
 import operator
 import functools
 from functools import lru_cache
@@ -70,10 +66,6 @@
     return (
         any([isinstance(i, torch.SymIntNode) for i in elem.shape])
         or any([isinstance(i, torch.SymIntNode) for i in elem.stride()])
-<<<<<<< HEAD
-        or isinstance(elem.numel(), torch.SymIntNode)
-=======
->>>>>>> 652707ab
         or isinstance(elem.storage_offset(), torch.SymIntNode)
     )
 
@@ -187,11 +179,7 @@
             expr = self.shape_env.replace(self.expr)
             other = self.shape_env.replace(other)
             out = func(expr, other)
-<<<<<<< HEAD
-            out = self.shape_env.replace(out)
-=======
             out = sympy.expand(out)
->>>>>>> 652707ab
             return PySymInt(out, self.shape_env)
         return magic_impl
 
@@ -231,11 +219,6 @@
 class ShapeEnv(object):
     def __init__(self):
         self.guards = []
-<<<<<<< HEAD
-        self.var_to_val = {}
-        self.replacements = {}
-        self.divisible = {}
-=======
         # Maps symbolic ints to their original concrete values
         # Currently populated from tensors
         self.var_to_val: Dict["sympy.Symbol", "sympy.Integer"] = {}
@@ -244,7 +227,6 @@
         self.replacements: Dict["sympy.Symbol", "sympy.Expr"] = {}  #
         # Keys are Mod(x, y), values are 0 (for ease of substitution)
         self.divisible: Dict["sympy.Expr", "sympy.Integer"] = {}
->>>>>>> 652707ab
 
     def _get_key(self):
         """
@@ -296,11 +278,7 @@
         return shape_groups
 
     @_lru_cache
-<<<<<<< HEAD
-    def _maybe_evaluate_static(self, expr: sympy.Expr) -> Optional[sympy.Expr]:
-=======
     def _maybe_evaluate_static(self, expr: "sympy.Expr") -> "Optional[sympy.Expr]":
->>>>>>> 652707ab
         """
         Tries to evaluate expr without introducing guards
         """
@@ -317,13 +295,8 @@
         return None
 
     @_lru_cache
-<<<<<<< HEAD
-    def replace(self, expr: sympy.Expr) -> sympy.Expr:
-        replacements = {s: self._find(s) for s in expr.free_symbols}
-=======
     def replace(self, expr: "sympy.Expr") -> "sympy.Expr":
         replacements = {s: self._find(cast(sympy.Symbol, s)) for s in expr.free_symbols}
->>>>>>> 652707ab
         return sympy.expand(expr.xreplace(replacements))
 
     @_lru_cache
@@ -332,59 +305,30 @@
         for k in self.divisible:
             res = self.replace(k)
             if len(res.free_symbols) > 0:
-<<<<<<< HEAD
-                new_divisible[k] = 0
-=======
                 new_divisible[k] = sympy.Integer(0)
->>>>>>> 652707ab
 
         self.divisible = new_divisible
 
     @_lru_cache
-<<<<<<< HEAD
-    def simplify(self, expr: sympy.Expr) -> sympy.Expr:
-        expr = self.replace(expr)
-        if len(expr.atoms(sympy.Mod)) > 0:
-=======
     def simplify(self, expr: "sympy.Expr") -> "sympy.Expr":
         expr = self.replace(expr)
         if expr.has(sympy.Mod):
->>>>>>> 652707ab
             self._update_divisible()
             expr = expr.xreplace(self.divisible)
             expr = sympy.expand(expr)
         return expr
 
     @lru_cache(256)
-<<<<<<< HEAD
-    def size_hint(self, expr: sympy.Expr):
-=======
     def size_hint(self, expr: "sympy.Expr"):
         """
         Gets a size hint for a given expression from the underlying shapes we had.
         Does not introduce a guard, so only use this when you can guarantee that
         your code is still valid for arbitrary shapes (such as optimization decisions)
         """
->>>>>>> 652707ab
         result_expr = sympy.expand(expr).xreplace(self.var_to_val)
         assert len(result_expr.free_symbols) == 0, "Size hint has variables we don't have underlying values for"
         return result_expr
 
-<<<<<<< HEAD
-    def _find(self, a):
-        """
-        Implements a DSU to find the variable that represents a
-        TODO: Improve this to handle non-identity transitive replacements
-        """
-        acopy = a
-        while a in self.replacements:
-            a = self.replacements[a]
-        while acopy in self.replacements:
-            self.replacements[acopy], acopy = a, self.replacements[acopy]
-        return a
-
-    def _maybe_guard_eq(self, expr: sympy.Eq) -> None:
-=======
     @_lru_cache
     def _find(self, a: "sympy.Symbol") -> "sympy.Expr":
         """
@@ -402,7 +346,6 @@
         return self.replacements[a]
 
     def _maybe_guard_eq(self, expr: "sympy.Eq") -> None:
->>>>>>> 652707ab
         """
         Evaluates the result of an eq call. If true, uses information to
         simplify shapes (i.e. a == b or a % 5 == 0)
@@ -414,19 +357,6 @@
 
         assert len(free) > 0, "The expression should not be static by this point"
         # In case of really gnarly expression, we don't blow up
-<<<<<<< HEAD
-        if len(free) <= 4:
-            free = sorted(free, key=lambda x: (self.size_hint(x), x.name), reverse=True)  # type: ignore[attr-defined]
-            lhs = expr.lhs
-            rhs = expr.rhs
-            solutions = sympy.solveset(lhs - rhs, free[0], domain=sympy.S.Integers)
-            if not solutions.is_finite_set:
-                if len(expr.atoms(sympy.Mod)) == 1:
-                    mod_expr = tuple(expr.atoms(sympy.Mod))[0]
-                    solutions = sympy.solveset(lhs - rhs, mod_expr, domain=sympy.S.Integers)
-                    if solutions.is_finite_set and len(solutions) == 1 and tuple(solutions)[0] == 0:
-                        self.divisible[mod_expr] = 0
-=======
         if len(free) > 5:
             return
         free = sorted(free, key=lambda x: (self.size_hint(x), x.name), reverse=True)  # type: ignore[attr-defined]
@@ -440,50 +370,12 @@
                     solutions = sympy.solveset(lhs - rhs, mod_expr, domain=sympy.S.Integers)
                     if solutions.is_finite_set and len(solutions) == 1 and tuple(solutions)[0] == 0:
                         self.divisible[mod_expr] = sympy.Integer(0)
->>>>>>> 652707ab
                 return
 
             if not isinstance(solutions, sympy.FiniteSet):
                 return
 
             solutions = tuple(solutions)
-<<<<<<< HEAD
-            if len(solutions) == 1 and "/" not in str(solutions[0]):
-                new_var = solutions[0]
-                new_var = self._find(solutions[0])
-                self.replacements[free[0]] = new_var
-
-        return
-
-    @lru_cache(256)
-    def evaluate_expr(self, expr: sympy.Expr):
-        """
-        Given an expression, evaluates it, adding guards if necessary
-        """
-        try:
-            if len(list(expr.free_symbols)) == 0:
-                return expr
-            expr = self.simplify(expr)
-
-            static_expr = self._maybe_evaluate_static(expr)
-            if static_expr is not None:
-                return static_expr
-
-            if isinstance(expr, sympy.Eq):
-                self._maybe_guard_eq(expr)
-            concrete_val = self.size_hint(expr)
-
-            # Uncomment this to see what code triggered this guard.
-            # TODO: Save this to the guard representation so you can look
-            # at it later
-            stack = ''.join(traceback.format_stack())
-            self.guards.append((expr, concrete_val, stack))
-            return concrete_val
-        except Exception as e:
-            print(e)
-            print()
-            raise e
-=======
             if len(solutions) == 1 and all(t.is_integer for t in sympy.preorder_traversal(solutions[0])):
                 new_var = self._find(solutions[0])
                 self.replacements[cast(sympy.Symbol, free[0])] = new_var
@@ -509,5 +401,4 @@
 
         stack = ''.join(traceback.format_stack())
         self.guards.append((expr, concrete_val, stack))
-        return concrete_val
->>>>>>> 652707ab
+        return concrete_val
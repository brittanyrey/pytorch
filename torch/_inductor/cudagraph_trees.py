--- conflicted
+++ resolved
@@ -385,12 +385,8 @@
         cuda_graphs_pool: Tuple[int, int],
         existing_cuda_graph: torch.cuda.Graph,
         device_index: int,
-<<<<<<< HEAD
-        stack_traces: Optional[List[Optional[str]]],
+        stack_traces: Optional[StackTraces],
         stream: torch.cuda.Stream
-=======
-        stack_traces: Optional[StackTraces],
->>>>>>> 85104bec
     ):
         self.wrapped_function = wrapped_function
         self.parent = parent
@@ -507,12 +503,8 @@
         inputs: List[Tensor],
         cuda_graphs_pool: Tuple[int, int],
         device_index: int,
-<<<<<<< HEAD
-        stack_traces: Optional[List[Optional[str]]],
+        stack_traces: Optional[StackTraces],
         stream: torch.cuda.Stream
-=======
-        stack_traces: Optional[StackTraces],
->>>>>>> 85104bec
     ):
         assert isinstance(inputs, (list, tuple))
 

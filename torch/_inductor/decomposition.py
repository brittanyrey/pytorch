import functools
import logging
import math
import numbers

import torch
import torch._decomp as decomp
from torch import Tensor
from torch._decomp import core_aten_decompositions, get_decompositions
from torch._prims_common import is_boolean_dtype, is_integer_dtype
from torch.utils._mode_utils import no_dispatch

from . import config, utils

log = logging.getLogger(__name__)
aten = torch.ops.aten
log = logging.getLogger(__name__)

inductor_decompositions = get_decompositions(
    [
        aten.flip,
        aten.linalg_vector_norm,
        aten.std_mean.correction,
        aten._to_copy,
<<<<<<< HEAD
        aten.transpose.int,
        aten.tril.default,
        aten.unfold,
        aten.unfold_backward,
        aten.upsample_bilinear2d.vec,
        aten.upsample_nearest2d_backward,
        aten.bucketize,
        aten.zero_,
        aten.zero,
        aten.lerp,
=======
>>>>>>> d7b39b17
    ]
)
decompositions = {**core_aten_decompositions(), **inductor_decompositions}


def register_decomposition(ops):
    for op in [ops] if callable(ops) else ops:
        if op in decompositions:
            log.warning(f"duplicate decomp: {ops}")
    return decomp.register_decomposition(ops, decompositions)


@register_decomposition([aten.clamp])
def clamp(x, min=None, max=None):
    if min is not None:
        x = torch.maximum(x, torch.tensor(min, dtype=x.dtype, device=x.device))
    if max is not None:
        x = torch.minimum(x, torch.tensor(max, dtype=x.dtype, device=x.device))
    return x


# TorchInductor-only decomposition. It should not be taken to core.
# See https://github.com/pytorch/torchdynamo/pull/1120
@register_decomposition([aten.floor_divide.default])
def floordiv(a, b):
    return aten.div.Tensor_mode(a, b, rounding_mode="floor")


def get_alignment_size(x):
    if x.dtype == torch.float16 or x.dtype == torch.half or x.dtype == torch.bfloat16:
        return 8
    elif x.dtype == torch.float32 or x.dtype == torch.float:
        return 4
    else:
        return 0


def check_device(a: Tensor, b: Tensor):
    return a.is_cuda and b.is_cuda


def get_padded_length(x, alignment_size):
    if alignment_size == 0 or x % alignment_size == 0:
        return 0
    return int((x // alignment_size + 1) * alignment_size) - x


def pad_dim(x, padded_length, dim):
    if padded_length == 0:
        return x
    pad = x.new_zeros(*x.shape[:dim], padded_length, *x.shape[dim + 1 :])
    return torch.cat([x, pad], dim=dim)


@register_decomposition([aten.addmm])
def addmm(input, mat1, mat2, *, beta=1, alpha=1):
    if (
        config.shape_padding
        and check_device(mat1, mat2)
        and should_pad_bench(mat1, mat2, torch.ops.aten.addmm, input=input)
    ):
        m_padded_length = get_padded_length(mat1.shape[0], get_alignment_size(mat1))
        k_padded_length = get_padded_length(mat1.shape[1], get_alignment_size(mat1))
        n_padded_length = get_padded_length(mat2.shape[1], get_alignment_size(mat2))
        if m_padded_length != 0 or k_padded_length != 0 or n_padded_length != 0:
            return pad_addmm(
                input, mat1, mat2, m_padded_length, k_padded_length, n_padded_length
            )

    return NotImplemented  # go directly to lowering


def pad_addmm(input, mat1, mat2, m_padded_length, k_padded_length, n_padded_length):
    # addmm decomp with padding will go through pad_addmm multiple times if multiple dimensions are needed to be padded
    if k_padded_length != 0:
        mat1 = pad_dim(mat1, k_padded_length, 1)
        mat2 = pad_dim(mat2, k_padded_length, 0)
    elif n_padded_length != 0:
        mat2 = pad_dim(mat2, n_padded_length, 1)
    elif m_padded_length != 0:
        mat1 = pad_dim(mat1, m_padded_length, 0)

    if input is not None and k_padded_length == 0:
        if n_padded_length != 0:
            if input.dim() == 2:
                input = pad_dim(input, n_padded_length, 1)
            elif input.dim() == 1:
                input = pad_dim(input, n_padded_length, 0)
        elif m_padded_length != 0 and input.dim() == 2:
            input = pad_dim(input, m_padded_length, 0)

    if k_padded_length != 0:
        return torch.ops.aten.addmm(input, mat1, mat2)
    elif n_padded_length != 0:
        return torch.ops.aten.addmm(input, mat1, mat2)[:, :-n_padded_length]
    else:
        return torch.ops.aten.addmm(input, mat1, mat2)[:-m_padded_length, :]


def should_pad_bench(mat1, mat2, op, input=None):
    assert utils.has_triton()
    from triton.testing import do_bench

    with no_dispatch():
        if op is torch.ops.aten.mm or op is torch.ops.aten.addmm:
            m_padded_length = get_padded_length(mat1.shape[0], get_alignment_size(mat1))
            k_padded_length = get_padded_length(mat1.shape[1], get_alignment_size(mat1))
            n_padded_length = get_padded_length(mat2.shape[1], get_alignment_size(mat2))
        elif op is torch.ops.aten.bmm:
            m_padded_length = get_padded_length(mat1.shape[1], get_alignment_size(mat1))
            k_padded_length = get_padded_length(mat1.shape[2], get_alignment_size(mat1))
            n_padded_length = get_padded_length(mat2.shape[2], get_alignment_size(mat2))
        else:
            return False

        if m_padded_length == k_padded_length == n_padded_length == 0:
            return False

        mat1 = torch.randn_like(mat1)
        mat2 = torch.randn_like(mat2)
        warmup = 5
        rep = 100
        if op is torch.ops.aten.bmm or op is torch.ops.aten.mm:
            ori_time = do_bench(
                lambda: op(mat1, mat2), warmup=warmup, rep=rep, fast_flush=True
            )[0]
        else:
            if input is not None:
                input = torch.randn_like(input)
            ori_time = do_bench(
                lambda: op(input, mat1, mat2), warmup=warmup, rep=rep, fast_flush=True
            )[0]

        mat1_pad = torch.randn_like(mat1)
        mat2_pad = torch.randn_like(mat2)

        if op is torch.ops.aten.addmm:
            input_pad = None
            if input is not None and input.is_cuda:
                input_pad = torch.randn_like(input)
            pad_time = do_bench(
                lambda: pad_addmm(
                    input_pad,
                    mat1_pad,
                    mat2_pad,
                    m_padded_length,
                    k_padded_length,
                    n_padded_length,
                ),
                warmup=warmup,
                rep=rep,
                fast_flush=True,
            )[0]
        elif op is torch.ops.aten.mm:
            pad_time = do_bench(
                lambda: pad_mm(
                    mat1_pad,
                    mat2_pad,
                    m_padded_length,
                    k_padded_length,
                    n_padded_length,
                ),
                warmup=warmup,
                rep=rep,
                fast_flush=True,
            )[0]
        else:
            pad_time = do_bench(
                lambda: pad_bmm(
                    mat1_pad,
                    mat2_pad,
                    m_padded_length,
                    k_padded_length,
                    n_padded_length,
                ),
                warmup=warmup,
                rep=rep,
                fast_flush=True,
            )[0]

        # Shape padding introduces addtional memory ops. Based on microbenchmarks, 1.1x represents a reasonable
        # tradeoff between performance improvement from shape padding and overhead from addtional memory ops
        # TODO: Build a learned model which would be better than this heuristic
        return ori_time > pad_time * 1.1


@register_decomposition([aten.mm])
def mm_decomp(mat1, mat2):
    if (
        config.shape_padding
        and check_device(mat1, mat2)
        and should_pad_bench(mat1, mat2, torch.ops.aten.mm)
    ):
        m_padded_length = get_padded_length(mat1.shape[0], get_alignment_size(mat1))
        k_padded_length = get_padded_length(mat1.shape[1], get_alignment_size(mat1))
        n_padded_length = get_padded_length(mat2.shape[1], get_alignment_size(mat2))

        if m_padded_length != 0 or k_padded_length != 0 or n_padded_length != 0:
            return pad_mm(mat1, mat2, m_padded_length, k_padded_length, n_padded_length)

    return NotImplemented  # go directly to lowering


def pad_mm(mat1, mat2, m_padded_length, k_padded_length, n_padded_length):
    # mm_decomp will go through pad_mm multiple times if multiple dimensions are needed to be padded
    if k_padded_length != 0:
        mat1 = pad_dim(mat1, k_padded_length, 1)
        mat2 = pad_dim(mat2, k_padded_length, 0)
        return torch.ops.aten.mm(mat1, mat2)
    elif n_padded_length != 0:
        mat2 = pad_dim(mat2, n_padded_length, 1)
        return torch.ops.aten.mm(mat1, mat2)[:, :-n_padded_length]
    else:
        mat1 = pad_dim(mat1, m_padded_length, 0)
        return torch.ops.aten.mm(mat1, mat2)[:-m_padded_length, :]


@register_decomposition([aten.bmm])
def bmm_decomp(mat1, mat2):
    if (
        config.shape_padding
        and check_device(mat1, mat2)
        and should_pad_bench(mat1, mat2, torch.ops.aten.bmm)
    ):
        m_padded_length = get_padded_length(mat1.shape[1], get_alignment_size(mat1))
        k_padded_length = get_padded_length(mat1.shape[2], get_alignment_size(mat1))
        n_padded_length = get_padded_length(mat2.shape[2], get_alignment_size(mat2))

        if k_padded_length != 0 or n_padded_length != 0 or m_padded_length != 0:
            pad_bmm(mat1, mat2, m_padded_length, k_padded_length, n_padded_length)

    return NotImplemented  # go directly to lowering


def pad_bmm(mat1, mat2, m_padded_length, k_padded_length, n_padded_length):
    # bmm_decomp will go through pad_bmm multiple times if multiple dimensions are needed to be padded
    if k_padded_length != 0:
        mat1 = pad_dim(mat1, k_padded_length, 2)
        mat2 = pad_dim(mat2, k_padded_length, 1)
        return torch.ops.aten.bmm(mat1, mat2)
    elif n_padded_length != 0:
        mat2 = pad_dim(mat2, n_padded_length, 2)
        return torch.ops.aten.bmm(mat1, mat2)[:, :, :-n_padded_length].contiguous()
    else:
        mat1 = pad_dim(mat1, m_padded_length, 1)
        return torch.ops.aten.bmm(mat1, mat2)[:, :-m_padded_length, :].contiguous()


@register_decomposition([aten.convolution_backward])
def convolution_backward(
    grad_output,
    input,
    weight,
    bias_sizes,
    stride,
    padding,
    dilation,
    transposed,
    output_padding,
    groups,
    output_mask,
):
    if not output_mask[2] or grad_output.device.type != "cuda":
        return NotImplemented
    grad_bias = aten.sum(grad_output, [0] + list(range(2, grad_output.dim())))
    grad_inp, grad_weight, _ = aten.convolution_backward(
        grad_output,
        input,
        weight,
        bias_sizes,
        stride,
        padding,
        dilation,
        transposed,
        output_padding,
        groups,
        [output_mask[0], output_mask[1], False],
    )
    return (grad_inp, grad_weight, grad_bias)


@register_decomposition([aten.log2])
def log2(x):
    return torch.log(x) * (1.0 / math.log(2.0))


@register_decomposition([aten.round.decimals])
def round_dec(x, decimals=0):
    ten_pow_decimals = 10.0**decimals
    return aten.round(x * ten_pow_decimals) * (1.0 / ten_pow_decimals)


@register_decomposition([aten.rsub.Tensor, aten.rsub.Scalar])
def rsub(a, b):
    if isinstance(b, numbers.Number):
        b = torch.tensor(b, dtype=a.dtype, device=a.device)
    return b - a


@register_decomposition([aten.nan_to_num])
def nan_to_num(x, nan=0.0, posinf=None, neginf=None):
    if is_boolean_dtype(x.dtype) or is_integer_dtype(x.dtype):
        return x

    if nan is None:
        nan = 0.0
    if posinf is None:
        posinf = torch.finfo(x.dtype).max
    if neginf is None:
        neginf = torch.finfo(x.dtype).min
    nan, posinf, neginf = (
        torch.tensor(v, dtype=x.dtype, device=x.device) for v in (nan, posinf, neginf)
    )
    x = torch.where(x != x, nan, x)
    x = torch.where(x == float("inf"), posinf, x)
    x = torch.where(x == float("-inf"), neginf, x)
    return x


@register_decomposition([aten.all.default])
def all(input):
    return torch.logical_not(torch.any(torch.logical_not(input)))


@register_decomposition([aten.all.dim])
def all_dim(input, dim, keeepdim=False):
    return torch.logical_not(torch.any(torch.logical_not(input), dim, keeepdim))


# NB: this decomposition is not stride accurate, do not put it in the main
# library
@register_decomposition(aten.copy)
def copy(self, src, non_blocking=False):
    intermediate = src.to(self, non_blocking)
    if self.size() != intermediate.size():
        return aten.expand_copy.default(intermediate, self.size())
    else:
        return intermediate


@register_decomposition([aten.baddbmm])
def baddbmm(self, batch1, batch2, beta=1, alpha=1):
    result = torch.bmm(batch1, batch2)
    if not isinstance(alpha, numbers.Number) or alpha != 1:
        result = result * alpha
    if not isinstance(beta, numbers.Number) or beta != 1:
        self = self * beta
    return self + result


@register_decomposition([aten.conj_physical])
def conj_physical(self):
    assert not self.is_complex(), "TODO: implement this"
    return self


@register_decomposition([aten.lift, aten.detach_])
def lift(self):
    return self


@register_decomposition([aten.bernoulli.default])
def bernoulli(self, *, generator=None):
    assert generator is None
    return torch.rand_like(self, dtype=torch.float32) < self


@register_decomposition([aten.bernoulli.p])
def bernoulli_p(self, p=0.5, *, generator=None):
    assert generator is None
    return torch.rand_like(self, dtype=torch.float32) < p


"""
Some decomps result in differences from eager related to randomness.
We put these decomps in a separate table `extra_random_decomps` to allow
turning them on and off via `config.fallback_random`.
"""
extra_random_decomps = get_decompositions(
    [aten.native_dropout, aten.exponential, aten.exponential_, aten.uniform_]
)
register_extra_random_decomp = functools.partial(
    decomp.register_decomposition, registry=extra_random_decomps
)


@register_extra_random_decomp([aten.bernoulli_])
def bernoulli_(self, p=0.5):
    return self.copy_(torch.rand_like(self, dtype=torch.float32) < p)


@functools.lru_cache(None)
def fast_random_decomps():
    return {**decompositions, **extra_random_decomps}


def select_decomp_table():
    """decomps can change based on config"""
    if config.fallback_random:
        return decompositions
    return fast_random_decomps()<|MERGE_RESOLUTION|>--- conflicted
+++ resolved
@@ -22,19 +22,6 @@
         aten.linalg_vector_norm,
         aten.std_mean.correction,
         aten._to_copy,
-<<<<<<< HEAD
-        aten.transpose.int,
-        aten.tril.default,
-        aten.unfold,
-        aten.unfold_backward,
-        aten.upsample_bilinear2d.vec,
-        aten.upsample_nearest2d_backward,
-        aten.bucketize,
-        aten.zero_,
-        aten.zero,
-        aten.lerp,
-=======
->>>>>>> d7b39b17
     ]
 )
 decompositions = {**core_aten_decompositions(), **inductor_decompositions}

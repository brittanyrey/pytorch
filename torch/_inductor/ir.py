import contextlib
import dataclasses
import functools
import itertools
import logging
import re
import textwrap
from collections import OrderedDict
from contextlib import nullcontext
from enum import Enum
from functools import partial
from inspect import signature
from typing import Any, Callable, ClassVar, Dict, List, Optional, Set, Tuple, Union
from unittest.mock import patch

import numpy
import sympy
from sympy import Expr, Integer

import torch.fx
import torch.utils._pytree as pytree
from torch._prims_common import (
    is_boolean_dtype,
    is_float_dtype,
    make_channels_last_strides_for,
    make_contiguous_strides_for,
)

from . import config, dependencies
from .codegen.common import index_prevent_reordering
from .cuda_properties import get_device_properties
from .dependencies import extract_read_writes, var_builder
from .utils import (
    argsort,
    cache_on_self,
    sympy_dot,
    sympy_product,
    sympy_subs,
    sympy_symbol,
)
from .virtualized import ops, V

log = logging.getLogger(__name__)
indent = functools.partial(textwrap.indent, prefix="  ")
aten = torch.ops.aten


def inverse_reorder(order):
    inv_order = dict(zip(order, range(len(order))))

    def reindex(index):
        assert len(index) == len(inv_order)
        return [index[inv_order[i]] for i in range(len(index))]

    return reindex


def same_reorder(order):
    def reindex(index):
        assert len(index) == len(order)
        return [index[order[i]] for i in range(len(index))]

    return reindex


def fuse_reindexing(reindex1, reindex2):
    def reindex(index):
        return reindex1(reindex2(index))

    return reindex


def stride_order2fill_order(order):
    """
    Convert stride order to fill order
    For channel last format,
    stride order = [3, 0, 2, 1] and fill order = [1, 3, 2, 0]
    """
    lookup = {pos: idx for idx, pos in enumerate(order)}
    fill_order = [lookup[i] for i in range(len(order))]
    return fill_order


def get_stride_order(seq):
    """
    Convert strides to stride order
    """
    sorted_idx = argsort(seq)
    out = [None for _ in range(len(seq))]
    for i, elem in enumerate(sorted_idx):
        out[elem] = i
    return out


def reads_from_conv(buf, var_ranges):
    """
    return:
    if reads_from_conv: boolean
    the new memory_addr: Sympy Expression
    """
    if buf is None:
        return False, None
    if isinstance(buf, Convolution):
        indexer = buf.layout.as_fixed().make_indexer()
        index_vars = sorted(var_ranges, key=lambda var: var.name)
        index = indexer(index_vars)
        return True, index
    # for case like
    # buf0 = conv(x, w)
    # return torch.cat([buf0, buf1]), torch.cat([buf0, buf2])
    # Because of ConcatKernel, it will create two bufs buf3 and 4
    # buf3 has the AliasedLayout which reads from buf0(Convolution)
    # but buf4 is a copy of buf3 which reads from buf3
    # we want to know that buf4 also follows buf0 conv's layout
    if isinstance(buf.layout, AliasedLayout):
        reads = buf.get_read_writes().reads
        reads_bufs = [
            V.graph.name_to_buffer[r.name]
            if r.name in V.graph.name_to_buffer.keys()
            else None
            for r in reads
        ]
        for reads_buf in reads_bufs:
            read_from_conv, addr = reads_from_conv(reads_buf, var_ranges)
            if read_from_conv:
                return True, addr
    return False, None


def ir_node_to_tensor(x, guard_shape=True):
    shape_fn = (
        V.graph.sizevars.guard_static_shape
        if guard_shape
        else V.graph.sizevars.size_hint
    )
    size = [shape_fn(s) for s in x.get_size()]
    if is_storage_and_layout(x):
        stride = [shape_fn(s) for s in x.get_layout().stride]
    else:
        stride = make_contiguous_strides_for(size)
    dtype = x.get_dtype()
    device = x.get_device()
    t = torch.empty_strided(
        size=size, stride=stride, dtype=dtype, device=device
    ).zero_()
    return t


def layout_priority_idx(reads_bufs, memory_addrs, var_ranges):
    """
    if reads from conv that needs to use specific layout
    return:
    priority_idx regarding memory_addrs idx
    memory_addrs - update memory_addrs with the true addr if needed
    """

    priority_idx = []
    for i, reads_buf in enumerate(reads_bufs):
        read_from_conv, mem_addr = reads_from_conv(reads_buf, var_ranges)
        if read_from_conv:
            priority_idx.append(i)
            memory_addrs[i] = mem_addr
    return priority_idx, memory_addrs


class ModularIndexing(sympy.Function):
    """
    ModularIndexing(a, b, c) => (a // b) % c
    """

    nargs = (3,)

    @classmethod
    def eval(cls, base, divisor, modulus):
        if base == 0 or modulus == 1:
            return sympy.Integer(0)

        if (
            isinstance(base, sympy.Integer)
            and isinstance(divisor, sympy.Integer)
            and isinstance(modulus, sympy.Integer)
        ):
            return (base // divisor) % modulus

        if divisor != 1:
            gcd = sympy.gcd(base, divisor)
            if gcd != 1:
                return ModularIndexing(base / gcd, divisor / gcd, modulus)

        if isinstance(base, sympy.Add):
            new_terms = []
            all_positive = True
            for term in base.args:
                if sympy.gcd(term, modulus * divisor) != modulus * divisor:
                    if (isinstance(term, sympy.Integer) and term < 0) or (
                        isinstance(term, sympy.Mul)
                        and isinstance(term.args[0], sympy.Integer)
                        and term.args[0] < 0
                    ):
                        # workaround for https://github.com/openai/triton/issues/619,
                        # if there are negative terms, // produces wrong result
                        # TODO if https://github.com/openai/triton/issues/619 is fixed
                        # this optimization would become valid
                        all_positive = False
                        break
                    else:
                        new_terms.append(term)

            if len(new_terms) != len(base.args) and all_positive:
                return ModularIndexing(sum(new_terms), divisor, modulus)

        if isinstance(base, IndexingDiv):
            return ModularIndexing(base.args[0], base.args[1] * divisor, modulus)


class IndexingDiv(sympy.Function):
    """
    a // b used in indexing where we need to be careful about simplification.
    We don't use sympy.FloorDiv to bypass some simplification rules.
    """

    nargs = (2,)

    @classmethod
    def eval(cls, base, divisor):
        if base == 0:
            return sympy.Integer(0)
        if divisor == 1:
            return base
        if isinstance(base, sympy.Integer) and isinstance(divisor, sympy.Integer):
            return base // divisor
        if isinstance(base, IndexingDiv):
            return IndexingDiv(base.args[0], base.args[1] * divisor)

        if isinstance(base, sympy.Add):
            for a in base.args:
                gcd = sympy.gcd(a, divisor)
                if gcd == divisor:
                    return IndexingDiv(base - a, divisor) + a / gcd
        gcd = sympy.gcd(base, divisor)
        if gcd != 1:
            return IndexingDiv(
                sympy.simplify(base / gcd), sympy.simplify(divisor / gcd)
            )


class CleanDiv(IndexingDiv):
    """
    Div where we can assume no rounding.
    This is to enable future optimizations.
    """

    pass


class CeilDiv(sympy.Function):
    """
    Div used in indexing that rounds up.
    """

    def __new__(cls, base, divisor):
        if sympy.gcd(base, divisor) == divisor:
            return CleanDiv(base, divisor)
        else:
            return IndexingDiv(base + (divisor - 1), divisor)


def get_device_type(x):
    if getattr(x, "get_device", None):
        return get_device_type(x.get_device())
    if isinstance(x, torch.device):
        return x.type
    return None


def is_triton(x):
    return get_device_type(x) == "cuda"


def is_cpu(x):
    return get_device_type(x) == "cpu"


@dataclasses.dataclass
class IRNode(object):
    _current_origins: ClassVar[Set[Any]] = set()

    @staticmethod
    @contextlib.contextmanager
    def current_origins(origins: Set[torch.fx.Node]):
        old = IRNode._current_origins
        IRNode._current_origins = old | origins
        yield
        IRNode._current_origins = old

    def __post_init__(self):
        self.origins = set(self._current_origins)

    def common_repr(self):
        return (
            [f"origins={self.origins}"] if hasattr(self, "origins") else ["no origins?"]
        )

    def str_helper(self, lines):
        lines = lines + self.common_repr()
        lines = indent(",\n".join(map(str, lines)))
        return f"{type(self).__name__}(\n{lines}\n)"

    def is_user_of(self, name):
        return any(name == dep.name for dep in self.get_reads())

    def get_numel(self):
        return sympy_product(self.get_size())


@dataclasses.dataclass
class Loops(IRNode):
    device: torch.device
    dtype: torch.dtype
    inner_fn: Callable
    ranges: List[Expr]

    def __str__(self, names=("ranges",)):
        return self.str_helper(
            [
                f"'{self.device.type}'",
                str(self.dtype),
                self.inner_fn_str(),
            ]
            + [f"{name}={getattr(self, name)}" for name in names]
        )

    __repr__ = __str__

    def get_dtype(self):
        return self.dtype

    def get_device(self):
        return self.device

    def get_size(self):
        return self.ranges

    def is_extern(self):
        return False

    @classmethod
    def create(cls, *args, **kwargs):
        return TensorBox.create(cls(*args, **kwargs))

    @staticmethod
    def _index(ranges, prefix="i"):
        return [
            sympy.Integer(0) if s == 1 else sympy_symbol(f"{prefix}{n}")
            for n, s in enumerate(ranges)
        ]

    @cache_on_self
    def inner_fn_str(self):
        formatter = V.KernelFormatterHandler(V.MockHandler())
        with V.set_ops_handler(formatter), patch.object(
            FlexibleLayout, "allow_indexing", True
        ):
            result = self.inner_fn(self._index(self.ranges))
            return formatter.getvalue(result)

    def is_zero_elements(self):
        return any(r == 0 for r in self.ranges)

    @cache_on_self
    def get_reads(self):
        with patch.object(FlexibleLayout, "allow_indexing", True):
            if self.get_reduction_type():
                return extract_read_writes(
                    self.make_loader(),
                    self.get_size(),
                    self.get_reduction_size(),
                ).reads
            else:
                return extract_read_writes(
                    self.make_loader(),
                    self.get_size(),
                ).reads


class Pointwise(Loops):
    def make_loader(self):
        return self.inner_fn

    def get_reduction_size(self):
        return []

    def get_reduction_type(self):
        return None

    def store_output(self, output_name, indexer, vars):
        return ops.store(output_name, indexer(vars), self.inner_fn(vars))

    def constant_to_device(self, device):
        """Move this to a given device. Requires that all reads are to constants."""
        loader = self.make_loader()
        loader = patch.object(ConstantBuffer, "override_device", device)(loader)
        return Pointwise(device, self.dtype, loader, self.ranges)


@dataclasses.dataclass
class Scatter(Pointwise):
    output_indexer: Callable[[List[Expr]], Expr]
    scatter_mode: Optional[str] = None

    def constant_to_device(self, device):
        """Move this to a given device. Requires that all reads are to constants."""
        loader = self.make_loader()
        loader = patch.object(ConstantBuffer, "override_device", device)(loader)
        return Scatter(
            device,
            self.dtype,
            loader,
            self.ranges,
            self.output_indexer,
            self.scatter_mode,
        )

    def store_output(self, output_name, indexer, vars):
        return ops.store(
            output_name,
            indexer(self.output_indexer(vars)),
            self.inner_fn(vars),
            mode=self.scatter_mode,
        )


class ReductionHint(Enum):
    INNER = 0
    OUTER = 1
    OUTER_TINY = 2
    DEFAULT = 3


class TileHint(Enum):
    SQUARE = 0
    DEFAULT = 1


@dataclasses.dataclass
class Reduction(Loops):
    reduction_ranges: List[Expr]
    reduction_type: str
    # self.dtype represents the dst dtype
    src_dtype: torch.dtype
    reduction_hint: ReductionHint

    def __str__(self):
        return Loops.__str__(
            self, names=("ranges", "reduction_ranges", "reduction_type")
        )

    __repr__ = __str__

    def get_reduction_size(self):
        return self.reduction_ranges

    def get_reduction_type(self):
        return self.reduction_type

    def store_reduction(self, output_name, indexer, vars, reduction_vars):
        return ops.reduction(
            output_name,
            self.dtype,
            self.src_dtype,
            self.reduction_type,
            indexer(vars),
            self.inner_fn(vars, reduction_vars),
        )

    def index_length(self):
        return len(self.ranges) + len(self.reduction_ranges)

    @cache_on_self
    def inner_fn_str(self):
        formatter = V.KernelFormatterHandler(MockHandler())
        with V.set_ops_handler(formatter), patch.object(
            FlexibleLayout, "allow_indexing", True
        ):
            result = self.inner_fn(
                self._index(self.ranges),
                self._index(self.reduction_ranges, "r"),
            )
            return formatter.getvalue(result)

    def constant_to_device(self, device):
        """Move this to a given device. Requires that all reads are to constants."""
        loader = self.make_loader()
        loader = patch.object(ConstantBuffer, "override_device", device)(loader)
        return Reduction(
            device,
            self.dtype,
            loader,
            self.ranges,
            self.reduction_ranges,
            self.reduction_type,
            self.src_dtype,
            ReductionHint.DEFAULT,
        )

    @staticmethod
    def num_splits(
        device,
        dst_dtype,
        src_dtype,
        inner_fn,
        ranges,
        reduction_ranges,
        reduction_type,
        reduction_numel,
    ):
        num_sm = get_device_properties(device).multi_processor_count
        min_elements_per_thread = 32
        max_elements_per_thread = 512
        threads_per_sm = 2048
        min_elements_per_device = min_elements_per_thread * num_sm * threads_per_sm
        max_elements_per_device = max_elements_per_thread * num_sm * threads_per_sm

        def inner_reduction_splits(reduction_numel_hint, numel_hint):
            # do heuristics that's close to eager mode for split inner reduction
            # we leak reduction autotune configs here, and will need to refactor to avoid this later
            num_warps = 8
            num_threads = 32 * num_warps
            if numel_hint >= 2 * num_sm:  # don't split if there are enough outputs
                return 1
            if reduction_numel_hint <= 8192:
                return 1
            if reduction_numel_hint * numel_hint <= min_elements_per_device:
                split_size = min_elements_per_thread
            elif reduction_numel_hint * numel_hint < max_elements_per_device:
                target_blocks = num_sm * threads_per_sm // (2 * num_threads)
                blocks_per_output = (target_blocks + numel_hint - 1) // numel_hint
                tmp_split_size = (
                    reduction_numel_hint + num_threads * blocks_per_output - 1
                ) // (num_threads * blocks_per_output)
                divisors = sympy.divisors(reduction_numel_hint)
                closest = min(divisors, key=lambda x: abs(x - tmp_split_size))
                if abs(closest - tmp_split_size) < 30:
                    # prefer even splits, but never smalle than min_elements_per_thread
                    split_size = max(closest, min_elements_per_thread)
                else:
                    split_size = tmp_split_size
            else:
                divisors = sympy.divisors(reduction_numel_hint)
                closest = min(divisors, key=lambda x: abs(x - max_elements_per_thread))
                if abs(closest - max_elements_per_thread) < 50:
                    # prefer even splits
                    split_size = closest
                else:
                    split_size = max_elements_per_thread
            return (reduction_numel_hint + split_size * num_threads - 1) // (
                split_size * num_threads
            )

        def outer_reduction_splits(reduction_numel_hint, numel_hint):
            # TODO the best heuristic currently has XBLOCK (corresponding to numel_hint) 128
            # extend to even smaller number of outputs
            num_warps = 8
            num_threads = num_warps * 32
            rvals_per_thread = 4  # comes from heuristics, refactor to not leak here
            xvals_per_block = 128
            xblocks = (numel_hint + xvals_per_block - 1) // xvals_per_block
            if reduction_numel_hint * numel_hint < min_elements_per_device:
                split_size = min_elements_per_thread
            elif reduction_numel_hint * numel_hint < max_elements_per_device:
                target_blocks = num_sm * threads_per_sm // (num_threads)
                target_blocks = (target_blocks + xblocks - 1) // xblocks
                tmp_split_size = (
                    reduction_numel_hint + rvals_per_thread * target_blocks - 1
                ) // (rvals_per_thread * target_blocks)
                divisors = sympy.divisors(reduction_numel_hint)
                closest = min(divisors, key=lambda x: abs(x - tmp_split_size))
                if abs(tmp_split_size - closest) < 20:
                    split_size = max(closest, min_elements_per_thread)
                else:
                    split_size = tmp_split_size
            else:
                divisors = sympy.divisors(reduction_numel_hint)
                closest = min(divisors, key=lambda x: abs(x - max_elements_per_thread))
                if abs(closest - max_elements_per_thread) < 50:
                    # prefer even splits
                    split_size = closest
                else:
                    split_size = max_elements_per_thread

            return (reduction_numel_hint + rvals_per_thread * split_size - 1) // (
                rvals_per_thread * split_size
            )

        reduction_numel_hint = V.graph.sizevars.size_hint(reduction_numel)
        numel_hint = V.graph.sizevars.size_hint(sympy_product(ranges))
        # easy cases
        if numel_hint == 1:
            return ReductionHint.INNER, inner_reduction_splits(
                reduction_numel_hint, numel_hint
            )
        if (
            reduction_numel_hint <= min_elements_per_thread
            or numel_hint >= num_sm * 2 * 32
        ):
            return ReductionHint.DEFAULT, 1

        r = Reduction(
            device,
            dst_dtype,
            inner_fn,
            ranges,
            reduction_ranges,
            reduction_type,
            src_dtype,
            ReductionHint.DEFAULT,
        )

        def get_read_indices(r):
            cb = ComputedBuffer(
                name=None,
                layout=FlexibleLayout(
                    device=r.get_device(),
                    dtype=r.get_dtype(),
                    size=r.get_size(),
                ),
                data=r,
            )
            read_writes = cb.get_read_writes()
            # try finding the full size producer
            # TODO this will fail for something like ((1, N) * (N, 1)).sum()
            # this would also possibly be wrong for producers with the different contiguity but we hope those cases are rare
            range_vars = [
                r
                for r in read_writes.range_vars
                if isinstance(r, sympy.Expr) and not isinstance(r, sympy.Number)
            ]
            indices = []
            changed = False
            for md in sorted(read_writes.reads, key=lambda x: x.name):
                if all([r in md.index.free_symbols for r in range_vars]):
                    indices.append(md.index)
                    if md.name in V.graph.name_to_buffer:
                        buf = V.graph.name_to_buffer[md.name]
                        original_stride = buf.layout.stride
                        buf.decide_layout()
                        if buf.layout.stride != original_stride:
                            changed = True
            return indices, changed

        indices, changed = get_read_indices(r)
        if changed:
            indices, _ = get_read_indices(r)

        if len(indices) == 0:
            # TODO determine splits when all inputs are broadcast
            return ReductionHint.DEFAULT, 1

        _, (_, reduction_vars), _ = dependencies.index_vars_squeeze(
            r.get_size(), r.get_reduction_size()
        )
        num_outer = 0
        num_inner = 0
        for i in indices:
            strides = V.graph.sizevars.stride_hints(i, reduction_vars)
            outer = all([s > 1 for s in strides])
            if outer:
                num_outer += 1
            else:
                num_inner += 1
        if num_inner > num_outer:
            return ReductionHint.INNER, inner_reduction_splits(
                reduction_numel_hint, numel_hint
            )
        else:
            return ReductionHint.OUTER, outer_reduction_splits(
                reduction_numel_hint, numel_hint
            )

    @staticmethod
    def _unroll_reduction_fn(inner_fn, reduction_ranges, reduction_type):
        """Convert inner_fn from a reduction to an pointwise"""
        reduction_ranges = [
            V.graph.sizevars.guard_static_shape(x) for x in reduction_ranges
        ]

        if reduction_type == "sum":

            def combine_fn(a, b):
                return ops.add(a, b)

        elif reduction_type == "min":

            def combine_fn(a, b):
                return ops.minimum(a, b)

        elif reduction_type == "max":

            def combine_fn(a, b):
                return ops.maximum(a, b)

        elif reduction_type == "any":

            def combine_fn(a, b):
                return ops.logical_or(a, b)

        elif reduction_type == "argmin":

            def combine_fn(a, b):
                return ops.minimum(a[0], b[0]), ops.where(
                    ops.lt(b[0], a[0]), b[1], a[1]
                )

        elif reduction_type == "argmax":

            def combine_fn(a, b):
                return ops.maximum(a[0], b[0]), ops.where(
                    ops.gt(b[0], a[0]), b[1], a[1]
                )

        else:
            raise NotImplementedError(f"unknown reduction_type={reduction_type}")

        def fn(index):
            return functools.reduce(
                combine_fn,
                (
                    value_fn(index, rindex)
                    for rindex in itertools.product(
                        *[range(x) for x in reduction_ranges]
                    )
                ),
            )

        if reduction_type in ("argmin", "argmax"):
            flatten_index = FixedLayout(
                None,
                None,
                reduction_ranges,
                FlexibleLayout.contiguous_strides(reduction_ranges),
            ).make_indexer()

            def value_fn(index, rindex):
                rindex = [sympy.expand(i) for i in rindex]
                return (
                    inner_fn(index, rindex),
                    ops.index_expr(flatten_index(rindex), torch.int64),
                )

            return lambda index: fn(index)[1]
        else:
            value_fn = inner_fn
            return fn

    @classmethod
    def create(
        cls,
        device: torch.device,
        dst_dtype: torch.dtype,
        src_dtype: torch.dtype,
        inner_fn: Callable,
        ranges: List[Expr],
        reduction_ranges: List[Expr],
        reduction_type: str,
        reduction_hint: ReductionHint = ReductionHint.DEFAULT,
    ):
        reduction_numel = V.graph.sizevars.simplify(sympy_product(reduction_ranges))

        if reduction_numel == 0:

            # N.B. This is a hack to generate the literal of the given type
            # Ideally, we should be fixing `def constant` in triton.py
            # but it breaks due to hardcoded dtypes in other places
            def py_cnst(val):
                return (
                    bool(val)
                    if dst_dtype == torch.bool
                    else float(val)
                    if dst_dtype.is_floating_point
                    else int(val)
                )

            rtypes_to_inits = {
                "sum": py_cnst(0),
                "prod": py_cnst(1),
                "any": py_cnst(0),
                # "all" is desugared to `!any(!val)`
            }

            assert (
                reduction_type in rtypes_to_inits.keys()
            ), f"{reduction_type} not supported for zero-dimension tensors!"

            def const_fn(index):
                return ops.constant(rtypes_to_inits[reduction_type], dst_dtype)

            return Pointwise.create(
                device=device,
                dtype=src_dtype,
                inner_fn=const_fn,
                ranges=list(ranges),
            )

        if reduction_numel == 1:
            # this reduction is actually a pointwise op
            if reduction_type in ("argmin", "argmax"):

                def fn(index):
                    return 0

            else:

                def fn(index):
                    reduction_index = [sympy.Integer(0) for _ in reduction_ranges]
                    return inner_fn(index, reduction_index)

            return Pointwise.create(device, dst_dtype, fn, ranges)

        if (
            isinstance(reduction_numel, sympy.Integer)
            and V.graph.sizevars.size_hint(reduction_numel)
            < config.unroll_reductions_threshold
            and sympy_product(ranges) != 1
        ):
            return Pointwise.create(
                device,
                dst_dtype,
                cls._unroll_reduction_fn(inner_fn, reduction_ranges, reduction_type),
                ranges,
            )

        if is_triton(device) and reduction_type not in {"argmax", "argmin"}:
            # triton doesn't support reduce to single element well, so break it up
            hint, split = cls.num_splits(
                device,
                dst_dtype,
                src_dtype,
                inner_fn,
                ranges,
                reduction_ranges,
                reduction_type,
                reduction_numel,
            )
            # intermediate reduction in split can contain complex indexing,
            # and num_splits will fail to correctly set the hint
            # reuse the passed hint if available
            if reduction_hint == ReductionHint.DEFAULT:
                reduction_hint = hint
            if split > 1:
                # triton doesn't support reduce to single element well, so break it up
                return cls.create_multilayer(
                    device,
                    dst_dtype,
                    src_dtype,
                    inner_fn,
                    ranges,
                    reduction_ranges,
                    reduction_type,
                    split,
                    reduction_hint,
                )

        return TensorBox.create(
            Reduction(
                device,
                dst_dtype,
                inner_fn,
                ranges,
                reduction_ranges,
                reduction_type,
                src_dtype,
                reduction_hint,
            )
        )

    @staticmethod
    def default_value(reduction_type, dtype):
        if reduction_type in {"max", "argmax"}:
            if is_float_dtype(dtype):
                return float("-inf")
            elif is_boolean_dtype(dtype):
                return 0
            else:
                return torch.iinfo(dtype).min
        if reduction_type in {"min", "argmin"}:
            if is_float_dtype(dtype):
                return float("inf")
            elif is_boolean_dtype(dtype):
                return 1
            else:
                return torch.iinfo(dtype).max

        return {
            "sum": 0,
            "any": 0,
        }[reduction_type]

    @classmethod
    def create_multilayer(
        cls,
        device: torch.device,
        dst_dtype: torch.dtype,
        src_dtype: torch.dtype,
        inner_fn: Callable,
        ranges: List[Expr],
        reduction_ranges: List[Expr],
        reduction_type: str,
        split: int,
        reduction_hint: ReductionHint,
    ):
        """
        Break a large reduction up into multiple smaller reductions
        recursively
        """
        reduction_numel = sympy_product(reduction_ranges)

        # TODO(jansel): convert this to dynamic shapes
        # TODO(jansel): realize the reduction so we can do dynamic indexing
        reduction_ranges = [
            sympy.Integer(V.graph.sizevars.guard_static_shape(s))
            for s in reduction_ranges
        ]
        reduction_numel = sympy.Integer(
            V.graph.sizevars.guard_static_shape(reduction_numel)
        )

        if V.graph.sizevars.size_hint(reduction_numel) % split == 0:
            need_mask = False
        else:
            need_mask = True

        split = sympy.Integer(split)
        block_size = IndexingDiv(reduction_numel + (split - 1), split)

        reindex = View.dynamic_reshape_indexer(reduction_ranges, [reduction_numel])

        def wrapper_fn(index, reduction_index):
            (reduction_index,) = reduction_index
            *new_index, reduction_block = index
            indices = block_size * reduction_block + reduction_index

            def body():
                return inner_fn(new_index, reindex([indices]))

            if need_mask:
                mask = ops.lt(
                    ops.index_expr(indices, torch.int32),
                    ops.index_expr(reduction_numel, torch.int32),
                )
                return ops.masked(
                    mask, body, cls.default_value(reduction_type, dst_dtype)
                )
            else:
                return body()

        # triton will automatically compute reductions in fp32 if reducing over fp16/bf16
        # within the kernel. keep the intermediate in fp32 so as to keep the whole reduction
        # in fp32 and not reduce precision by breaking up the kernel into multiple layers
        intermediate_dtype = (
            dst_dtype
            if dst_dtype not in (torch.float16, torch.bfloat16)
            else torch.float
        )
        intermediate = Reduction.create(
            device,
            intermediate_dtype,
            src_dtype,
            wrapper_fn,
            [*ranges, split],
            [block_size],
            reduction_type,
            reduction_hint,
        )
        intermediate.realize()
        intermediate_loader = intermediate.make_loader()

        def intermediate_fn(index, reduction_index):
            return intermediate_loader([*index, *reduction_index])

        numel_hint = V.graph.sizevars.size_hint(sympy_product(ranges))
        if split <= 512 and numel_hint <= 512 and reduction_hint == ReductionHint.OUTER:
            reduction_hint = ReductionHint.OUTER_TINY
        if (
            split <= 1024
            and numel_hint <= 256
            and reduction_hint == ReductionHint.OUTER
        ):
            reduction_hint = ReductionHint.OUTER_TINY
        return TensorBox.create(
            Reduction(
                device,
                dst_dtype,
                intermediate_fn,
                ranges,
                [split],
                reduction_type,
                src_dtype,
                reduction_hint,
            )
        )


def is_storage_and_layout(x):
    try:
        as_storage_and_layout(x, freeze=False)
        return True
    except NotImplementedError:
        return False


def is_contiguous_storage_and_layout(x):
    try:
        buffer, layout = as_storage_and_layout(x, freeze=False)
        return layout.is_contiguous()
    except NotImplementedError:
        return False


def as_storage_and_layout(x, freeze=True, want_contiguous=False, stride_order=None):
    """Try to simplify x into a StorageBox and a Layout"""
    if isinstance(x, TensorBox):
        return as_storage_and_layout(
            x.data,
            freeze=freeze,
            want_contiguous=want_contiguous,
            stride_order=stride_order,
        )
    if isinstance(x, StorageBox) and isinstance(x.data, Buffer):
        if freeze:
            if want_contiguous:
                x.data.freeze_layout()
            elif stride_order is not None:
                x.data.freeze_layout_with_stride_order(stride_order)
            else:
                x.data.decide_layout()
        return x, x.data.layout
    if isinstance(x, ReinterpretView):
        # making the base of x contiguous or stride_ordered will not necessarily make
        # the ReinterpretedView either, so dont pass along those arguments
        buffer, _ = as_storage_and_layout(
            x.data,
            freeze=freeze,
        )
        return buffer, x.layout
    raise NotImplementedError


as_contiguous_storage_and_layout = functools.partial(
    as_storage_and_layout, want_contiguous=True
)


def is_stride_order_storage_and_layout(x, stride_order):
    try:
        buffer, layout = as_storage_and_layout(x, freeze=False)
        return layout.is_stride_ordered(stride_order)
    except NotImplementedError:
        return False


@dataclasses.dataclass
class BaseView(IRNode):
    data: IRNode

    def get_dtype(self):
        return self.data.get_dtype()

    def get_device(self):
        return self.data.get_device()

    def get_name(self):
        return self.data.get_name()

    def mark_reuse(self, users):
        return self.data.mark_reuse(users)

    def has_exceeded_max_reads(self):
        return self.data.has_exceeded_max_reads()

    def realize(self):
        return self.data.realize()

    def realize_hint(self):
        return self.data.realize_hint()

    def get_storage_numel(self):
        return self.data.get_storage_numel()

    def is_extern(self):
        return self.data.is_extern()

    @cache_on_self
    def get_reads(self):
        with patch.object(FlexibleLayout, "allow_indexing", True):
            return extract_read_writes(
                self.make_loader(),
                self.get_size(),
            ).reads

    def unwrap_view(self):
        x = self
        while isinstance(x, BaseView):
            x = x.data
        return x

    def constant_to_device(self, device):
        """Move this to a given device. Requires that all reads are to constants."""
        loader = self.make_loader()
        loader = patch.object(ConstantBuffer, "override_device", device)(loader)
        return Pointwise(device, self.get_dtype(), loader, self.get_size())


@dataclasses.dataclass
class ExpandView(BaseView):
    size: List[Expr]

    @staticmethod
    def _normalize_size(x, new_size):
        """Replace `-1` with correct sizes"""
        new_size = list(map(sympy.expand, new_size))
        old_size = x.get_size()
        old_size = [None] * (len(new_size) - len(old_size)) + list(old_size)
        assert len(new_size) == len(old_size)
        for i in range(len(new_size)):
            if new_size[i] == -1:
                assert old_size[i] is not None
                new_size[i] = old_size[i]
        return new_size

    @classmethod
    def create(cls, x, new_size):
        new_size = cls._normalize_size(x, new_size)

        if is_storage_and_layout(x):
            storage, old_layout = as_storage_and_layout(x)
            skip = len(new_size) - len(old_layout.size)
            assert skip >= 0
            new_stride = [sympy.Integer(0)] * skip
            for stride, size in zip(old_layout.stride, old_layout.size):
                new_stride.append(stride if size != 1 else sympy.Integer(0))
            new_layout = FixedLayout(
                old_layout.device,
                old_layout.dtype,
                list(new_size),
                new_stride,
                old_layout.offset,
            )
            return ReinterpretView(storage, new_layout)

        return ExpandView(x, new_size)

    def get_size(self):
        return self.size

    def make_loader(self):
        target = self.get_size()
        actual = self.data.get_size()
        skip = len(target) - len(actual)
        inner = self.data.make_loader()

        def load(index):
            index = list(index[skip:])
            assert len(index) == len(actual)
            for i in range(len(actual)):
                if actual[i] == 1:
                    # zero out broadcast dimension
                    index[i] = sympy.Integer(0)
            return inner(index)

        return load


@dataclasses.dataclass
class PermuteView(BaseView):
    dims: List[Expr]

    @classmethod
    def create(cls, x, dims):
        assert set(cls._map_neg_dims(dims)) == set(range(len(dims)))

        if is_storage_and_layout(x):
            storage, old_layout = as_storage_and_layout(x)
            new_layout = FixedLayout(
                old_layout.device,
                old_layout.dtype,
                [old_layout.size[i] for i in dims],
                [old_layout.stride[i] for i in dims],
                old_layout.offset,
            )
            return ReinterpretView(storage, new_layout)

        return PermuteView(x, dims)

    @classmethod
    def _map_neg_dims(cls, dims):
        return [dim if dim >= 0 else len(dims) + dim for dim in dims]

    def get_size(self):
        assert set(self._map_neg_dims(self.dims)) == set(range(len(self.dims)))
        size = self.data.get_size()
        return [size[i] for i in self.dims]

    def make_loader(self):
        inner = self.data.make_loader()
        inv = {j: i for i, j in enumerate(self.dims)}
        inv = [inv[i] for i in range(len(self.dims))]
        assert set(inv) == set(range(len(self.dims)))

        def load(index):
            index = [index[i] for i in inv]
            return inner(index)

        return load


class SqueezeView(BaseView):
    @classmethod
    def create(cls, x, *, dim=None):

        if is_storage_and_layout(x):
            storage, old_layout = as_storage_and_layout(x)
            new_size = []
            new_stride = []
            if dim is not None:
                assert isinstance(dim, int), "expected integer dim argument"
                assert 0 <= dim and dim < len(old_layout.size)

            for i, (size, stride) in enumerate(zip(old_layout.size, old_layout.stride)):
                if dim is None:
                    if size != 1:
                        new_size.append(size)
                        new_stride.append(stride)
                else:
                    if i != dim:
                        new_size.append(size)
                        new_stride.append(stride)
                    else:
                        assert size == 1, "expected squeezed size to be 1"

            new_layout = FixedLayout(
                old_layout.device,
                old_layout.dtype,
                new_size,
                new_stride,
                old_layout.offset,
            )
            return ReinterpretView(storage, new_layout)

        if dim is None:
            # redirect to a generic view
            return View.create(x, [s for s in x.get_size() if s != 1])
        else:
            assert x.get_size()[dim] == 1
            return View.create(x, [s for i, s in enumerate(x.get_size()) if i != dim])

    @staticmethod
    def squeezer(size: Tuple[sympy.Expr, ...]):
        new_size = [s for s in size if s != 1]
        not_one = [i for i, s in enumerate(size) if s != 1]
        length = len(size)

        def reindex(index: List[sympy.Expr]) -> List[sympy.Expr]:
            assert len(index) == len(not_one), f"{index} {not_one}"
            new_index = [sympy.Integer(0)] * length
            for idx, s in zip(not_one, index):
                new_index[idx] = s
            return tuple(new_index)

        return new_size, reindex

    def __init__(self, data):
        raise AssertionError("use SqueezeView.create()")


@dataclasses.dataclass
class View(BaseView):
    size: List[Expr]
    reindex: Callable

    def make_indexer(self):
        base_indexer = self.data.make_indexer()

        def indexer(idx):
            return base_indexer(self.reindex(idx))

        return indexer

    @staticmethod
    def handle_negative_index(idx, size):
        idx = sympy.expand(idx)
        size = sympy.expand(size)
        sizevars = V.graph.sizevars
        if sizevars.size_hint(idx) < 0:
            sizevars.guard_lt(idx, 0)
            idx = idx + size
        return idx

    def reindex_str(self):
        index_old = [sympy_symbol(f"i{n}") for n in range(len(self.size))]
        index_new = list(self.reindex(index_old))
        return f"lambda {', '.join(map(str, index_old))}: {index_new}"

    def __str__(self):
        return self.str_helper(
            [self.data, f"size={self.size}", f"reindex={self.reindex_str()}"]
        )

    __repr__ = __str__

    @classmethod
    def create(cls, x, new_size):
        assert isinstance(new_size, (tuple, list))
        old_size, new_size = cls.resolve_negative_size(x.get_size(), new_size)

        if V.graph.sizevars.maybe_guard_list_equals(old_size, new_size):
            return x

        # TODO: a new class for FixedTransferLayout that output layout is constrained by input layout
        if is_contiguous_storage_and_layout(x) and not isinstance(
            x.data, ExternKernelAlloc
        ):
            storage, old_layout = as_contiguous_storage_and_layout(x)
            new_layout = FixedLayout(
                old_layout.device,
                old_layout.dtype,
                new_size,
                FlexibleLayout.contiguous_strides(new_size),
                old_layout.offset,
            )
            return ReinterpretView(storage, new_layout)

        reindex = cls.dynamic_reshape_indexer(old_size, new_size)
        return cls(x, tuple(new_size), reindex)

    @staticmethod
    def resolve_negative_size(old_size, new_size):
        new_size = [V.graph.sizevars.simplify(x) for x in new_size]
        old_size = [V.graph.sizevars.simplify(x) for x in old_size]

        new_size = list(new_size)
        for i in range(len(new_size)):
            if new_size[i] == -1:
                new_size[i] = sympy.Integer(1)
                new_size[i] = CleanDiv(sympy_product(old_size), sympy_product(new_size))
                break

        V.graph.sizevars.guard_equals(sympy_product(old_size), sympy_product(new_size))
        return old_size, new_size

    @classmethod
    def dynamic_reshape_indexer(cls, old_size, new_size):
        try:
            reindex = cls._dynamic_reshape_indexer(old_size, new_size)
        except (AssertionError, IndexError):
            # optimistic algorithm failed, lets do a fallback
            flat = [sympy_product(old_size)]
            reindex1 = cls._dynamic_reshape_indexer(old_size, flat)
            reindex2 = cls._dynamic_reshape_indexer(flat, new_size)
            reindex = fuse_reindexing(reindex1, reindex2)
        return reindex

    @staticmethod
    def _dynamic_reshape_indexer(old_size, new_size):
        """
        Perform a reshape entirely by modifying indexing math
        """
        size_hint = V.graph.sizevars.size_hint
        vars = [sympy_symbol(f"view{i}") for i in range(len(new_size))]

        stack_new = list(zip(vars, new_size))
        stack_old = list(old_size)

        view_expr = []
        while stack_new and stack_old:
            size_old = stack_old.pop()
            var, size_new = stack_new.pop()
            if size_old == 1:
                view_expr.append(sympy.Integer(0))
                stack_new.append((var, size_new))  # re-add
            elif size_new == 1:
                stack_old.append(size_old)  # re-add
            elif size_hint(size_new) == size_hint(size_old):
                view_expr.append(var)
                V.graph.sizevars.guard_equals(size_new, size_old)
            elif size_hint(size_new) < size_hint(size_old):
                while size_hint(size_new) < size_hint(size_old):
                    var2, size_new2 = stack_new.pop()
                    var = var2 * size_new + var
                    size_new = size_new * size_new2
                view_expr.append(var)
                V.graph.sizevars.guard_equals(size_new, size_old)
            elif size_hint(size_new) > size_hint(size_old):
                divisor = sympy.Integer(1)
                modulus = size_old
                view_expr.append(ModularIndexing(var, divisor, modulus))
                divisor = divisor * modulus
                while size_hint(size_new) > size_hint(size_old):
                    modulus = stack_old.pop()
                    view_expr.append(ModularIndexing(var, divisor, modulus))
                    divisor = divisor * modulus
                    size_old = size_old * modulus
                V.graph.sizevars.guard_equals(size_new, size_old)
            else:
                raise AssertionError()

        while stack_old:
            size_old = stack_old.pop()
            assert size_old == 1
            view_expr.append(sympy.Integer(0))

        while stack_new:
            var, size_new = stack_new.pop()
            assert size_new == 1

        view_expr = list(reversed(view_expr))
        assert len(view_expr) == len(old_size)

        def reindex(index):
            assert len(index) == len(vars), (len(index), len(vars))
            replacements = dict(zip(vars, index))
            return tuple(sympy_subs(x, replacements) for x in view_expr)

        return reindex

    def get_size(self):
        return self.size

    def make_loader(self):
        def load(index):
            return inner(self.reindex(index))

        inner = self.data.make_loader()
        return load


@dataclasses.dataclass
class ReinterpretView(BaseView):
    """Pretend our storage has a different layout"""

    layout: "Layout"

    def __post_init__(self):
        if isinstance(self.data, BaseView):
            self.data = self.data.unwrap_view()

    def __str__(self):
        return self.str_helper(
            [
                self.data,
                self.layout,
            ]
        )

    __repr__ = __str__

    def get_name(self):
        return self.data.get_name()

    def get_device(self):
        return self.layout.device

    def get_dtype(self):
        return self.layout.dtype

    def get_size(self):
        return self.layout.size

    def get_stride(self):
        return self.layout.stride

    def make_loader(self):
        def loader(index):
            indexer = self.layout.make_indexer()
            return ops.load(self.get_name(), indexer(index))

        return loader

    def make_indexer(self):
        return self.layout.make_indexer()

    def get_layout(self):
        return self.layout

    def freeze_layout(self):
        pass

    def codegen_reference(self):
        size = V.graph.sizevars.codegen_shape_tuple(self.layout.size)
        stride = V.graph.sizevars.codegen_shape_tuple(self.layout.stride)
        offset = V.graph.sizevars.codegen_sizevar(self.layout.offset)
        as_strided = V.graph.sizevars.as_strided
        if offset != "0":
            return f"{as_strided}({self.get_name()}, {size}, {stride}, {offset})"
        return f"{as_strided}({self.get_name()}, {size}, {stride})"


class SliceView(View):
    @classmethod
    def create(cls, x, dim, start, end, step=1):
        step = sympy.expand(step)
        assert step > 0
        try:
            if start == 0 and end >= 2**63 and step == 1:
                return x
        except TypeError:
            pass

        sizevars = V.graph.sizevars
        new_size = list(x.get_size())

        start = cls.handle_negative_index(start, new_size[dim])
        end = cls.handle_negative_index(end, new_size[dim])

        end = sizevars.guard_min(end, new_size[dim])
        start = sizevars.guard_min(sizevars.guard_min(start, new_size[dim]), end)
        if start == 0 and sizevars.size_hint(end - new_size[dim]) == 0 and step == 1:
            sizevars.guard_equals(end, new_size[dim])
            return x

        new_size[dim] = IndexingDiv(end - start + (step - 1), step)

        if is_storage_and_layout(x):
            # Fast path
            storage, old_layout = as_storage_and_layout(x)
            new_stride = list(old_layout.stride)
            new_stride[dim] = new_stride[dim] * step
            new_layout = FixedLayout(
                old_layout.device,
                old_layout.dtype,
                new_size,
                new_stride,
                old_layout.offset + old_layout.stride[dim] * start,
            )
            return ReinterpretView(storage, new_layout)

        def reindex(index):
            assert len(index) == len(new_size), f"wrong ndim {index} {new_size}"
            index = list(index)
            index[dim] = index[dim] * step + start
            return index

        # redirect to a generic view
        return SliceView(x, size=new_size, reindex=reindex)


class BaseConstant(IRNode):
    def get_size(self):
        return ()

    def get_dtype(self):
        return self.dtype

    def get_device(self):
        return self.device

    def mark_reuse(self, users):
        pass

    def has_exceeded_max_reads(self):
        return False

    def get_reads(self):
        return ()

    def is_extern(self):
        return False


@dataclasses.dataclass
class Constant(BaseConstant):
    value: Any
    dtype: torch.dtype
    device: torch.device

    def make_loader(self):
        def loader(index):
            return ops.constant(self.value, self.dtype)

        return loader


@dataclasses.dataclass
class IndexingConstant(BaseConstant):
    index: Any
    dtype: torch.dtype
    device: torch.device

    def make_loader(self):
        def loader(index):
            return ops.index_expr(self.index, self.dtype)

        return loader


@dataclasses.dataclass
class Layout(IRNode):
    def __init__(
        self,
        device: torch.device,
        dtype: torch.dtype,
        size: List[Expr],
        stride: List[Expr],
        offset: Expr = Integer(0),
    ):
        self.device = device
        self.dtype = dtype
        self.size = size
        self._stride = stride
        self.offset = offset

    @property
    def stride(self):
        return self._stride

    def __str__(self):
        offset = ""
        if self.offset != 0:
            offset = f", offset={self.offset}"
        return (
            f"{type(self).__name__}('{self.device.type}', {self.dtype}, "
            f"size={self.size}, stride={self.stride}{offset})"
        )

    __repr__ = __str__

    def is_contiguous(self):
        for left, right, size in zip(
            self.stride, FlexibleLayout.contiguous_strides(self.size), self.size
        ):
            if size != 1 and left != right:
                return False
        return True

    def is_transposed(self):
        for left, right, size in zip(
            self.stride,
            reversed(FlexibleLayout.contiguous_strides(self.size)),
            self.size,
        ):
            if size != 1 and left != right:
                return False
        return True

    def is_stride_ordered(self, order):
        assert len(self.stride) == len(order)
        # reorder the stride given order
        stride_ordered = [None] * len(order)
        for i in range(len(order)):
            stride_ordered[order[i]] = V.graph.sizevars.size_hint(self.stride[i])
        # check if it is in ascending order
        for i in range(len(order) - 1):
            if stride_ordered[i] > stride_ordered[i + 1]:
                return False
        return True

    def is_channels_last_stride_ordered(self):
        # create channels_last order(NCHW, NCDHW, the C is the first order).
        order = [0] + list(reversed(range(1, len(self.stride) - 1)))
        order = [len(order)] + order
        return self.is_stride_ordered(order)

    def as_fixed(self):
        return FixedLayout(
            self.device,
            self.dtype,
            self.size,
            self.stride,
            self.offset,
        )

    def make_indexer(self):
        assert (
            FlexibleLayout.allow_indexing
        ), f"convert {type(self).__name__} to FixedLayout first"
        return self.as_fixed().make_indexer()

    def __eq__(self, other) -> bool:
        return (
            self.device == other.device
            and self.dtype == other.dtype
            and self.size == other.size
            and self.stride == other.stride
            and self.offset == other.offset
        )


class FixedLayout(Layout):
    """A Tensor layout we cannot change"""

    def make_indexer(self):
        """A closure containing math to read a given element"""

        def indexer(index):
            assert len(index) == len(self.stride) == len(self.size)
            result = self.offset
            for idx, stride, sz in zip(index, self.stride, self.size):
                if sz != 1:
                    result = result + idx * stride
            return result

        return indexer


class FlexibleLayout(Layout):
    """A Tensor layout we are allowed to change"""

    allow_indexing = False

    @staticmethod
    def contiguous_strides(sizes):
        if len(sizes) == 0:
            return []
        reversed_strides = [sympy.Integer(1)]
        for size in reversed(sizes[1:]):
            reversed_strides.append(size * reversed_strides[-1])
        return list(reversed(reversed_strides))

    @staticmethod
    def fill_ordered(sizes, order):
        """
        Create a stride based on the order the dimensions should be filled in.

        In this format, channels last would be:
            [1, 3, 2, 0]
        """
        assert set(range(len(sizes))) == set(order)
        next_stride = sympy.Integer(1)
        strides = [None] * len(order)

        for i in order:
            strides[i] = next_stride
            next_stride = next_stride * sizes[i]
        return strides

    @staticmethod
    def stride_ordered(sizes, order):
        """
        Create a stride based on the sorted order of a permuted range.

        In this format, channels last would be:
            [3, 0, 2, 1]
        """
        assert set(range(len(sizes))) == set(order)
        fill_order = stride_order2fill_order(order)
        return FlexibleLayout.fill_ordered(sizes, fill_order)

    @staticmethod
    def same_ordered(sizes, stride):
        """
        Create a stride that has the same stride order as given stride

        For example, if given stride is [1000, 1, 100, 10],
        the fill order should be [1, 3, 2, 0]
        """
        assert len(sizes) == len(stride)
        stride = [V.graph.sizevars.size_hint(x) for x in stride]
        fill_order = sorted(range(len(stride)), key=stride.__getitem__)
        return FlexibleLayout.fill_ordered(sizes, fill_order)

    def as_stride_order(self, order):
        return FixedLayout(
            self.device,
            self.dtype,
            self.size,
            self.stride_ordered(self.size, order),
            self.offset,
        )

    def as_fill_order(self, order):
        return FixedLayout(
            self.device,
            self.dtype,
            self.size,
            self.fill_ordered(self.size, order),
            self.offset,
        )

    def as_same_order(self, stride):
        return FixedLayout(
            self.device,
            self.dtype,
            self.size,
            self.same_ordered(self.size, stride),
            self.offset,
        )

    def __init__(self, device, dtype, size, stride_order=None):
        if stride_order:
            strides = FlexibleLayout.fill_ordered(size, stride_order)
        else:
            strides = FlexibleLayout.contiguous_strides(size)
        super(FlexibleLayout, self).__init__(device, dtype, size, strides)


class AliasedLayout(Layout):
    """Shares the same storage as another tensor"""

    def __init__(self, view: "ReinterpretView"):
        layout = view.get_layout()
        super().__init__(
            layout.device,
            layout.dtype,
            layout.size,
            layout.stride,
        )
        self.view = view

    def make_indexer(self):
        return self.as_fixed().make_indexer()

    def maybe_guard_aligned(self):
        offset = self.view.get_layout().offset
        if offset == 0:
            return True
        from .compile_fx import ALIGNMENT

        return V.graph.sizevars.maybe_guard_multiple_of(offset, ALIGNMENT)


class MutationLayout(Layout):
    def __init__(self, target: IRNode):
        super().__init__(
            target.get_device(),
            target.get_dtype(),
            target.get_size(),
            None,  # type: ignore[arg-type]
        )
        self.target = target

    @Layout.stride.getter
    def stride(self):
        return self.real_layout().stride

    def real_layout(self):
        if isinstance(self.target, MutationLayout):
            return self.target.real_layout()
        return self.target.data.layout

    @classmethod
    def realize_into(cls, src, dst):
        dst.realize()
        V.graph.realize_users_of(dst.get_name())

        if isinstance(src, TensorBox):
            src = src.data

        if not isinstance(src, StorageBox) or src.is_user_of(dst.get_name()):
            need_copy = True
        else:
            src.realize()
            need_copy = not isinstance(src.data.layout, FlexibleLayout)

        if need_copy:
            src = Pointwise.create(
                device=src.get_device(),
                dtype=src.get_dtype(),
                inner_fn=src.make_loader(),
                ranges=[
                    V.graph.sizevars.guard_equals(a, b)
                    for a, b in zip(src.get_size(), dst.get_size())
                ],
            ).data
            src.realize()

        assert isinstance(src.data.layout, FlexibleLayout)
        src.data.layout = MutationLayout(dst)
        return src.data

    def as_fixed(self):
        return self

    def make_indexer(self):
        return self.target.make_indexer()


@dataclasses.dataclass
class Buffer(IRNode):
    name: str
    layout: Layout

    def make_indexer(self):
        return self.layout.make_indexer()

    def get_name(self):
        assert self.name
        return self.name

    def get_device(self):
        return self.layout.device

    def get_dtype(self):
        return getattr(self.layout, "dtype", None)

    def get_size(self):
        return self.layout.size

    def get_stride(self):
        return self.layout.stride

    def get_layout(self):
        return self.layout

    def get_storage_numel(self):
        return self.get_numel()

    def is_extern(self):
        return False

    def freeze_layout(self):
        if not isinstance(self.layout, MultiOutputLayout):
            self.layout = self.layout.as_fixed()

    def freeze_layout_with_stride_order(self, order):
        assert isinstance(self.layout, FlexibleLayout)
        self.layout = self.layout.as_stride_order(order)

    def freeze_layout_with_fill_order(self, order):
        assert isinstance(self.layout, FlexibleLayout)
        self.layout = self.layout.as_fill_order(order)

    def freeze_layout_with_same_order(self, stride):
        assert isinstance(self.layout, FlexibleLayout)
        self.layout = self.layout.as_same_order(stride)

    def make_loader(self):
        def loader(index):
            indexer = self.layout.make_indexer()
            return ops.load(self.name, indexer(index))

        return loader

    def is_no_op(self):
        return False

    def codegen_reference(self):
        return self.get_name()

    def decide_layout(self):
        pass

    def get_alias_names(self):
        if isinstance(self.layout, AliasedLayout):
            return [self.layout.view.get_name()]
        return ()

    def get_mutation_names(self):
        if isinstance(self.layout, MutationLayout):
            return [self.layout.target.get_name()]
        return ()

    @cache_on_self
    def get_read_writes(self):
        with patch.object(FlexibleLayout, "allow_indexing", True):
            return extract_read_writes(
                self.make_loader(),
                self.get_size(),
            )

    def get_reads(self):
        return self.get_read_writes().reads

    def realize(self):
        pass


class InputBuffer(Buffer):
    pass


class ConstantBuffer(InputBuffer):
    override_device = None

    def make_loader(self):
        def loader(index):
            indexer = self.layout.make_indexer()
            return ops.load(
                V.graph.constant_name(self.name, self.override_device), indexer(index)
            )

        return loader

    def constant_to_device(self, device):
        return ConstantBuffer(V.graph.constant_name(self.name, device), self.layout)


class RandSeedBuffer(ConstantBuffer):
    def codegen_reference(self):
        # Clone makes sure if we pass this from forwards to backwards
        # the value does not get clobbered by the time backwards is run.
        return self.get_name() + ".clone()"


class NoneAsConstantBuffer(IRNode):
    def codegen_reference(self):
        return "None"

    def cpp_wrapper_codegen_reference(self):
        return "at::Tensor()"


class ShapeAsConstantBuffer(IRNode):
    def __init__(self, shape):
        super().__init__()
        self.shape = shape

    def codegen_reference(self):
        return str(self.shape)


@dataclasses.dataclass
class ComputedBuffer(Buffer):
    data: Loops

    @cache_on_self
    def get_read_writes(self):
        with patch.object(FlexibleLayout, "allow_indexing", True):
            if self.data.get_reduction_type():
                return extract_read_writes(
                    self.get_store_function(),
                    self.data.get_size(),
                    self.data.get_reduction_size(),
                )
            else:
                return extract_read_writes(
                    self.get_store_function(),
                    self.data.get_size(),
                )

    def get_store_function(self):
        indexer = self.layout.as_fixed().make_indexer()
        if self.data.get_reduction_type():
            return partial(self.data.store_reduction, self.name, indexer)
        else:
            return partial(self.data.store_output, self.name, indexer)

    def get_fill_order(self):
        """
        If our layout is still flexible, try to determine the stride order based on stride orders of reads.

        TODO(jansel): A better algorithm here would look at downstream consumers of this
                      value and try to do global graph-level layout optimization.
                      This is also something just begging to be autotuned.
        """
        if isinstance(self.layout, FlexibleLayout):
            _, (index_vars, reduction_vars), _ = dependencies.index_vars_squeeze(
                self.data.get_size(), self.data.get_reduction_size()
            )
            reads = self.get_read_writes().reads
            reads_bufs = [
                V.graph.name_to_buffer[r.name]
                if r.name in V.graph.name_to_buffer.keys()
                else None
                for r in reads
            ]
            priority_idx = []
            for i, reads_buf in enumerate(reads_bufs):
                if (
                    isinstance(reads_buf, Convolution)
                    and reads_buf.kernel != "aten.convolution"
                ):
                    # prioritize Conv layout order
                    priority_idx.append(i)
            # only consider reads to buffer of same size
            reads = [
                sympy_subs(
                    r.index, {v: sympy.Integer(0) for v in reduction_vars if v != 0}
                )
                for r in reads
            ]

            if reads:
                stride_lengths = numpy.array(
                    [V.graph.sizevars.stride_hints(expr, index_vars) for expr in reads],
                    dtype=numpy.int64,
                )
                from .scheduler import pick_loop_order

                return pick_loop_order(stride_lengths, self.get_size(), priority_idx)

        return None

    def decide_layout(self):
        if isinstance(self.layout, FlexibleLayout):
            order = self.get_fill_order()
            if order:
                self.freeze_layout_with_fill_order(order)
            else:
                self.freeze_layout()

    def simplify_and_reorder(self):
        """
        This is a main place where we do loop transformations in a
        backend-agnostic way.

        Here we:
            1) Remove any 1 dimensions
            2) Fuse contiguous dimensions together
            3) Reorder dimensions based on stride orders
        """
        _, args, var_ranges = dependencies.index_vars_squeeze(
            self.data.get_size(), self.data.get_reduction_size(), prefix="q"
        )
        with patch.object(ConstantBuffer, "override_device", self.get_device()):
            body = LoopBody(
                self.get_store_function(),
                (args if self.get_reduction_type() else args[:1]),
                var_ranges,
            )
        index_formulas = [*body.indexing_exprs.values()]
        reads_bufs = [
            V.graph.name_to_buffer[reads_name]
            if reads_name in V.graph.name_to_buffer.keys()
            else None
            for reads_name in body.reads_name2expr.keys()
        ]
        priority_idx = []
        if config.triton.convolution == "aten":
            memory_addrs = [
                *body.reads_name2expr.values(),
                *body.writes_name2expr.values(),
            ]
        else:
            # prioritize reads layout/loop_ordering over writes
            if len(body.reads_name2expr.values()) > 0:
                memory_addrs = [*body.reads_name2expr.values()]
            else:
                memory_addrs = [*body.writes_name2expr.values()]
            for i, reads_buf in enumerate(reads_bufs):
                if isinstance(reads_buf, Convolution):
                    priority_idx.append(i)
        index_vars = []
        reduce_vars = []
        index_size = []
        reduce_size = []
        for v, s in var_ranges.items():
            if v in args[0]:
                assert not reduce_vars
                index_vars.append(v)
                index_size.append(s)
            else:
                assert v in args[1]
                reduce_vars.append(v)
                reduce_size.append(s)

        # the reordering_reindex in reads' simplify_reorder_and_tile
        reordering_reindex = [same_reorder(range(len(index_vars)))] * len(memory_addrs)
        for i, reads_buf in enumerate(reads_bufs):
            if isinstance(reads_buf, ComputedBuffer) and hasattr(
                reads_buf, "iter_reordering_reindex"
            ):
                reordering_reindex[i] = reads_buf.iter_reordering_reindex

        def simplify_and_reorder(x_vars, sizes, reordering_reindex=None):
            sizes, reindex0, reindex1 = self._apply_loop_reordering(
                x_vars, sizes, memory_addrs, reordering_reindex, priority_idx
            )
            # for NHWC: reindex0([0,1,2,3]) = [0,2,3,1], reindex1([0,1,2,3]) = [0,3,2,1]
            x_vars = reindex0(x_vars)
            sizes, reindex2, prune = V.graph.sizevars._simplify_loops(
                x_vars,
                sizes,
                index_prevent_reordering(index_formulas, x_vars, sizes),
            )
            x_vars = prune(x_vars)
            # sizes, reindex1, prune = _simplify_loops(x_vars, sizes, index_formulas)
            # x_vars = prune(x_vars)
            # sizes, reindex2 = self._apply_loop_reordering(x_vars, sizes, memory_addrs)
            reindex = fuse_reindexing(reindex1, reindex2)
            return sizes, reindex, reindex1

        iter_ranges, iter_reindex, iter_reordering_reindex = simplify_and_reorder(
            index_vars, index_size, reordering_reindex
        )
        reduce_ranges, reduce_reindex, _ = simplify_and_reorder(
            reduce_vars, reduce_size
        )

        # remember the reordering order
        self.iter_reordering_reindex = iter_reordering_reindex
        # retrace the loop body with simplification and reordering applied
        (iter_vars, reduce_vars), var_ranges = dependencies.index_vars_no_squeeze(
            iter_ranges, reduce_ranges, prefix="z"
        )
        body = LoopBody(
            body, [iter_reindex(iter_vars), reduce_reindex(reduce_vars)], var_ranges
        )
        return (iter_ranges, reduce_ranges), body

    @staticmethod
    def _apply_loop_reordering(
        index_vars, sizes, memory_addrs, reordering_reindex=None, priority_idx=None
    ):
        """
        Shuffle the order of loops around to hopefully improve performance.
        """
        from .scheduler import pick_loop_order

        if priority_idx is None:
            priority_idx = []

        try:
            strides = numpy.array(
                [
                    V.graph.sizevars.stride_hints(expr, index_vars)
                    for expr in memory_addrs
                ],
                dtype=numpy.int64,
            )
            assert strides.shape == (len(memory_addrs), len(index_vars))
            # consider both layout(strides) and reordering(reordering_reindex)
            if reordering_reindex is not None:
                for i in range(len(memory_addrs)):
                    try:
                        strides[i] = reordering_reindex[i](strides[i])
                    # if len(order) != len(strides), do not reorder
                    except AssertionError:
                        pass
            order = list(reversed(pick_loop_order(strides, sizes, priority_idx)))
        except Exception:
            if config.debug:
                log.warning(
                    f"Did not simplify complex index:\n{dict(zip(index_vars, sizes))}\n{memory_addrs}"
                )
            order = list(range(len(sizes)))
        sizes = [sizes[i] for i in order]
        return sizes, same_reorder(order), inverse_reorder(order)

    def get_reduction_size(self):
        return self.data.get_reduction_size()

    def get_reduction_type(self):
        return self.data.get_reduction_type()

    def is_no_op(self):
        return self.data.is_zero_elements()

    def should_allocate(self):
        return True

    def constant_to_device(self, device):
        """Move this to a given device. Requires that all reads are to constants."""
        return self.data.constant_to_device(device)


@dataclasses.dataclass
class InputsKernel(Buffer):
    inputs: List[Buffer]

    def get_read_writes(self):
        return dependencies.ReadWrites(
            {dependencies.StarDep(x.get_name()) for x in self.inputs},
            {dependencies.StarDep(self.get_name())},
            set(),
            [],
            None,
        )

    @staticmethod
    def unwrap_storage(inputs):
        inputs_new = []
        for x in inputs:
            if isinstance(x, TensorBox):
                x = x.data
            if isinstance(x, StorageBox):
                x = x.data
            if isinstance(x, BaseView) and not isinstance(x, ReinterpretView):
                x = ExternKernel.realize_input(x)
            assert isinstance(x, (Buffer, ReinterpretView)), x
            inputs_new.append(x)
        return inputs_new

    def is_extern(self):
        return True


class NopKernel(InputsKernel):
    def is_no_op(self):
        return True


class ConcatKernel(NopKernel):
    """
    There isn't actually a real kernel for concat, we just change the
    storage for the upstream data.
    """

    @classmethod
    def create(cls, inputs, dim):
        device = inputs[0].get_device()
        dtype = inputs[0].get_dtype()
        new_size = list(inputs[0].get_size())
        offsets_start = [0]
        offsets_end = [new_size[dim]]
        assert 0 <= dim < len(new_size)
        for i in range(1, len(inputs)):
            input_size = inputs[i].get_size()
            offsets_start.append(new_size[dim])
            assert len(input_size) == len(new_size)
            assert inputs[i].get_dtype() == dtype
            assert inputs[i].get_device() == device
            for j in range(len(new_size)):
                if j == dim:
                    new_size[j] = new_size[j] + input_size[j]
                else:
                    new_size[j] = V.graph.sizevars.guard_equals(
                        new_size[j], input_size[j]
                    )
            offsets_end.append(new_size[dim])

        with V.graph.fake_mode:
            x_fake = [ir_node_to_tensor(x, guard_shape=True) for x in inputs]
            output = torch.ops.aten.cat(x_fake, dim)

        kernel = ConcatKernel(
            name=None,
            layout=FixedLayout(
                device=device,
                dtype=dtype,
                size=new_size,
                stride=output.stride(),
            ),
            inputs=[],
        )
        kernel = StorageBox(kernel)
        for i in range(len(inputs)):
            kernel.data.inputs.append(
                cls.realize_into(
                    inputs[i],
                    SliceView.create(kernel, dim, offsets_start[i], offsets_end[i]),
                )
            )
        kernel.data.name = V.graph.register_buffer(kernel.data)
        kernel.data.inputs = cls.unwrap_storage(kernel.data.inputs)

        return kernel

    @classmethod
    def realize_into(cls, src, dst):
        # Attempt to turn this into a ReinterpretView rather than assert.
        # This has concessions around layout, as as_storage_and_layout
        # can cause us to go from flexible to fixed layout.
        if not isinstance(dst, ReinterpretView):
            if is_storage_and_layout(dst):
                storage, layout = as_storage_and_layout(dst)
                dst = ReinterpretView(storage, layout)
        assert isinstance(dst, ReinterpretView), dst
        if isinstance(src, TensorBox):
            # unwrap a TensorBox
            return cls.realize_into(src.data, dst)
        if isinstance(src, StorageBox):
            src.realize()
            # ExternKernelAlloc has specific requirements for output layout, should create a copy
            if isinstance(src.data.layout, FlexibleLayout) and not isinstance(
                src.data, ExternKernelAlloc
            ):
                src.data.layout = AliasedLayout(dst)
                return src.data
        # introduce a copy
        pw = Pointwise.create(
            device=src.get_device(),
            dtype=src.get_dtype(),
            inner_fn=src.make_loader(),
            ranges=[
                V.graph.sizevars.guard_equals(a, b)
                for a, b in zip(src.get_size(), dst.get_size())
            ],
        )
        return cls.realize_into(pw, dst)

    def should_allocate(self):
        return True


@dataclasses.dataclass
class ExternKernel(InputsKernel):
    constant_args: Tuple[Any, ...] = ()
    kwargs: Dict[str, Any] = dataclasses.field(default_factory=dict)
    output_view: Optional[ReinterpretView] = None

    def decide_layout(self):
        if isinstance(self.layout, FlexibleLayout):
            self.apply_constraint()
            self.freeze_layout()

    def codegen(self, wrapper):
        raise NotImplementedError

    @staticmethod
    def copy_input(x):
        pw = Pointwise.create(
            device=x.get_device(),
            dtype=x.get_dtype(),
            inner_fn=x.make_loader(),
            ranges=x.get_size(),
        )
        pw.realize()
        return pw

    @classmethod
    def process_kernel(cls, kernel, *args, **kwargs):
        binded_args = signature(kernel).bind(*args, **kwargs).arguments
        args_flat, args_spec = pytree.tree_flatten(binded_args)

        is_arg_tensor = []
        tensor_args = []
        non_tensor_args = []
        for arg in args_flat:
            is_arg_tensor.append(isinstance(arg, IRNode))
            if is_arg_tensor[-1]:
                tensor_args.append(arg)
            else:
                non_tensor_args.append(arg)

        def unflatten_args(new_tensor_args, new_non_tensor_args):
            result = []
            it_tensors = iter(new_tensor_args)
            it_non_tensors = iter(new_non_tensor_args)
            for is_tensor in is_arg_tensor:
                if is_tensor:
                    result.append(next(it_tensors))
                else:
                    result.append(next(it_non_tensors))
            result = pytree.tree_unflatten(result, args_spec)
            return result.get("args", []), result.get("kwargs", {})

        tensor_args = [cls.realize_input(x) for x in tensor_args]

        # freeze layout otherwise our output stride calculation might
        # become incorrect
        for x in tensor_args:
            if is_storage_and_layout(x):
                as_storage_and_layout(x, freeze=True)

        # We don't have generic shape formulas, so just burn in the
        # shapes and run an example input.
        # TODO(jansel): replace this with dynamic shape formulas
        example_args = []

        for x in tensor_args:
            example_args.append(ir_node_to_tensor(x, guard_shape=True))

        new_args, new_kwargs = unflatten_args(example_args, non_tensor_args)
        example_output = kernel(*new_args, **new_kwargs)

        return example_output, tensor_args, non_tensor_args, unflatten_args

    @classmethod
    def convert_to_reinterpret_view(cls, x):
        """
        In order to pass this to an extern kernel we need a
        ReinterpretView not a View.  This allows us to avoid some
        uneeded copies.
        """
        assert isinstance(x, BaseView)
        if isinstance(x, ReinterpretView):
            return x

        x.unwrap_view().freeze_layout()
        rw = extract_read_writes(x.make_loader(), x.get_size(), normalize=False)
        assert len(rw.reads) == 1

        index = V.graph.sizevars.simplify_with_ranges(
            list(rw.reads)[0].index, rw.var_ranges
        )
        strides = V.graph.sizevars.stride_vars(index, rw.range_vars)
        offset = V.graph.sizevars.offset_var(index, rw.range_vars)
        expected = sympy_dot(rw.range_vars, strides) + offset

        if index != expected:
            log.debug(
                "convert_to_reinterpret_view failed: stride=%s offset=%s index=%s",
                strides,
                offset,
                index,
            )
            raise NotImplementedError()

        return ReinterpretView(
            data=x.data,
            layout=FixedLayout(
                device=x.get_device(),
                dtype=x.get_dtype(),
                size=x.get_size(),
                stride=strides,
                offset=offset,
            ),
        )

    @classmethod
    def realize_input(cls, x):
        if x is None:
            return NoneAsConstantBuffer()
        if isinstance(x, (sympy.Expr, int)):
            return ShapeAsConstantBuffer(x)
        if isinstance(x, Constant):
            return V.graph.add_tensor_constant(
                torch.tensor(x.value, dtype=x.get_dtype(), device=x.get_device())
            )
        if isinstance(x, ConstantBuffer):
            return x
        if isinstance(x, TensorBox):
            return cls.realize_input(x.data)
        if isinstance(x, ReinterpretView):
            return x
        if isinstance(x, BaseView):
            x.realize()
            if is_storage_and_layout(x.unwrap_view()) and not isinstance(
                x.unwrap_view().data, ExternKernelAlloc
            ):
                try:
                    return cls.convert_to_reinterpret_view(x)
                except NotImplementedError:
                    pass
        if isinstance(x, StorageBox):
            # TODO(jansel): impose layout preference on realized buffer
            x.realize()
            return x
        return cls.copy_input(x)

    @classmethod
    def require_stride1(cls, x):
        if is_storage_and_layout(x):
            if len(x.get_stride()) == 0:
                return x
            for stride in x.get_stride():
                if stride == 1:
                    return x
        return cls.copy_input(x)

    @classmethod
    def require_stride_order(cls, x, order):
        if x.get_numel() == 0:  # Layout doesn't matter
            return x

        # require x to have the layout as strided_ordered as order
        if is_storage_and_layout(x):
            if isinstance(x.get_layout(), FlexibleLayout):
                # fix flexiblelayout to be FixedLayout with stride_order
                as_storage_and_layout(
                    x, freeze=True, want_contiguous=False, stride_order=order
                )
                return x
            elif isinstance(
                x.get_layout(), FixedLayout
            ) and x.get_layout().is_stride_ordered(order):
                return x
            elif isinstance(x.get_layout(), MutationLayout):
                if isinstance(x.get_layout().real_layout(), FlexibleLayout):
                    raise AssertionError(
                        "the MutationLayout's real layout shouldn't be FlexibleLayout"
                    )
                elif isinstance(
                    x.get_layout().real_layout(), FixedLayout
                ) and x.get_layout().real_layout().is_stride_ordered(order):
                    return x

        # TODO - Storage to InputBuffer
        if isinstance(x, InputBuffer) and x.get_layout().is_stride_ordered(order):
            return x
        x = cls.copy_input(x)
        as_storage_and_layout(x, freeze=True, want_contiguous=False, stride_order=order)
        assert is_stride_order_storage_and_layout(x, order)
        return x

    @classmethod
    def require_contiguous(cls, x):
        return cls.require_stride_order(x, list(reversed(range(len(x.get_size())))))

    def apply_constraint(self):
        pass

    def codegen_args(self):
        args = [x.codegen_reference() for x in self.inputs]
        args.extend(map(repr, self.constant_args))
        return args

    def codegen_kwargs(self):
        kwargs = []
        if self.kwargs:
            kwargs = [f"{k}={repr(v)}" for k, v in self.kwargs.items()]
        return kwargs

    def cpp_wrapper_codegen_kwargs(self):
        kwargs = []
        if self.kwargs:
            for arg_name in self.ordered_kwargs_for_cpp_kernel:
                assert arg_name in self.kwargs, (
                    "arg %s not found in self.kwargs" % arg_name
                )
                v = self.kwargs.get(arg_name)
                kwargs.append(repr(v))
        return kwargs

    def codegen_size_asserts(self, wrapper):
        if config.size_asserts:
            size = V.graph.sizevars.codegen_shape_tuple(self.get_size())
            stride = V.graph.sizevars.codegen_shape_tuple(self.get_stride())
            wrapper.writeline(
                f"assert_size_stride({self.get_name()}, {size}, {stride})"
            )

    def get_group_stride(self):
        """
        get output sizes and strides, for template_codegen
        """
        _size = self.get_size()
        _stride = self.get_stride()
        # iter_ranges = _size of output tensor, reduce_range = [] because no reduction
        return [_size, []], _stride

    def canonicalize(self):
        """
        Manually get cononicalization of the output index
        """
        # manually generate index formula for conv
        sizevars = V.graph.sizevars
        sizes = self.get_size()
        strides = self.get_stride()
        strides = [sizevars.size_hint(x) for x in strides]
        index_vars = [sympy_symbol(f"d{i}") for i in range(len(sizes))]
        # reorder index vars according to stride
        index_order = sorted(range(len(strides)), key=strides.__getitem__, reverse=True)
        lookup = {pos: idx for idx, pos in enumerate(index_order)}
        order = [lookup[i] for i in range(len(lookup))]
        index_vars = [index_vars[i] for i in order]
        indexer = self.make_indexer()
        index = indexer(index_vars)

        new_sizes, reindex, prune = V.graph.sizevars._simplify_loops(
            index_vars, sizes, [index]
        )

        # assign new variables each dimension to deal with numbering mismatches
        # d0, d1, d2 could become d0, d2 -- which won't match d0, d1
        _, add_var = var_builder("c")
        replacement = dict(zip(index_vars, reindex([add_var(x) for x in new_sizes])))

        index = sympy_subs(sympy.expand(index), replacement)
        return index, tuple(new_sizes)

    def __str__(self):
        lines = [
            f"{field.name}={getattr(self, field.name)}"
            for field in dataclasses.fields(self)
        ]
        return self.str_helper(lines)


@dataclasses.dataclass
class ExternKernelOut(ExternKernel):
    output_view: Optional[ReinterpretView] = None

    def codegen(self, wrapper):
        args = self.codegen_args()

        from torch._inductor.codegen.wrapper import CppWrapperCodeGen

        if isinstance(wrapper, CppWrapperCodeGen):
            kwargs = self.cpp_wrapper_codegen_kwargs()
        else:
            kwargs = self.codegen_kwargs()
        if kwargs:
            args.extend(kwargs)

        wrapper.generate_extern_kernel_out(
            self.output_view,
            self.codegen_reference(),
            args,
            self.kernel,
            self.cpp_kernel,
        )

    def __init__(self, layout, inputs, constant_args=(), kwargs=None, output_view=None):
        super().__init__(
            None, layout, self.unwrap_storage(inputs), constant_args, kwargs or {}
        )
        self.output_view = output_view
        self.name = V.graph.register_buffer(self)

    def should_allocate(self):
        return True


class ExternKernelAlloc(ExternKernel):
    def codegen(self, wrapper):
        wrapper.writeline(
            f"{self.get_name()} = {self.kernel}({', '.join(self.codegen_args())})"
        )
        if isinstance(self.layout, Layout):
            self.codegen_size_asserts(wrapper)

    def __init__(self, layout, inputs, constant_args=()):
        super().__init__(None, layout, self.unwrap_storage(inputs), constant_args)
        self.name = V.graph.register_buffer(self)

    def should_allocate(self):
        return False

    def apply_constraint(self):
        raise NotImplementedError


class InplaceBernoulliFallback(ExternKernel):
    """
    This needs to be a custom class to handle mutation properly
    """

    kernel = "aten.bernoulli_"

    def codegen(self, wrapper):
        (x,) = [t.codegen_reference() for t in self.inputs]
        wrapper.writeline(
            f"{self.kernel}({x}, {', '.join(map(repr, self.constant_args))})"
        )

    def should_allocate(self):
        return False

    def get_mutation_names(self):
        assert isinstance(self.layout, MutationLayout)
        return (self.layout.target.get_name(),)

    def __init__(self, x, *constant_args):
        super().__init__(
            None,
            MutationLayout(x),
            self.unwrap_storage([x]),
            constant_args,
        )
        self.name = V.graph.register_buffer(self)


class IndexPutFallback(ExternKernel):
    """
    This needs to be a custom class to handle mutation and indices properly
    """

    kernel = "aten.index_put_"

    def codegen(self, wrapper):
        (x, values, *valid_indices) = [t.codegen_reference() for t in self.inputs]
        indices = []
        iter_valid_indices = iter(valid_indices)
        for i, _ in enumerate(self.indices):
            if self.indices[i] is not None:
                indices.append(next(iter_valid_indices))
            else:
                indices.append("None")
        wrapper.writeline(
            f"{self.kernel}({x}, [{','.join(indices)}], {values}, {repr(self.constant_args[0])})"
        )

    def should_allocate(self):
        return False

    def __init__(self, x, indices, values, accumulate):
        self.indices = indices
        valid_indices = [i for i in indices if i is not None]
        tensors = [self.realize_input(x) for x in [x, values, *valid_indices]]
        super().__init__(
            None,
            MutationLayout(x),
            self.unwrap_storage(tensors),
            [accumulate],
        )
        self.name = V.graph.register_buffer(self)


class MatrixMultiply(ExternKernelOut):
    kernel = "aten.mm.out"
    cpp_kernel = "at::mm_out"

    def __init__(
        self, layout, inputs, constant_args=(), output_view=None, kernel="aten.mm.out"
    ):
        super().__init__(layout, inputs, constant_args, output_view)
        self.kernel = kernel

    @classmethod
    def create(cls, a, b):
        *m, k1 = a.get_size()
        k2, n = b.get_size()
        V.graph.sizevars.guard_equals(k1, k2)
        a = cls.realize_input(a)
        b = cls.realize_input(b)
        if len(m) != 1 and not a.get_layout().is_contiguous():
            a = cls.copy_input(a)
        else:
            a = cls.require_stride1(a)
        b = cls.require_stride1(b)

        # choose runtime kernel
        config_mm = config.triton.mm
        # default kernel is aten
        kernel = "aten.mm.out"
        if config_mm == "aten":
            kernel = "aten.mm.out"
        elif config_mm == "triton" and a.get_device().type == "cuda":
            kernel = "triton_ops.matmul_out"
        elif config_mm == "autotune":
            from .codegen.autotuner import tuned_mm

            kernel = tuned_mm(
                a.get_size(),
                b.get_size(),
                a.get_stride(),
                b.get_stride(),
                a.get_device(),
                a.get_dtype(),
            )

        return MatrixMultiply(
            layout=FlexibleLayout(
                device=a.get_device(),
                dtype=a.get_dtype(),
                size=list(m) + [n],
            ),
            inputs=[a, b],
            kernel=kernel,
        )

    def get_template_tiling(self):
        tile1, tile2 = self.get_size()
        return (
            tile1,
            tile2,
            sympy.Integer(1),
        )

    def map_args(self):
        # a, b
        in_args = [x.codegen_reference() for x in self.inputs]
        # const_args = self.constant_args
        inout_dict = OrderedDict(
            [
                ("A", f"{in_args[0]}"),
                ("B", f"{in_args[1]}"),
                ("C", f"{self.get_name()}"),
            ]
        )
        # batch==1 bmm->mm
        if len(self.get_stride()) == 3:
            assert self.get_size()[0] == 1
            stride_cm = self.get_stride()[1]
            stride_cn = self.get_stride()[2]
        else:
            stride_cm = self.get_stride()[0]
            stride_cn = self.get_stride()[1]
        args_dict = OrderedDict(
            [
                ("M", f"{self.inputs[0].get_size()[0]}"),
                ("N", f"{self.inputs[1].get_size()[1]}"),
                ("K", f"{self.inputs[0].get_size()[1]}"),
                ("stride_am", f"{self.inputs[0].get_stride()[0]}"),
                ("stride_ak", f"{self.inputs[0].get_stride()[1]}"),
                ("stride_bk", f"{self.inputs[1].get_stride()[0]}"),
                ("stride_bn", f"{self.inputs[1].get_stride()[1]}"),
                ("stride_cm", f"{stride_cm}"),
                ("stride_cn", f"{stride_cn}"),
            ]
        )
        # accumulator types
        ACC_TYPE = (
            "tl.float32"
            if self.inputs[0].get_dtype()
            in [torch.float16, torch.bfloat16, torch.float32]
            else "tl.int32"
        )
        # dict for tl.constexpr
        const_dict = OrderedDict(
            [
                ("GROUP_M", "8"),
                ("ACC_TYPE", ACC_TYPE),
                ("allow_tf32", f"{torch.backends.cuda.matmul.allow_tf32}"),
            ]
        )

        other_dict = OrderedDict()

        return inout_dict, args_dict, const_dict, other_dict


class MatrixMultiplyAdd(ExternKernelOut):
    def __init__(self, layout, inputs, constant_args=(), kwargs=None, output_view=None):
        super().__init__(layout, inputs, constant_args, kwargs or {}, output_view)
        self.kernel = "aten.addmm.out"
        self.cpp_kernel = "at::addmm_out"
        self.ordered_kwargs_for_cpp_kernel = ["beta", "alpha"]

    @classmethod
    def create(cls, inp, a, b, beta, alpha):
        m, k1 = a.get_size()
        k2, n = b.get_size()
        V.graph.sizevars.guard_equals(k1, k2)
        inp = cls.realize_input(inp)
        a = cls.realize_input(a)
        b = cls.realize_input(b)
        a = cls.require_stride1(a)
        b = cls.require_stride1(b)
        return MatrixMultiplyAdd(
            layout=FlexibleLayout(
                device=a.get_device(),
                dtype=a.get_dtype(),
                size=[m] + [n],
            ),
            inputs=[inp, a, b],
            kwargs={"beta": beta, "alpha": alpha},
        )


class BatchMatrixMultiply(ExternKernelOut):
    kernel = "aten.bmm.out"
    cpp_kernel = "at::bmm_out"

    def __init__(self, layout, inputs, constant_args=(), output_view=None):
        super().__init__(layout, inputs, constant_args, output_view)
        if (
            config.triton.use_bmm
            and len(inputs) > 0
            and inputs[0].get_device().type == "cuda"
        ):
            self.kernel = "triton_bmm_out"

    @classmethod
    def create(cls, a, b):
        b1, m, k1 = a.get_size()
        b2, k2, n = b.get_size()
        b3 = V.graph.sizevars.guard_equals(b1, b2)
        V.graph.sizevars.guard_equals(k1, k2)
        a = cls.require_stride1(cls.realize_input(a))
        b = cls.require_stride1(cls.realize_input(b))

        output_layout = FlexibleLayout(
            device=a.get_device(),
            dtype=a.get_dtype(),
            size=[b3, m, n],
        ).as_fixed()

        if b3 == 1:
            # convert to normal mm
            data = MatrixMultiply(
                layout=output_layout.as_fixed(),
                inputs=[SqueezeView.create(a, dim=0), SqueezeView.create(b, dim=0)],
            )
            data.output_view = ReinterpretView(
                data,
                FlexibleLayout(
                    device=a.get_device(),
                    dtype=a.get_dtype(),
                    size=[m, n],
                ).as_fixed(),
            )
        else:
            data = BatchMatrixMultiply(
                layout=output_layout,
                inputs=[a, b],
            )
        return data


class DeviceCopy(ExternKernelOut):
    @classmethod
    def create(cls, x, device):
        if not x.is_extern() and all(
            (r.name in V.graph.constants and hasattr(r, "index")) for r in x.get_reads()
        ):
            return x.constant_to_device(device)

        V.graph.device_types.add(device.type)
        V.graph.device_types.add(x.get_device().type)

        log.warning("DeviceCopy")
        return DeviceCopy(
            FlexibleLayout(
                device=device,
                dtype=x.get_dtype(),
                size=x.get_size(),
            ),
            [cls.realize_input(x)],
        )

    def codegen(self, wrapper):
        args = self.codegen_args()
        assert len(args) == 1
        if self.output_view:
            wrapper.writeline(
                f"{self.output_view.codegen_reference()}.copy_({args[0]})"
            )
        else:
            wrapper.writeline(f"{self.codegen_reference()}.copy_({args[0]})")


class DynamicScalar(IRNode):
    """
    The result of a call to aten._local_scalar_dense.

    This is not yet implemented.  The one model (so far) that calls this
    (fastNLP_Bert) does not actually use the result.  So we expect this
    node to get dead code eliminated.
    """

    def get_reads(self):
        return ()


@dataclasses.dataclass
class FallbackKernel(ExternKernelAlloc):
    def __init__(
        self,
        layout,
        kernel,
        tensor_args,
        nontensor_args,
        unflatten_args,
        kwargs=None,
    ):
        super(FallbackKernel, self).__init__(
            layout,
            tuple(tensor_args),
            tuple(nontensor_args),
        )
        if getattr(torch.ops.aten, kernel.__name__, None) is kernel:
            self.kernel = f"aten.{kernel.__name__}"
        else:
            self.kernel = (
                f"{kernel.__module__.replace('._ops.', '.ops.')}.{kernel.__name__}"
            )
        self.unflatten_args = unflatten_args
        self.kwargs = {} if kwargs is None else kwargs
        if self.kernel not in ("aten.convolution_backward",):
            log.warning(f"Using FallbackKernel: {self.kernel}")

    def codegen_args(self):
        @dataclasses.dataclass
        class Shim:
            ref: Any

            def __repr__(self):
                return self.ref

        def gen_kwarg(k, v):
            return f"{k}={repr(v)}"

        tensor_args = [Shim(x.codegen_reference()) for x in self.inputs]
        constant_args = [Shim(repr(x)) for x in self.constant_args]
        args, kwargs = self.unflatten_args(tensor_args, constant_args)
        return list(map(repr, args)) + list(gen_kwarg(k, v) for k, v in kwargs.items())

    @classmethod
    def create(cls, kernel, *args, **kwargs):
        fake_incorrect_kernels = (
            aten._fft_r2c.default,
            aten._fft_r2c.out,
            aten._fft_c2r.default,
            aten._fft_c2c.default,
            aten._fft_c2c.out,
            aten._linalg_svd.default,
            aten._linalg_svd.U,
            aten._fused_moving_avg_obs_fq_helper_functional,
        )
        context = (
            V.graph.fake_mode if kernel not in fake_incorrect_kernels else nullcontext()
        )
        with context:
            (
                example_output,
                tensor_args,
                non_tensor_args,
                unflatten_args,
            ) = cls.process_kernel(kernel, *args, **kwargs)

        assert tensor_args or isinstance(
            example_output, torch.Tensor
        ), "Not sure where to find device info"
        packed = FallbackKernel(
            MultiOutputLayout(
                tensor_args[0].get_device() if tensor_args else example_output.device
            ),
            kernel,
            tensor_args,
            non_tensor_args,
            unflatten_args,
            kwargs,
        )

        def generate_output(output, index=""):
            if isinstance(output, (list, tuple)):
                return type(output)(
                    generate_output(output[i], f"{index}[{i}]")
                    for i in range(len(output))
                )
            elif isinstance(output, torch.Tensor):
                return MultiOutput(
                    FixedLayout(
                        output.device,
                        output.dtype,
                        [sympy.Integer(s) for s in output.size()],
                        [sympy.Integer(s) for s in output.stride()],
                    ),
                    packed,
                    index,
                )
            else:
                assert output is None, "FallbackKernel output type is not supported"
                return None

        return generate_output(example_output)

    def apply_constraint(self):
        return super().apply_constraint()


@dataclasses.dataclass
class MultiOutputLayout(IRNode):
    device: torch.device


class MultiOutput(ExternKernel):
    def codegen(self, wrapper):
        wrapper.writeline(
            f"{self.get_name()} = {self.inputs[0].get_name()}{self.index}"
        )
        self.codegen_size_asserts(wrapper)

    def __init__(self, layout, input, index: str):
        super().__init__(None, layout, [input], ())
        self.name = V.graph.register_buffer(self)
        self.index = index

    def should_allocate(self):
        return False


class Convolution(ExternKernelAlloc):
    kernel = "aten.convolution"

    def __init__(
        self,
        layout,
        inputs,
        constant_args=(),
        preferred_stride_order=None,
        kernel="aten.convolution",
    ):
        super().__init__(layout, inputs, constant_args)
        self.kernel = kernel
        self.preferred_stride_order = preferred_stride_order

    def codegen(self, wrapper):
        if self.kernel == "triton_ops.conv":
            wrapper.header.writeline(
                f"import {config.inductor_import}.triton_ops.conv as {self.kernel}"
            )
        wrapper.writeline(
            f"{self.get_name()} = {self.kernel}({', '.join(self.codegen_args())})"
        )
        if isinstance(self.layout, Layout):
            self.codegen_size_asserts(wrapper)

    @classmethod
    def create(
        cls,
        x: "TensorBox",
        weight: "TensorBox",
        bias: "TensorBox",
        stride_: List[int],
        padding_: List[int],
        dilation_: List[int],
        transposed: bool,
        output_padding_: List[int],
        groups: int,
    ):
        with V.graph.fake_mode:
            x_fake = ir_node_to_tensor(x, guard_shape=True)
            weight_fake = ir_node_to_tensor(weight, guard_shape=True)
            bias_fake = (
                ir_node_to_tensor(bias, guard_shape=True) if bias is not None else bias
            )
            output = torch.ops.aten.convolution(
                x_fake,
                weight_fake,
                bias_fake,
                stride_,
                padding_,
                dilation_,
                transposed,
                output_padding_,
                groups,
            )
            req_stride_order = get_stride_order(output.stride())

        if config.triton.convolution == "aten":
            weight = cls.require_stride_order(weight, req_stride_order)
            x = cls.require_stride_order(x, req_stride_order)
        else:
            x = cls.require_stride1(cls.realize_input(x))
            weight = cls.require_stride1(cls.realize_input(weight))

        stride = tuple(stride_)
        padding = tuple(padding_)
        dilation = tuple(dilation_)
        assert isinstance(transposed, bool)
        output_padding = tuple(output_padding_)
        assert isinstance(groups, int)

        output_size = output.shape

        weight_shape = [
            sympy.Integer(V.graph.sizevars.guard_static_shape(s))
            for s in weight.get_size()
        ]
        _, _, *kernel_size = weight_shape

        # choose runtime kernel
        config_conv = config.triton.convolution
        if (
            config_conv == "aten"
            or len(kernel_size) != 2  # triton conv only supports conv2d
            or not is_triton(x.get_device())
            or transposed
            or groups != 1
            # or x.get_dtype() == torch.float16
            # or x.get_dtype() == torch.bfloat16
        ):
            kernel = "aten.convolution"
        elif config_conv == "triton":
            kernel = "triton_ops.conv"
        else:
            assert config_conv == "autotune"
            from .codegen.autotuner import tuned_conv

            kernel = tuned_conv(
                x.get_size(),
                weight.get_size(),
                x.get_stride(),
                weight.get_stride(),
                stride,
                padding,
                dilation,
                transposed,
                output_padding,
                groups,
                x.get_device(),
                x.get_dtype(),
            )

        # for conv2d or conv3d, prefer channels last format
        if kernel == "triton_ops.conv":
            output_layout_str = "torch.channels_last"

        elif config.tune_layout and len(x.get_size()) == 4:
            from .codegen.autotuner import tuned_conv_layout

            output_layout_str = tuned_conv_layout(
                kernel,
                x.get_size(),
                weight.get_size(),
                stride,
                padding,
                dilation,
                transposed,
                output_padding,
                groups,
                x.get_device(),
                x.get_dtype(),
            )

        else:
            output_layout_str = (
                "torch.contiguous_format"
                if output.is_contiguous()
                else "torch.channels_last"
            )

        if output_layout_str == "torch.channels_last":
            stride_order = [0] + list(reversed(range(1, len(kernel_size) + 1)))
            if len(stride_order) < len(output_size):
                # add batch dim if it exists
                stride_order = [len(stride_order)] + stride_order
            strides = make_channels_last_strides_for(output_size)
        else:
            stride_order = list(reversed(range(len(output_size))))
            strides = make_contiguous_strides_for(output_size)

        if config.triton.convolution != "aten":
            x = cls.require_stride_order(x, stride_order)

        output_layout = FixedLayout(
            x.get_device(),
            x.get_dtype(),
            output_size,
            strides,
        )

        if bias is not None:
            return Convolution(
                output_layout,
                (x, weight, bias),
                (stride, padding, dilation, transposed, output_padding, groups),
                stride_order,
                kernel,
            )
        else:
            return Convolution(
                output_layout,
                (x, weight),
                (bias, stride, padding, dilation, transposed, output_padding, groups),
                stride_order,
                kernel,
            )

    def map_args(self):
        # x, w, bias
        in_args = [x.codegen_reference() for x in self.inputs]
        # stride, padding, dilation, transposed, output_padding, groups
        const_args = self.constant_args
        if len(in_args) < 3:
            # otherwise, bias=None is the first constant_args
            const_args = const_args[1:]

        inout_dict = OrderedDict(
            [
                ("x", f"{in_args[0]}"),
                ("w", f"{in_args[1]}"),
                ("y", f"{self.get_name()}"),
            ]
        )
        args_dict = OrderedDict(
            [
                ("stride_xn", f"{self.inputs[0].get_stride()[0]}"),
                ("stride_xc", f"{self.inputs[0].get_stride()[1]}"),
                ("stride_xh", f"{self.inputs[0].get_stride()[2]}"),
                ("stride_xw", f"{self.inputs[0].get_stride()[3]}"),
                ("stride_wn", f"{self.inputs[1].get_stride()[0]}"),
                ("stride_wc", f"{self.inputs[1].get_stride()[1]}"),
                ("stride_wh", f"{self.inputs[1].get_stride()[2]}"),
                ("stride_ww", f"{self.inputs[1].get_stride()[3]}"),
                ("stride_yn", f"{self.get_stride()[0]}"),
                ("stride_yc", f"{self.get_stride()[1]}"),
                ("stride_yh", f"{self.get_stride()[2]}"),
                ("stride_yw", f"{self.get_stride()[3]}"),
                (
                    "stride_biasn",
                    f"{self.inputs[0].get_stride()[0]}"
                    if len(in_args) >= 3
                    else "None",
                ),
                # ("delta_x_ptr", "None"),
                ("BATCH", f"{self.inputs[0].get_size()[0]}"),
                ("IN_C", f"{self.inputs[0].get_size()[1]}"),
                ("IN_H", f"{self.inputs[0].get_size()[2]}"),
                ("IN_W", f"{self.inputs[0].get_size()[3]}"),
                ("KERNEL_N", f"{self.inputs[1].get_size()[0]}"),
                ("KERNEL_H", f"{self.inputs[1].get_size()[2]}"),
                ("KERNEL_W", f"{self.inputs[1].get_size()[3]}"),
                ("OUT_H", f"{self.get_size()[2]}"),
                ("OUT_W", f"{self.get_size()[3]}"),
                ("stride_h", f"{const_args[0][0]}"),
                ("stride_w", f"{const_args[0][1]}"),
                ("padding_h", f"{const_args[1][0]}"),
                ("padding_w", f"{const_args[1][1]}"),
                ("dilation_h", f"{const_args[2][0]}"),
                ("dilation_w", f"{const_args[2][1]}"),
                # ("transposed", f"{const_args[3]}"),
                ("output_padding_h", f"{const_args[4][0]}"),
                ("output_padding_w", f"{const_args[4][1]}"),
                ("groups", f"{const_args[5]}"),
            ]
        )

        # accumulator type
        ACC_TYPE = (
            "tl.float32"
            if self.inputs[0].get_dtype()
            in [torch.float16, torch.bfloat16, torch.float32]
            else "tl.int32"
        )
        CONV1X1_NHWC = (
            "True"
            if self.inputs[0].get_stride()[1] == 1
            and self.inputs[1].get_size()[2] == 1
            and self.inputs[1].get_size()[3] == 1
            else "False"
        )
        # dict for tl.constexpr
        const_dict = OrderedDict(
            [
                ("ACC_TYPE", ACC_TYPE),
                ("CONV1X1_NHWC", CONV1X1_NHWC),
            ]
        )

        # dict for non-kernel args (e.g. delta_x_ptr)
        other_dict = OrderedDict(
            [
                ("device", f'"{self.inputs[0].get_device()}"'),
            ]
        )

        return inout_dict, args_dict, const_dict, other_dict

    def get_template_tiling(self):
        n, c, h, w = self.get_size()
        return (
            n * h * w,
            c,
            sympy.Integer(1),
        )


def _prepare_convolution_fusion_create(
    cls,
    x: "TensorBox",
    weight: "TensorBox",
    bias: "TensorBox",
    padding_: List[int],
    stride_: List[int],
    dilation_: List[int],
    groups: int,
):
    """
    This function is a helper function to prepare inputs, layout and constant args
    for convolution post-op fusion's create function, including deciding the output
    layout (channels first or channels last), realizing inputs and make them etc. The
    function only supports the CPU device since conv post-op fusion kernel is only
    supported on CPU right now.
    """
    stride = tuple(stride_)
    padding = tuple(padding_)
    dilation = tuple(dilation_)
    assert isinstance(groups, int)
    with V.graph.fake_mode:
        x_fake = ir_node_to_tensor(x, guard_shape=True)
        weight_fake = ir_node_to_tensor(weight, guard_shape=True)
        bias_fake = (
            ir_node_to_tensor(bias, guard_shape=True) if bias is not None else bias
        )
        output = torch.ops.aten.convolution(
            x_fake,
            weight_fake,
            bias_fake,
            stride,
            padding,
            dilation,
            False,
            [0, 0],
            groups,
        )
        output_size = output.size()
        req_stride_order = [0] + list(reversed(range(1, len(stride) + 1)))
        req_stride_order = [len(req_stride_order)] + req_stride_order
        output_stride = make_channels_last_strides_for(output_size)

    x = cls.require_stride_order(x, req_stride_order)
    assert x.get_device().type == "cpu" and weight.get_device().type == "cpu"
    inputs = [x, weight]

    kernel_layout = FixedLayout(
        x.get_device(),
        x.get_dtype(),
        output.size(),
        output_stride,
    )
    constant_args = [padding, stride, dilation, groups]

    if bias is not None:
        inputs.append(bias)
    else:
        constant_args.insert(0, bias)
    return inputs, constant_args, kernel_layout, req_stride_order


class ConvolutionUnary(ExternKernelAlloc):
    kernel = "torch.ops.mkldnn._convolution_pointwise"

    def __init__(
        self,
        layout,
        inputs,
        constant_args=(),
        kernel="torch.ops.mkldnn._convolution_pointwise",
    ):
        super().__init__(layout, inputs, constant_args)
        self.kernel = kernel

    def codegen(self, wrapper):
        wrapper.writeline(
            f"{self.get_name()} = {self.kernel}({', '.join(self.codegen_args())})"
        )
        if isinstance(self.layout, Layout):
            self.codegen_size_asserts(wrapper)

    @classmethod
    def create(
        cls,
        x: "TensorBox",
        weight: "TensorBox",
        bias: "TensorBox",
        padding_: List[int],
        stride_: List[int],
        dilation_: List[int],
        groups: int,
        attr,
        scalars,
        algorithm,
    ):
        kernel = "torch.ops.mkldnn._convolution_pointwise"
        (inputs, constant_args, kernel_layout, _) = _prepare_convolution_fusion_create(
            cls, x, weight, bias, padding_, stride_, dilation_, groups
        )
        constant_args = constant_args + [attr, scalars, algorithm]
        return ConvolutionUnary(
            layout=kernel_layout,
            inputs=inputs,
            constant_args=constant_args,
            kernel=kernel,
        )


class ConvolutionBinary(ExternKernelAlloc):
    kernel = "torch.ops.mkldnn._convolution_pointwise.binary"

    def __init__(
        self,
        layout,
        inputs,
        constant_args=(),
        kernel="torch.ops.mkldnn._convolution_pointwise.binary",
    ):
        super().__init__(layout, inputs, constant_args)
        self.kernel = kernel

    def codegen(self, wrapper):
        wrapper.writeline(
            f"{self.get_name()} = {self.kernel}({', '.join(self.codegen_args())})"
        )
        if isinstance(self.layout, Layout):
            self.codegen_size_asserts(wrapper)

    @classmethod
    def create(
        cls,
        x: "TensorBox",
        other: "TensorBox",
        weight: "TensorBox",
        bias: "TensorBox",
        padding_: List[int],
        stride_: List[int],
        dilation_: List[int],
        groups: int,
        binary_attr: str,
        binary_alpha: Optional[float],
        unary_attr: Optional[str],
        unary_scalars: Optional[List],
        unary_algorithm: Optional[str],
    ):
        kernel = "torch.ops.mkldnn._convolution_pointwise.binary"
        (
            inputs,
            constant_args,
            kernel_layout,
            req_stride_order,
        ) = _prepare_convolution_fusion_create(
            cls, x, weight, bias, padding_, stride_, dilation_, groups
        )
        other = cls.require_stride_order(other, req_stride_order)
        inputs.insert(1, other)
        constant_args = constant_args + [
            binary_attr,
            binary_alpha,
            unary_attr,
            unary_scalars,
            unary_algorithm,
        ]
        return ConvolutionBinary(
            layout=kernel_layout,
            inputs=inputs,
            constant_args=constant_args,
            kernel=kernel,
        )


class ConvolutionBinaryInplace(ExternKernelAlloc):
    kernel = "torch.ops.mkldnn._convolution_pointwise_.binary"

    def __init__(
        self,
        kernel_layout,
        inputs,
        constant_args=(),
        kernel="torch.ops.mkldnn._convolution_pointwise_.binary",
    ):
        super().__init__(kernel_layout, inputs, constant_args)
        self.kernel = kernel

    def codegen(self, wrapper):
        wrapper.writeline(
            f"{self.get_name()} = {self.kernel}({', '.join(self.codegen_args())})"
        )

    def get_mutation_names(self):
        assert isinstance(self.layout, MutationLayout)
        return (self.layout.target.get_name(),)

    @classmethod
    def create(
        cls,
        x: "TensorBox",
        other: "TensorBox",
        weight: "TensorBox",
        bias: "TensorBox",
        padding_: List[int],
        stride_: List[int],
        dilation_: List[int],
        groups: int,
        binary_attr: str,
        binary_alpha: Optional[float],
        unary_attr: Optional[str],
        unary_scalars: Optional[List],
        unary_algorithm: Optional[str],
    ):
        kernel = "torch.ops.mkldnn._convolution_pointwise_.binary"
        (inputs, constant_args, _, _) = _prepare_convolution_fusion_create(
            cls, x, weight, bias, padding_, stride_, dilation_, groups
        )
        other = cls.realize_input(other)
        V.graph.realize_users_of(other.get_name())
        inputs.insert(1, other)
        constant_args = constant_args + [
            binary_attr,
            binary_alpha,
            unary_attr,
            unary_scalars,
            unary_algorithm,
        ]
        return ConvolutionBinaryInplace(
            kernel_layout=MutationLayout(inputs[1]),
            inputs=inputs,
            constant_args=constant_args,
            kernel=kernel,
        )


class MKLPackedLinear(ExternKernelAlloc):
    kernel = "torch.ops.mkl._mkl_linear"

    def __init__(
        self,
        layout,
        inputs,
        constant_args=(),
        kernel="torch.ops.mkl._mkl_linear",
    ):
        super().__init__(layout, inputs, constant_args)
        self.kernel = kernel

    def codegen(self, wrapper):
        wrapper.writeline(
            f"{self.get_name()} = {self.kernel}({', '.join(self.codegen_args())})"
        )

    @classmethod
    def create(cls, x, packed_w, orig_w, bias, batch_size):
        kernel = "torch.ops.mkl._mkl_linear"

        with V.graph.fake_mode:
            x_fake = ir_node_to_tensor(x, guard_shape=True)
            weight_fake = ir_node_to_tensor(orig_w, guard_shape=True)
            bias_fake = (
                ir_node_to_tensor(bias, guard_shape=True) if bias is not None else bias
            )
            output = torch.ops.aten.linear(
                x_fake,
                weight_fake,
                bias_fake,
            )
            output_size = output.size()
            req_stride_order = list(reversed(range(len(output_size))))
            output_stride = output.stride()
        x = cls.require_stride_order(x, req_stride_order)
        inputs = [x, packed_w, orig_w]
        constant_args = [batch_size]
        if bias is not None:
            inputs.append(bias)
        else:
            constant_args.insert(0, bias)

        return MKLPackedLinear(
            layout=FixedLayout(
                x.get_device(), x.get_dtype(), output_size, output_stride
            ),
            inputs=inputs,
            constant_args=constant_args,
            kernel=kernel,
        )


class LinearUnary(ExternKernelAlloc):
    kernel = "torch.ops.mkldnn._linear_pointwise"

    def __init__(
        self,
        layout,
        inputs,
        constant_args=(),
        kernel="torch.ops.mkldnn._linear_pointwise",
    ):
        super().__init__(layout, inputs, constant_args)
        self.kernel = kernel

    def codegen(self, wrapper):
        wrapper.writeline(
            f"{self.get_name()} = {self.kernel}({', '.join(self.codegen_args())})"
        )

    @classmethod
    def create(cls, x, w, b, attr, scalars, algorithm):
        kernel = "torch.ops.mkldnn._linear_pointwise"
        x = cls.require_stride1(cls.realize_input(x))
        w = cls.require_stride1(cls.realize_input(w))

        *m, ic = x.get_size()
        oc, ic = w.get_size()

        inputs = [x, w]
        constant_args = [attr, scalars, algorithm]
        if b is not None:
            b = cls.require_stride1(cls.realize_input(b))
            inputs.append(b)
        else:
            constant_args.insert(0, b)

        return LinearUnary(
            layout=FlexibleLayout(
                device=x.get_device(),
                dtype=x.get_dtype(),
                size=list(m) + [oc],
            ),
            inputs=inputs,
            constant_args=constant_args,
            kernel=kernel,
        )

    def apply_constraint(self):
        pass


class LinearBinary(ExternKernelAlloc):
    kernel = "torch.ops.mkldnn._linear_pointwise.binary"

    def __init__(
        self,
        layout,
        inputs,
        constant_args=(),
        kernel="torch.ops.mkldnn._linear_pointwise.binary",
    ):
        super().__init__(layout, inputs, constant_args)
        self.kernel = kernel

    def codegen(self, wrapper):
        wrapper.writeline(
            f"{self.get_name()} = {self.kernel}({', '.join(self.codegen_args())})"
        )

    @classmethod
    def create(cls, x, y, w, b, attr):
        kernel = "torch.ops.mkldnn._linear_pointwise.binary"
        x = cls.require_stride1(cls.realize_input(x))
        y = cls.require_stride1(cls.realize_input(y))
        w = cls.require_stride1(cls.realize_input(w))

        *m, ic = x.get_size()
        oc, ic = w.get_size()

        inputs = [x, y, w]
        constant_args = [attr]
        if b is not None:
            b = cls.require_stride1(cls.realize_input(b))
            inputs.append(b)
        else:
            constant_args.insert(0, b)

        return LinearBinary(
            layout=FlexibleLayout(
                device=x.get_device(),
                dtype=x.get_dtype(),
                size=list(m) + [oc],
            ),
            inputs=inputs,
            constant_args=constant_args,
            kernel=kernel,
        )

    def apply_constraint(self):
        pass


@dataclasses.dataclass
class MutableBox(IRNode):
    """
    TensorBox / StorageBox allow in-place mutation of Tensors
    """

    data: IRNode

    def __getattr__(self, name):
        fn = getattr(self.data, name)
        if callable(fn):
            return fn
        raise AttributeError(f"{type(self.data).__name__}.{name} not callable")

    def __str__(self):
        if isinstance(self.data, MutableBox):
            line0 = f"{type(self).__name__}({type(self.data).__name__}("
            endl = "))"
            inner = self.data.data
        else:
            line0 = f"{type(self).__name__}("
            inner = self.data
            endl = ")"

        lines = [
            line0,
            indent(str(inner)),
            endl,
        ]
        return "\n".join(lines)

    __repr__ = __str__


class TensorBox(MutableBox):
    @staticmethod
    def create(data):
        return TensorBox(StorageBox(data))


class StorageBox(MutableBox):
    def is_input_buffer(self):
        if isinstance(self.data, (InputBuffer, ReinterpretView)):
            return self.data.get_name() in V.graph.graph_inputs
        return False

    def realize(self):
        if isinstance(
            self.data, (ComputedBuffer, InputsKernel, InputBuffer, ReinterpretView)
        ):
            return self.data.get_name()
        assert isinstance(self.data, (Pointwise, Reduction)), type(self.data)
        self.data = ComputedBuffer(
            name=None,
            layout=FlexibleLayout(
                device=self.data.get_device(),
                dtype=self.data.get_dtype(),
                size=self.data.get_size(),
            ),
            data=self.data,
        )
        self.data.name = V.graph.register_buffer(self.data)
        self.data.origins = self.origins
        return self.data.name

    def realize_hint(self):
        """
        Called on buffers we expect to be forced to realize later.
        """
        if isinstance(self.data, (Pointwise, Reduction)) and self.num_reads() > 1:
            self.realize()

    def has_exceeded_max_reads(self):
        return isinstance(self.data, Pointwise) and (
            self.num_reads() > config.realize_acc_reads_threshold
            or len(self.inner_fn_str()) > config.realize_bytes_threshold
        )

    def mark_reuse(self, users):
        """
        A heuristic to decide if we should realize a tensor
        that is used multiple times.
        """

        def should_realize_on_cpu(loops: Union[Pointwise, Reduction]):
            """
            The heuristic for realizing reused result of heavy ops on cpu
            """
            heavy_ops = ["exp"]  # a list of heavy ops
            fn_str = loops.inner_fn_str()
            return any([(op + "(") in fn_str for op in heavy_ops])

        if (
            users > 1
            and isinstance(self.data, (Pointwise, Reduction))
            and (
                self.num_reads() > config.realize_reads_threshold
                or len(self.inner_fn_str()) > config.realize_bytes_threshold
                or (is_cpu(self.data) and should_realize_on_cpu(self.data))
            )
        ):
            self.realize()

    @cache_on_self
    def num_reads(self):
        data = self.data
        if isinstance(data, (InputsKernel, InputBuffer, ReinterpretView)):
            return 1
        if isinstance(data, ComputedBuffer):
            read_writes = data.get_read_writes()
        else:
            assert isinstance(data, (Pointwise, Reduction)), type(data)
            read_writes = ComputedBuffer(
                name=None,
                layout=FlexibleLayout(
                    device=data.get_device(),
                    dtype=data.get_dtype(),
                    size=data.get_size(),
                ),
                data=data,
            ).get_read_writes()
        return len(read_writes.reads)


class InterpreterShim(torch.fx.Interpreter):
    def __init__(self, graph, submodules):
        """
        We don't call super() here to avoid constructing a
        GraphModule which is very expensive (it does codegen).
        """
        self.module = self
        self.graph = graph
        self.submodules = submodules
        self.garbage_collect_values = False
        self.env = {}
        self.fetch_attr = submodules.__getitem__


class LoopBody:
    """
    Captures the body of a Loops subclass into an FX graph.  Persists any
    indexing simplifications and makes it easier to analyze loop bodies.
    """

    def __init__(self, fn, args, var_ranges):
        super().__init__()
        self.var_ranges = var_ranges
        self.indexing_exprs = {}
        self.indexing_exprs_name = {}
        self.reads = []
        self.writes = []
        self.reads_name2expr = {}
        self.writes_name2expr = {}
        self.other = []
        self.submodules = {"get_index": self.get_index}
        self.subblocks = {}
        self.indirect_vars = []
        self.root_block = LoopBodyBlock(self, fn, args)
        self.indexing = None

    def debug_str(self):
        lines = [f"var_ranges = {dict(self.var_ranges)}"]
        lines.extend([f"{name} = {val}" for name, val in self.indexing_exprs.items()])
        lines.extend(
            [
                block.debug_str(name)
                for name, block in itertools.chain(
                    [("body", self.root_block)], self.subblocks.items()
                )
            ]
        )
        return "\n".join(lines)

    def add_index_expr(self, expr: sympy.Expr, category, buf_name):
        getattr(self, category).append(expr)
        if buf_name is not None:
            getattr(self, f"{category}_name2expr")[buf_name] = expr
        if expr not in self.indexing_exprs_name:
            name = f"index{len(self.indexing_exprs)}"
            self.indexing_exprs_name[expr] = name
            self.indexing_exprs[name] = expr
        return self.indexing_exprs_name[expr]

    def add_submodule(self, block, prefix):
        """Not actually for nn.Modules, but subblocks in generated code are mapped to FX call_module opcodes"""
        if prefix[-1].isnumeric() and prefix not in self.submodules:
            name = prefix
        else:
            name = f"{prefix}{len(self.submodules)}"
        self.submodules[name] = block
        return name

    def add_indirect(self):
        name = f"indirect{len(self.indirect_vars)}"
        var = sympy_symbol(name)
        self.indirect_vars.append(var)
        return var

    def replace_indirect(self, old, new):
        """Swap in a variable used in indirect indexing"""
        if str(old) == str(new):
            return
        self.indexing = {k: sympy_subs(v, {old: new}) for k, v in self.indexing.items()}

    def get_index(self, name):
        return self.indexing[name]

    def __call__(self, *indices):
        index = list(itertools.chain(*indices))
        assert len(index) == len(self.var_ranges), (index, self.var_ranges)
        assert all(v not in self.var_ranges for v in index)
        replacements = dict(zip(self.var_ranges.keys(), index))
        self.indexing = {
            name: sympy_subs(expr, replacements)
            for name, expr in self.indexing_exprs.items()
        }
        result = self.root_block()
        self.indexing = None
        return result


class LoopBodyBlock:
    """
    Captures the body of a Loops subclass into an FX graph.
    In normal cases there will be a 1:1 mapping between LoopBody and
    LoopBodyBlock, hower in the case of ops.masked() the masked out
    operations will manifest as an extra LoopBodyBlock.
    """

    def __init__(self, body: LoopBody, fn: Callable, args: List[Any]):
        self.body = body

        def add_index(expr, category, buf_name=None):
            return tracer.create_proxy(
                "call_module",
                "get_index",
                (self.body.add_index_expr(expr, category, buf_name),),
                {},
            )

        class CaptureIndexing(V.WrapperHandler):
            self.name = "CaptureIndexing"

            def load(self, name: str, index: sympy.Expr):
                index = add_index(index, "reads", name)
                return self._inner.load(name, index)

            def store(self, name, index, value, mode=None):
                index = add_index(index, "writes", name)
                return self._inner.store(name, index, value, mode)

            def reduction(self, name, dtype, src_dtype, reduction_type, index, value):
                index = add_index(index, "writes", name)
                return self._inner.reduction(
                    name, dtype, src_dtype, reduction_type, index, value
                )

            def index_expr(self, index, dtype):
                if isinstance(index, (int, sympy.Integer)):
                    return ops.constant(int(index), dtype)
                index = add_index(index, "other")
                return self._inner.index_expr(index, dtype)

            @staticmethod
            def masked(mask_proxy, masked_body: Callable, other_proxy):
                """
                Recursively capture the masked out body in another LoopBodyBlock
                """

                def shim(mask, other):
                    return V.ops.masked(mask, subblock, other)

                name = self.body.add_submodule(shim, "masked_subblock")
                subblock = LoopBodyBlock(self.body, masked_body, [])
                self.body.subblocks[name] = subblock
                return tracer.create_proxy(
                    "call_module", name, (mask_proxy, other_proxy), {}
                )

            @staticmethod
            def indirect_indexing(index_proxy):
                """
                Flow data from tensors into indexing formulas.
                Introduce a call_module to update the indexing.
                """

                def set_indirect(new_var):
                    self.body.replace_indirect(var, V.ops.indirect_indexing(new_var))

                var = self.body.add_indirect()
                tracer.create_proxy(
                    "call_module",
                    self.body.add_submodule(set_indirect, f"set_{var}"),
                    (index_proxy,),
                    {},
                )
                return var

        tracer = torch.fx.Tracer()
        tracer.graph = torch.fx.Graph(tracer_cls=tracer.__class__)
        proxy_ops = tracer.create_proxy("placeholder", "ops", (), {})
        from .sizevars import SimplifyIndexing

        with V.set_ops_handler(
            SimplifyIndexing(CaptureIndexing(proxy_ops), self.body.var_ranges)
        ):
            tracer.create_proxy("output", "output", (fn(*args),), {})
        self.graph = tracer.graph

    def __call__(self):
        graph = self.graph
        submodules = self.body.submodules

<<<<<<< HEAD
        return InterpreterShim(graph, submodules).run(V.get_ops_handler())
=======
        class InterpreterShim(torch.fx.Interpreter):
            def __init__(self):
                """
                We don't call super() here to avoid constructing a
                GraphModule which is very expensive (it does codegen).
                """
                self.module = self
                self.graph = graph
                self.submodules = submodules
                self.garbage_collect_values = False
                self.env = {}
                self.fetch_attr = submodules.__getitem__
                self.name = V.get_ops_handler().name

        return InterpreterShim().run(V.get_ops_handler())
>>>>>>> 9e6152d8

    def debug_str(self, name="block"):
        code = torch.fx.GraphModule(self.body.submodules, self.graph).code
        return re.sub(
            # strip `; del var0` suffixes to make output prettier
            r";[^\n]*",
            "",
            code.strip().replace("def forward(", f"def {name}("),
        )<|MERGE_RESOLUTION|>--- conflicted
+++ resolved
@@ -3932,6 +3932,7 @@
         self.garbage_collect_values = False
         self.env = {}
         self.fetch_attr = submodules.__getitem__
+        self.name = V.get_ops_handler().name
 
 
 class LoopBody:
@@ -4109,25 +4110,7 @@
         graph = self.graph
         submodules = self.body.submodules
 
-<<<<<<< HEAD
         return InterpreterShim(graph, submodules).run(V.get_ops_handler())
-=======
-        class InterpreterShim(torch.fx.Interpreter):
-            def __init__(self):
-                """
-                We don't call super() here to avoid constructing a
-                GraphModule which is very expensive (it does codegen).
-                """
-                self.module = self
-                self.graph = graph
-                self.submodules = submodules
-                self.garbage_collect_values = False
-                self.env = {}
-                self.fetch_attr = submodules.__getitem__
-                self.name = V.get_ops_handler().name
-
-        return InterpreterShim().run(V.get_ops_handler())
->>>>>>> 9e6152d8
 
     def debug_str(self, name="block"):
         code = torch.fx.GraphModule(self.body.submodules, self.graph).code

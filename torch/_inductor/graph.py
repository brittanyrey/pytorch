--- conflicted
+++ resolved
@@ -175,16 +175,12 @@
         if isinstance(buffer, ir.ExternKernel):
             if not isinstance(
                 buffer,
-<<<<<<< HEAD
                 (
                     ir.MatrixMultiply,
                     ir.BatchMatrixMultiply,
                     ir.MatrixMultiplyAdd,
                     ir.MKLPackedLinear,
                 ),
-=======
-                (ir.MatrixMultiply, ir.BatchMatrixMultiply, ir.MatrixMultiplyAdd),
->>>>>>> 4e645516
             ):
                 self.disable_cpp_wrapper("ExternKernel")
 

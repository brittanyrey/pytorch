# Owner(s): ["module: inductor"]
import contextlib
import importlib
import math
import os
import sys
import unittest
from functools import partial

import torch
from torch._dynamo.testing import make_test_cls_with_patches
from torch.testing._internal.common_device_type import (
    instantiate_device_type_tests,
    onlyCUDA,
)
from torch.testing._internal.common_utils import (
    IS_CI,
    IS_WINDOWS,
    TEST_WITH_ASAN,
    TEST_WITH_ROCM,
    TestCase,
)
from torch.testing._internal.inductor_utils import HAS_CPU, HAS_CUDA

if IS_WINDOWS and IS_CI:
    sys.stderr.write(
        "Windows CI does not have necessary dependencies for test_torchinductor_dynamic_shapes yet\n"
    )
    if __name__ == "__main__":
        sys.exit(0)
    raise unittest.SkipTest("requires sympy/functorch/filelock")

# Make the helper files in test/ importable
pytorch_test_dir = os.path.dirname(os.path.dirname(os.path.realpath(__file__)))
sys.path.append(pytorch_test_dir)
from inductor.test_torchinductor import (
    check_model,
    check_model_cuda,
    CommonTemplate,
    copy_tests,
    TestFailure,
)

importlib.import_module("filelock")

# xfail by default, set is_skip=True to skip
test_failures = {
    "test_cpp_wrapper_dynamic_shapes": TestFailure(("cpu",)),
    "test_kwargs_dynamic_shapes": TestFailure(("cpu",)),
    # test_roi_align uses torchvision, which doesn't work with dynamic shapes
    "test_roi_align_dynamic_shapes": TestFailure(("cpu", "cuda")),
    #
    # These are from switching to specialize_int=False
    #
<<<<<<< HEAD
    "test_div5_dynamic_shapes": TestFailure(
        ("cpu", "cuda")
    ),  # The values for attribute 'dtype' do not match
    "test_div8_dynamic_shapes": TestFailure(("cpu", "cuda")),  # StopIteration
=======
    "test_div8_dynamic_shapes": ("cpu", "cuda"),  # StopIteration
>>>>>>> 950f25ce
    # NotImplementedError: argument of type: <class 'sympy.core.add.Add'>
    "test_reflection_pad2d_backward_dynamic_shapes": TestFailure(("cpu", "cuda")),
    "test_both_scalars_dynamic_shapes": TestFailure(("cpu", "cuda")),  # StopIteration
}


def make_dynamic_cls(cls):
    return make_test_cls_with_patches(
        cls,
        "DynamicShapes",
        "_dynamic_shapes",
        (torch._dynamo.config, "dynamic_shapes", True),
    )


DynamicShapesCommonTemplate = make_dynamic_cls(CommonTemplate)


if HAS_CPU:

    class DynamicShapesCpuTests(TestCase):
        common = check_model
        device = "cpu"

    copy_tests(DynamicShapesCommonTemplate, DynamicShapesCpuTests, "cpu", test_failures)


if HAS_CUDA and not TEST_WITH_ASAN:

    class DynamicShapesCudaTests(TestCase):
        common = check_model_cuda
        device = "cuda"

    copy_tests(
        DynamicShapesCommonTemplate, DynamicShapesCudaTests, "cuda", test_failures
    )


class TestInductorDynamic(TestCase):
    compile_fn = partial(torch.compile, dynamic=True)

    def setUp(self):
        # HAS_CUDA also checks compute capability to skip tests
        # on older devices
        if self.device_type == "cuda" and not HAS_CUDA:
            self.skipTest("Triton not available")
        torch._dynamo.reset()
        super(TestCase, self).setUp()
        # this should be in setUpClass, but device-generic tests
        # don't work with setUpClass well (non-deterministically the wrong setUpClass is resolved),
        # so put it in test setUp, it's cheap
        self._stack = contextlib.ExitStack()
        self._stack.enter_context(
            torch._inductor.config.patch(
                {
                    "debug": False,
                    "cpp.min_chunk_size": 1,
                    "triton.autotune_pointwise": False,  # too slow
                    "implicit_fallbacks": False,
                }
            )
        )

    def tearDown(self):
        self._stack.close()
        super(TestCase, self).tearDown()
        torch._dynamo.reset()

    def test_arange_dynamic(self, device):
        def fn(a):
            batch_size = a.numel()
            max_len = a.max()
            return ~(
                torch.arange(0, max_len, device=a.device)
                .type_as(a)
                .repeat(batch_size, 1)
                .lt(a.unsqueeze(1))
            )

        a = torch.randint(10, 30, (10,), device=device)
        a[0] = 29  # fix max_len
        opt = self.compile_fn(fn)
        res = opt(a)
        ref = fn(a)
        self.assertEqual(res, ref)

    @onlyCUDA
    def test_pad_dynamic(self, device):
        def get_same_padding(x: int, k: int, s: int, d: int):
            return max((math.ceil(x / s) - 1) * s + (k - 1) * d + 1 - x, 0)

        def pad_same(x, k, s, d=(1, 1), value=0):
            ih, iw = x.size()[-2:]
            pad_h, pad_w = get_same_padding(ih, k[0], s[0], d[0]), get_same_padding(
                iw, k[1], s[1], d[1]
            )
            if pad_h > 0 or pad_w > 0:
                x = torch.nn.functional.pad(
                    x,
                    [pad_w // 2, pad_w - pad_w // 2, pad_h // 2, pad_h - pad_h // 2],
                    value=value,
                )
            return x

        x = torch.randn(2, 24, 110, 110, device=device)
        opt = self.compile_fn(pad_same)
        res = opt(x, (5, 5), (2, 2))
        ref = pad_same(x, (5, 5), (2, 2))
        self.assertEqual(res, ref, atol=0, rtol=0)


instantiate_device_type_tests(TestInductorDynamic, globals())

if __name__ == "__main__":
    from torch._dynamo.test_case import run_tests

    if (HAS_CPU or HAS_CUDA) and not TEST_WITH_ROCM:
        run_tests(needs="filelock")<|MERGE_RESOLUTION|>--- conflicted
+++ resolved
@@ -52,14 +52,7 @@
     #
     # These are from switching to specialize_int=False
     #
-<<<<<<< HEAD
-    "test_div5_dynamic_shapes": TestFailure(
-        ("cpu", "cuda")
-    ),  # The values for attribute 'dtype' do not match
     "test_div8_dynamic_shapes": TestFailure(("cpu", "cuda")),  # StopIteration
-=======
-    "test_div8_dynamic_shapes": ("cpu", "cuda"),  # StopIteration
->>>>>>> 950f25ce
     # NotImplementedError: argument of type: <class 'sympy.core.add.Add'>
     "test_reflection_pad2d_backward_dynamic_shapes": TestFailure(("cpu", "cuda")),
     "test_both_scalars_dynamic_shapes": TestFailure(("cpu", "cuda")),  # StopIteration

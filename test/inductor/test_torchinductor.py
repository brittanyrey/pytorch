# Owner(s): ["module: inductor"]
import contextlib
import dataclasses
import functools
import importlib
import itertools
import os
import random
import sys
import typing
import unittest
import weakref
from typing import Any, Callable
from unittest.mock import patch

import numpy as np

import torch

import torch._dynamo
from torch._dynamo.debug_utils import same_two_models
from torch._dynamo.testing import rand_strided, same
from torch.fx.experimental.proxy_tensor import make_fx
from torch.fx.passes.shape_prop import ShapeProp
from torch.nn import functional as F
from torch.testing import make_tensor
from torch.testing._internal.common_utils import (
    TEST_WITH_ASAN,
    TEST_WITH_ROCM,
    TestCase as TorchTestCase,
)
from torch.utils._python_dispatch import TorchDispatchMode
from torch.utils._pytree import tree_flatten, tree_unflatten

try:
    import sympy

    importlib.import_module("functorch")
    importlib.import_module("filelock")

    import torch._inductor.config
    from functorch.compile import config as functorch_config
    from torch._decomp import get_decompositions
    from torch._inductor import codecache, config, metrics
    from torch._inductor.compile_fx import compile_fx, complex_memory_overlap
    from torch._inductor.ir import IndexingDiv, ModularIndexing
    from torch._inductor.overrides import (
        linear_permute_fusion,
        linear_transpose,
        permute_linear_fusion,
        permute_matmul_fusion,
        transpose_linear,
        transpose_matmul,
    )
    from torch._inductor.sizevars import SizeVarAllocator
    from torch._inductor.utils import has_torchvision_roi_align, timed

    # This will only pass on pytorch builds newer than roughly 5/15/2022
    assert get_decompositions([torch.ops.aten.trace])
    # Requires functorch
    from torch._inductor.compile_fx import compile_fx_inner
except (ImportError, AssertionError) as e:
    sys.stderr.write(f"{type(e)}: {e}\n")
    if __name__ == "__main__":
        sys.exit(0)
    raise unittest.SkipTest("requires sympy/functorch/filelock")

from torch.testing._internal.inductor_utils import HAS_CPU, HAS_CUDA

aten = torch.ops.aten
requires_cuda = functools.partial(unittest.skipIf, not HAS_CUDA, "requires cuda")

torch._inductor.config.triton.autotune = False  # too slow


# For OneDNN bf16 path, OneDNN requires the cpu has intel avx512 with avx512bw,
# avx512vl, and avx512dq at least. So we will skip the test case if one processor
# is not meet the requirement.
@functools.lru_cache(maxsize=None)
def has_bf16_support():
    import sys

    if sys.platform != "linux":
        return False
    with open("/proc/cpuinfo", encoding="ascii") as f:
        lines = f.read()
    return all(word in lines for word in ["avx512bw", "avx512vl", "avx512dq"])


unary_list = [
    torch.nn.ReLU(),
    torch.nn.Sigmoid(),
    torch.nn.Tanh(),
    torch.nn.Hardswish(),
    torch.nn.LeakyReLU(0.1, inplace=False),
    torch.nn.Hardtanh(min_val=-0.5, max_val=4, inplace=False),
    torch.nn.GELU(approximate="none"),
    torch.nn.GELU(approximate="tanh"),
    torch.nn.ReLU6(),
    torch.nn.SiLU(),
]


binary_list = [
    lambda x, y: torch.add(x, y),  # call_function
    lambda x, y: torch.add(y, x),  # call_function
    lambda x, y: x.add(y),  # call_method
    lambda x, y: x.add_(y),  # call_method
    lambda x, y: torch.sub(x, y),  # call_function
    lambda x, y: x.sub(y),  # call_method
    lambda x, y: x.sub_(y),  # call_method
]


def requires_decomp(fn):
    """Decorator to disable test if a decomp is missing"""

    def wrap_test(test):
        @functools.wraps(test)
        def maybe_test(*args, **kwargs):
            if len(get_decompositions([fn])) == 0:
                raise unittest.SkipTest(f"requires decomp for {fn.__name__}")
            return test(*args, **kwargs)

        return maybe_test

    return wrap_test


PassFunc = Callable[[torch.fx.GraphModule, Any], torch.fx.GraphModule]


def chain_passes(*passes: PassFunc) -> PassFunc:
    def parent_pass(module: torch.fx.GraphModule, input: Any) -> torch.fx.GraphModule:
        for pass_ in passes:
            if isinstance(module, torch.fx.GraphModule):
                ShapeProp(module).propagate(*input)
            module = pass_(module)
        return module

    return parent_pass


def count_call_function(module: torch.fx.GraphModule, target_op: Any) -> int:
    return sum(
        [
            1 if (n.op == "call_function" and n.target == target_op) else 0
            for n in module.graph.nodes
        ]
    )


class TestCase(TorchTestCase):
    @classmethod
    def setUpClass(cls):
        super().setUpClass()
        cls._stack = contextlib.ExitStack()
        cls._stack.enter_context(patch.object(config, "debug", True))
        cls._stack.enter_context(patch.object(config.cpp, "min_chunk_size", 1))

    @classmethod
    def tearDownClass(cls):
        cls._stack.close()
        super().tearDownClass()


class ToTuple(torch.nn.Module):
    def forward(self, x):
        return (x,)


@dataclasses.dataclass
class InputGen:
    n: int
    device: str

    def dense(self):
        return torch.randn((self.n, self.n), device=self.device)

    def transposed(self):
        return self.dense().transpose(0, 1)

    def strided(self):
        return torch.randn((self.n * 2, self.n * 3), device=self.device)[
            self.n :, self.n :: 2
        ]

    def broadcast1(self):
        return torch.randn((self.n,), device=self.device)

    def broadcast2(self):
        return torch.randn((1, self.n, 1), device=self.device)

    def broadcast3(self):
        return torch.randn((1,), device=self.device)

    def double(self):
        return torch.randn((self.n, self.n), device=self.device, dtype=torch.double)

    def int(self):
        return torch.arange(self.n, device=self.device, dtype=torch.int32)


def compute_grads(args, kwrags, results, grads):
    def gather_leaf_tensors(args, kwargs):
        args, _ = tree_flatten(args)
        kwargs, _ = tree_flatten(kwargs)
        args = args + kwargs
        leaf_tensors = [
            arg for arg in args if isinstance(arg, torch.Tensor) and arg.requires_grad
        ]
        return leaf_tensors

    flat_results, _ = tree_flatten(results)
    flat_diff_results = [r for r in flat_results if r.requires_grad]
    assert len(flat_diff_results) > 0

    leaf_tensors = gather_leaf_tensors(args, kwrags)
    assert len(leaf_tensors) > 0
    return torch.autograd.grad(
        flat_diff_results,
        leaf_tensors,
        grads,
        allow_unused=True,
        retain_graph=True,
    )


def clone_preserve_strides(x):
    if not isinstance(x, torch.Tensor):
        return x
    buffer = torch.as_strided(x, (x.storage().size(),), (1,), 0).clone()
    out = torch.as_strided(buffer, x.size(), x.stride(), x.storage_offset())
    return out


@patch.object(torch._inductor.config.triton, "cudagraphs", False)
def check_model(
    self: TestCase,
    model,
    example_inputs,
    kwargs=None,
    *,
    atol=None,
    rtol=None,
    check_lowp=True,
    exact_dtype=True,
    nopython=True,
    copy_to_cuda=True,
    reference_in_float=True,
    assert_equal=True,
    check_gradient=False,
):
    kwargs = kwargs or {}
    torch._dynamo.reset()

    ref_inputs = [clone_preserve_strides(x) for x in example_inputs]
    ref_kwargs = kwargs
    has_lowp_args = False
    original_lowp_dtype = torch.half

    if reference_in_float:
        # check_lowp is ignored here, it's kept just to be able to call `common` with extra arg
        def upcast_fn(x):
            nonlocal has_lowp_args
            if isinstance(x, torch.Tensor) and (
                x.dtype == torch.float16 or x.dtype == torch.bfloat16
            ):
                has_lowp_args = True
                return x.float()
            else:
                return x

        def get_original_lowp_dtype(example_inputs):
            dtypes = [x.dtype for x in example_inputs if isinstance(x, torch.Tensor)]
            dtype_set = set(dtypes)
            return dtype_set.pop() if len(dtype_set) == 1 else torch.half

        ref_inputs = list(map(upcast_fn, example_inputs))
        ref_kwargs = {k: upcast_fn(v) for k, v in kwargs.items()}
        if has_lowp_args:
            original_lowp_dtype = get_original_lowp_dtype(example_inputs)
            if hasattr(model, "to"):
                model = model.to(torch.float)

    torch.manual_seed(0)

    correct = model(*ref_inputs, **ref_kwargs)
    # downcast the model back if needed
    if reference_in_float and has_lowp_args:
        if hasattr(model, "to"):
            model = model.to(original_lowp_dtype)

    torch._inductor.metrics.reset()

    called = False

    def compile_fx_wrapper(model_, example_inputs_):
        nonlocal called
        called = True
        return compile_fx(model_, example_inputs_)

    def run(*ex, **kwargs):
        return model(*ex, **kwargs)

    run = torch._dynamo.optimize(compile_fx_wrapper, nopython=nopython)(run)

    torch.manual_seed(0)
    actual = run(*example_inputs, **kwargs)
    # if not called:
    #     exp = torch._dynamo.explain(run, *example_inputs)
    #     print("Explain:", exp[0])
    #     for graph in exp[2]:
    #         print("Graph", graph)
    assert called, "Ran graph without calling compile_fx"
    assert type(actual) == type(correct)

    correct_flat, correct_spec = tree_flatten(correct)
    actual_flat, _ = tree_flatten(actual)
    if reference_in_float:
        correct_flat = tuple(
            y.to(x.dtype)
            if isinstance(y, torch.Tensor) and y.dtype.is_floating_point
            else y
            for x, y in zip(actual_flat, correct_flat)
        )
        correct = tree_unflatten(correct_flat, correct_spec)

    if assert_equal:
        self.assertEqual(
            actual,
            correct,
            atol=atol,
            rtol=rtol,
            equal_nan=True,
            exact_dtype=exact_dtype,
        )
        # In case of input mutations, check that inputs are the same
        self.assertEqual(
            ref_inputs,
            example_inputs,
            atol=atol,
            rtol=rtol,
            equal_nan=True,
            # our testing sometimes uses higher precision inputs for the reference
            exact_dtype=False,
        )
    else:
        for correct_val, actual_val in zip(correct_flat, actual_flat):
            if isinstance(correct_val, torch.Tensor):
                assert correct_val.device == actual_val.device
                assert correct_val.size() == actual_val.size()
                assert correct_val.stride() == actual_val.stride()
                assert correct_val.layout == actual_val.layout
                if exact_dtype:
                    assert correct_val.dtype == actual_val.dtype

    if check_gradient:

        # generate random unit norm gradients
        grads = [
            torch.rand(r.shape, device=r.device, dtype=r.dtype)
            for r in correct_flat
            if r.requires_grad
        ]
        for g in grads:
            g /= g.norm()

        correct_grad = compute_grads(ref_inputs, ref_kwargs, correct, grads)
        actual_grad = compute_grads(example_inputs, kwargs, actual, grads)

        self.assertEqual(
            actual_grad,
            correct_grad,
            atol=atol,
            rtol=rtol,
            equal_nan=True,
            exact_dtype=exact_dtype,
        )

    torch._dynamo.reset()


@patch.object(torch._inductor.config.triton, "cudagraphs", False)
def check_model_cuda(
    self: TestCase,
    model,
    example_inputs,
    kwargs=None,
    *,
    atol=None,
    rtol=None,
    check_lowp=True,
    exact_dtype=True,
    nopython=True,
    copy_to_cuda=True,
    reference_in_float=True,
    assert_equal=True,
    check_gradient=False,
):
    kwargs = kwargs or {}
    if hasattr(model, "to"):
        model = model.to("cuda")

    def copy_fn(x):
        # preserve strides of the input on the device
        if not isinstance(x, torch.Tensor):
            return x
        return torch.empty_strided(
            x.size(), x.stride(), device="cuda", dtype=x.dtype
        ).copy_(x)

    if copy_to_cuda:
        example_inputs = tuple(copy_fn(x) for x in example_inputs)

    check_model(
        self,
        model,
        example_inputs,
        kwargs,
        atol=atol,
        rtol=rtol,
        exact_dtype=exact_dtype,
        nopython=nopython,
        reference_in_float=reference_in_float,
        assert_equal=assert_equal,
        check_gradient=check_gradient,
    )

    if check_lowp:

        def downcast_fn(x):
            if not isinstance(x, torch.Tensor) or not x.dtype == torch.float:
                return x
            return torch.empty_strided(
                x.size(), x.stride(), device="cuda", dtype=torch.half
            ).copy_(x)

        example_inputs = list(map(downcast_fn, example_inputs))
        if hasattr(model, "to"):
            model = model.to(torch.half)
        check_model(
            self,
            model,
            example_inputs,
            kwargs,
            atol=atol,
            rtol=rtol,
            exact_dtype=exact_dtype,
            nopython=nopython,
            reference_in_float=reference_in_float,
            assert_equal=assert_equal,
            check_gradient=check_gradient,
        )


class SweepInputs2:
    input_gen_types1 = [
        "dense",
        "transposed",
        "strided",
        "broadcast1",
        "broadcast2",
        "broadcast3",
        "double",
        "int",
    ]
    input_gen_types2 = input_gen_types1
    gen = None

    @staticmethod
    def kernel(a, b):
        return (a + b,)

    @classmethod
    def gen_template(cls, name1, name2):
        def test(self):
            check_model(
                self,
                cls.kernel,
                (
                    getattr(cls.gen, name1)(),
                    getattr(cls.gen, name2)(),
                ),
            )

        test.__name__ = f"test_{cls.gen.device}_{name1}_{name2}"
        setattr(cls, test.__name__, test)

    @classmethod
    def populate(cls):
        for name1 in cls.input_gen_types1:
            for name2 in cls.input_gen_types2:
                cls.gen_template(name1, name2)


class TestIndexingSimplification(TorchTestCase):
    def test_indexing_simplification(self):
        sizevars = SizeVarAllocator()
        i0 = sympy.Symbol("i0")
        i1 = sympy.Symbol("i1")
        i2 = sympy.Symbol("i2")
        r3 = sympy.Symbol("r3")

        var_ranges = {i0: 3136, i1: 64, i2: 32, r3: 3}
        expr = (
            128 * i2
            + ModularIndexing(i1, 1, 64)
            + 64 * ModularIndexing(i1 + 64 * r3, 64, 2)
        )
        # check that `i1//64` is removed when i1 is always less than 64,
        # and the next simplificaton doesn't happen
        self.assertEqual(
            sizevars.simplify_with_ranges(expr, var_ranges),
            i1 + 128 * i2 + 64 * ModularIndexing(r3, 1, 2),
        )
        # all the modular indexing should be removed when the body cant be larger than the modulus
        var_ranges[r3] = 2
        self.assertEqual(
            sizevars.simplify_with_ranges(expr, var_ranges), i1 + 128 * i2 + 64 * r3
        )

        # small terms should be kept if the rest is not guaranteed to be divisible
        self.assertEqual(
            sizevars.simplify_with_ranges(IndexingDiv(r3 + i2 + i1, 32), var_ranges),
            IndexingDiv(r3 + i2 + i1, 32),
        )

        expr = ModularIndexing(2 * i2 + r3, 1, 64)
        # modular indexing is removed if base is smaller than modulo
        self.assertEqual(sizevars.simplify_with_ranges(expr, var_ranges), 2 * i2 + r3)

        # check the same thing but with symbolic divisor
        self.assertEqual(IndexingDiv(r3 * i0, r3), i0)
        self.assertEqual(ModularIndexing(r3 * i0, r3, 10), ModularIndexing(i0, 1, 10))

        # (10*i) % 10 is always zero and should get optimized away
        self.assertEqual(
            ModularIndexing(i0 + i1 * 10, 1, 10), ModularIndexing(i0, 1, 10)
        )

        # ((20*i)//2) % 10 is always zero and should get optimized away
        self.assertEqual(
            ModularIndexing(i0 + i1 * 20, 2, 10), ModularIndexing(i0, 2, 10)
        )

        # the same things happens with symbolic divisor
        self.assertEqual(
            ModularIndexing(i0 + i1 * i2 * r3, i2, r3), ModularIndexing(i0, i2, r3)
        )

        # Constant fold from divisor into base
        self.assertEqual(ModularIndexing(i0 * 4, 2, 10), ModularIndexing(i0 * 2, 1, 10))
        self.assertEqual(IndexingDiv(i0 * 4, 2), i0 * 2)

        # Nested modular indexing is correctly simplified
        var_ranges = {"i1": 13, "i2": 121}
        expr = ModularIndexing(ModularIndexing(121 * i1 + i2, 1, 784), 1, 28)
        self.assertEqual(sizevars.simplify_with_ranges(expr, var_ranges), expr)
        expr = ModularIndexing(ModularIndexing(121 * i1 + i2, 1, 784) + 1, 1, 28)
        self.assertEqual(sizevars.simplify_with_ranges(expr, var_ranges), expr)
        var_ranges = {"i2": 784}
        expr = ModularIndexing(ModularIndexing(i2, 1, 28), 7, 4)
        expected = IndexingDiv(ModularIndexing(i2, 1, 28), 7)
        self.assertEqual(sizevars.simplify_with_ranges(expr, var_ranges), expected)
        expr = ModularIndexing(ModularIndexing(i2, 1, 28) + 1, 7, 4)
        self.assertEqual(sizevars.simplify_with_ranges(expr, var_ranges), expr)

    def test_indexing_join(self):
        sizevars = SizeVarAllocator()
        i0 = sympy.Symbol("i0")
        i1 = sympy.Symbol("i1")
        i2 = sympy.Symbol("i2")

        # join two ModularIndexing calls into one larger one when possible
        expr1 = ModularIndexing(i0, 1, 32) + 32 * ModularIndexing(i0, 32, 4)
        self.assertEqual(
            sizevars.simplify_with_ranges(expr1, {}), ModularIndexing(i0, 1, 128)
        )

        # it should also work with a scale
        self.assertEqual(
            sizevars.simplify_with_ranges(2 * expr1, {}),
            2 * ModularIndexing(i0, 1, 128),
        )

        # it should work when divisor is not 1
        expr2 = ModularIndexing(i0, 3, 32) + 32 * ModularIndexing(i0, 32 * 3, 4)
        simplified = sizevars.simplify_with_ranges(expr2, {})
        self.assertEqual(simplified, ModularIndexing(i0, 3, 128))
        self.assertEqual(expr2.subs({i0: 39485}), simplified.subs({i0: 39485}))

        # it should not happen in this case as the modulus is wrong
        expr3 = ModularIndexing(i0, 1, 30) + 32 * ModularIndexing(i0, 32, 4)
        self.assertEqual(sizevars.simplify_with_ranges(expr3, {}), expr3)

        # check that it also works with a modulus>1
        expr4 = ModularIndexing(i0, 10, i1) + i1 * ModularIndexing(i0, i1 * 10, i2)
        res0 = expr4.subs({i0: 24056, i1: 13, i2: 19})
        simplified = sizevars.simplify_with_ranges(expr4, {})
        res1 = simplified.subs({i0: 24056, i1: 13, i2: 19})
        self.assertEqual(res0, res1)
        self.assertEqual(simplified, ModularIndexing(i0, 10, i1 * i2))

        # and also works with an offset
        self.assertEqual(
            sizevars.simplify_with_ranges(expr4 + 10, {}),
            ModularIndexing(i0, 10, i1 * i2) + 10,
        )

        # works for ModularIndexing + IndexingDiv
        expr5 = 197 * IndexingDiv(i0, 197) + ModularIndexing(i0, 1, 197)
        simplified = sizevars.simplify_with_ranges(expr5, {})
        self.assertEqual(simplified, i0)
        self.assertEqual(expr5.subs({i0: 39485}), simplified.subs({i0: 39485}))

        # works with a scale
        self.assertEqual(
            sizevars.simplify_with_ranges(2 * expr5, {}),
            2 * i0,
        )

        # divisor != 1
        expr6 = 197 * IndexingDiv(i0, 197 * 3) + ModularIndexing(i0, 3, 197)
        simplified = sizevars.simplify_with_ranges(expr6, {})
        self.assertEqual(simplified, IndexingDiv(i0, 3))
        self.assertEqual(expr6.subs({i0: 39485}), simplified.subs({i0: 39485}))


class CommonTemplate:
    @classmethod
    def install(my_cls, other_cls, suffix):  # noqa: B902
        for name, value in my_cls.__dict__.items():
            if name.startswith("test_"):
                setattr(other_cls, f"{name}_{suffix}", value)

    def test_bool(self):
        def fn(a, b):
            return (
                a + b,
                a * b,
                a & b,
                a | b,
                a ^ b,
                torch.logical_and(a, b),
                torch.logical_or(a, b),
                torch.logical_not(a),
                torch.sign(b),
            )

        self.common(
            fn,
            (
                torch.tensor([True, False, True, False]),
                torch.tensor([False, False, True, True]),
            ),
        )

    def test_add_const_int(self):
        def fn(a):
            return (a + 1,)

        self.common(fn, (torch.randn(32),))

    def test_add_const_float(self):
        def fn(a):
            return (a + 1.5,)

        self.common(fn, (torch.randn(32),))

    def test_add_inplace_permuted(self):
        def fn(x, y):
            return x.add_(y)

        x = torch.ones([2, 12, 13, 17]).transpose(1, 2)
        y = torch.randn([2, 13, 1, 17])

        self.common(fn, (x, y))

    def test_abs(self):
        def fn(a):
            return (a / (torch.abs(a) + 1),)

        self.common(fn, (torch.randn(17),))

    def test_sgn(self):
        def fn(a):
            return torch.sgn(a), torch.sgn(a + 1) - 1

        self.common(fn, [torch.linspace(-10, 10, 41)])

    def test_sgn_extremal(self):
        def fn(a):
            return (torch.sgn(a),)

        self.common(fn, [torch.tensor([np.nan, np.inf, -np.inf, 0])])

    def test_max_min(self):
        def fn(a, b):
            return (torch.maximum(a, b), torch.minimum(a, b))

        self.common(fn, (torch.randn(8), torch.randn(8)))
        t1 = torch.randn(8)
        t1[0] = float("nan")
        t2 = torch.randn(8)
        t2[1] = float("nan")
        self.common(fn, (t1, t2))

    def test_horizonal_fusion1(self):
        def fn(a, b, c):
            return (a + b, a - c, b * c)

        self.common(
            fn, (torch.randn(8, 16, 16), torch.randn(8, 16, 16), torch.randn(1, 16, 1))
        )

    def test_horizonal_fusion2(self):
        def fn(a, b, c):
            return a + 1, b + 2, c + 3

        self.common(fn, (torch.randn(8, 16, 8), torch.randn(8, 16), torch.randn(16, 8)))

    def test_vertical_fusion1(self):
        def fn(sa, ct, p):
            # From torchbench.pyhpc_equation_of_state
            v17 = -3.087032500374211e-7
            v18 = -1.988366587925593e-8
            v19 = -1.061519070296458e-11
            v20 = 1.550932729220080e-10
            t15 = v19 * ct
            t19 = v17 + ct * (v18 + t15) + v20 * sa
            t20 = 1.0 / t19
            t128 = t19 * p
            return t20 + t128

        self.common(
            fn,
            (
                torch.randn(204, 204, 26),
                torch.randn(204, 204, 26),
                torch.randn(26),
            ),
        )
        self.assertEqual(torch._inductor.metrics.generated_kernel_count, 1)

    def test_sum1(self):
        def fn(a, b):
            return ((a + b).sum(-1),)

        self.common(fn, (torch.randn(8, 8), torch.randn(8, 8)))

    def test_sum2(self):
        def fn(a, b):
            return ((a + b).sum([1, 2]), (a + b).sum(-1))

        self.common(fn, (torch.randn(8, 9, 3, 21), torch.randn(8, 9, 3, 21)))

    def test_sum3(self):
        def fn(a, b):
            r1 = a + b
            r2 = r1.sum(-1)
            r3 = torch.squeeze(b) + 10
            return (r1, r2, r3)

        # Mismatched elements: 2 / 10 (20.0%)
        # Greatest absolute difference: 0.0029296875 at index (8,) (up to 1e-05 allowed)
        # Greatest relative difference: 0.0017482517482517483 at index (6,) (up to 0.001 allowed)
        self.common(fn, (torch.randn(10, 10), torch.randn(1, 10)), atol=1e-5, rtol=2e-3)

    def test_sum4(self):
        def fn(a):
            b = a + 1
            c = b.sum(-1)
            d = c + 3
            e = d.sum(-1)
            f = e + 5
            return (f, e, d, c, b)

        self.common(fn, (torch.randn(1, 16, 8, 8),))

    def test_sum5(self):
        def fn(a):
            b = a + 1
            c = b.sum(-1)
            d = c + 3
            e = d.sum(-1)
            f = e + 5
            return (f,)

        self.common(fn, (torch.randn(1, 17, 8, 9),))

    def test_reduction1(self):
        def fn(a):
            return (a.sum(), a.max(), a.min(), a.argmax(), a.argmin())

        self.common(fn, (torch.tensor([float("-inf"), 0.0, float("inf")]),))

    def test_reduction2(self):
        def fn(a):
            # FIXME: a.argmax
            return (a.sum(), a.max(), a.min(), a.argmin())

        self.common(fn, (torch.full((4,), float("inf")),))

    def test_reduction3(self):
        def fn(a):
            # FIXME: a.argmin
            return (a.sum(), a.max(), a.min(), a.argmax())

        self.common(fn, (torch.full((4,), float("-inf")),))

    def test_reduction4(self):
        if self.device == "cpu":
            raise unittest.SkipTest("Non-deterministic CPU results")

        def fn(a):
            return (a.argmax(-1), a.argmin(-1))

        inputs = (torch.ones(128), torch.ones(4, 4, 1))
        for i in inputs:
            self.common(fn, (i,))

    @patch.object(config, "dynamic_shapes", False)
    def test_unroll_small_reduction(self):
        def fn(x):
            val1, index1 = x.min(-1)
            val2, index2 = x.max(-1)
            return (
                val1,
                index1,
                val2,
                index2,
                x.sum(-1),
                (x > 1).any(-1),
                (x > 0).all(-1),
                x.argmin(-1),
                x.argmax(-1),
                x.amin(-1),
                x.amax(-1),
            )

        with patch.object(config, "unroll_reductions_threshold", 8):
            # small sized reductions will get unrolled
            self.common(fn, (torch.randn(8, 3),))
        torch._dynamo.reset()
        with patch.object(config, "unroll_reductions_threshold", 1):
            # make sure things also work if they aren't unrolled
            self.common(fn, (torch.randn(8, 3),))

    def test_multilayer_low_prec(self):
        # fp16 nyi for cpu
        if self.device == "cpu":
            raise unittest.SkipTest("requires CUDA")

        def fn(a):
            return torch.mean(a)

        self.common(fn, ((torch.rand((10, 3, 352, 352), dtype=torch.float16),)))

    def test_expanded_reduction(self):
        if self.device == "cpu":
            raise unittest.SkipTest(
                "https://github.com/pytorch/torchdynamo/issues/1697"
            )

        def fn(x, y):
            z = x * y
            return z.sum((0, 1))

        self.common(fn, (torch.randn(2, 197, 256), torch.randn(2, 1, 256)))

    def test_min_max_reduction(self):
        def fn(a, b):
            return ((a + b).max(), (a + b).min(), torch.amax(a + 1, keepdim=True))

        self.common(fn, (torch.randn(8, 8), torch.randn(8, 8)))

    def test_sum_int(self):
        def fn(x):
            return 2 * x.sum(-1) + x.sum()

        dtypes = torch.bool, torch.uint8, torch.int
        inps = [torch.randint(2, (64,), dtype=dtype) for dtype in dtypes]
        for i in inps:
            self.common(fn, (i,), check_lowp=False)

    def test_sum_dtype(self):
        def fn(x):
            return x * x.sum(-1, dtype=torch.double) + x.sum(dtype=torch.double)

        self.common(fn, (torch.ones(32, 32) * 70,))

    def test_clamp(self):
        def fn(a, b):
            return (a.clamp(-0.1, 0.1), b.clamp(0), torch.clamp(a + b, max=0))

        self.common(fn, (torch.randn(8, 8), torch.randn(8, 8)))

    def test_arange1(self):
        def fn(x):
            rng1 = torch.arange(8 * 8, dtype=torch.float32, device=x.device).view(8, 8)
            rng2 = torch.arange(10, 18, device=x.device)
            tmp = x * rng1
            return tmp, tmp + rng2

        self.common(fn, (torch.randn(8, 8),))

    def test_arange2(self):
        def fn(x):
            rng1 = torch.arange(8, device=x.device)
            return (x + rng1,)

        self.common(fn, (torch.randint(4, (8, 8)),), check_lowp=False)

    def test_arange3(self):
        def fn(x):
            return x + torch.ops.aten.arange.start_step(
                0, 53, 4, dtype=torch.int64, device=x.device
            )

        self.common(fn, (torch.randn(14),))

    def test_arange4(self):
        def fn(x):
            return x - torch.arange(512, -512, -1.0, device=x.device)

        self.common(fn, (torch.randn(1024),))

    def test_linspace(self):
        def fn(x):
            return torch.linspace(0.125, 0.875, 7, device=x.device) + x

        self.common(fn, (torch.randn(1, 7),))

    def test_tensor1(self):
        def fn(x):
            return torch.tensor([1], device=x.device) + x, torch.tensor(
                5, device=x.device
            )

        self.common(fn, (torch.randn(10),))

    def test_tensor2(self):
        def fn(x):
            return torch.tensor(list(range(2, 40, 2)), device=x.device) + x

        self.common(fn, (torch.randn(1),))

    def test_tensor3(self):
        def fn(x):
            return (
                torch.tensor([], device=x.device),
                torch.tensor([1, 2], device=x.device) + 1,
                torch.tensor([1, 2, 3], device=x.device) + 2,
                torch.tensor([1, 2, 3, 4], device=x.device) + x,
            )

        self.common(fn, [torch.randn(4)])

    def test_views1(self):
        def fn1(x, y):
            return (x.view(size2) + y,)

        def fn2(x, y):
            return ((x + 1).view(size2) + y,)

        views = [
            ([5 * 7], [5, 7]),
            ([2 * 3 * 4 * 5 * 6 * 7], [2, 3, 4, 5, 6, 7]),
            ([2 * 3, 4, 5, 6 * 7], [2, 3, 4, 5, 6, 7]),
            ([10 * 5, 20], [10, 5, 20]),
            ([1, 10, 1], [10]),
            ([10, 1, 10, 1, 10], [10, 100]),
            ([2, 2, 2, 2], [4, 4]),
        ]
        for size1, size2 in views:
            self.common(fn1, (torch.randn(size1), torch.randn(size2)))
            self.common(fn2, (torch.randn(size1), torch.randn(size2)))

        for size2, size1 in views:
            self.common(fn1, (torch.randn(size1), torch.randn(size2)))
            self.common(fn2, (torch.randn(size1), torch.randn(size2)))

    def test_views2(self):
        def fn1(x):
            return (x.view(size2) + 1,)

        def fn2(x):
            return ((x * 2).view(size2) + 1,)

        for size1, size2 in [
            ([2, 2, 2, 2], [4, -1]),
            ([10, 1, 10, 1, 10], [-1, 100]),
            ([10 * 5, 20], [10, -1, 20]),
        ]:
            self.common(fn1, (torch.randn(size1),))
            self.common(fn2, (torch.randn(size1),))

    def test_views3(self):
        # example taken from hf_BigBird
        def forward(arg1, arg2):
            index = torch.ops.aten.index(arg1, [arg2])
            view_1 = torch.ops.aten.view(index, [1, 2232, 64])
            view_2 = torch.ops.aten.view(view_1, [1, 12, 62, 192])
            return view_2

        self.common(
            forward,
            (
                rand_strided((64, 64), (64, 1), torch.float32),
                rand_strided((2232,), (1,), torch.int64),
            ),
        )

    def test_relu(self):
        def fn(a, b):
            return (torch.relu(a), torch.relu(a + b) / 10)

        self.common(fn, (torch.randn(8, 8), torch.randn(8, 8)))

    def test_exp(self):
        def fn(a, b):
            return (torch.exp(a), torch.exp(a + b))

        self.common(fn, (torch.randn(8, 8), torch.randn(8, 8)))

    def test_sigmoid(self):
        def fn(a, b):
            return (torch.sigmoid(a), torch.sigmoid(a + b))

        self.common(fn, (torch.randn(8, 8), torch.randn(8, 8)))

    def test_round(self):
        def fn(a, b):
            return torch.round(a), torch.round(b + 1), torch.round(a, decimals=2)

        # without manual_seed, there is some chance this test fails due to:
        # https://github.com/openai/triton/issues/530
        torch.manual_seed(0)

        # with *100 we are always getting a number exactly at .5 which we don't do right in half
        self.common(fn, (torch.randn(8, 8) * 100, torch.randn(8, 8) * 10))

    def test_round_correctness(self):
        if self.device == "cuda":
            raise unittest.SkipTest("need to debug tl.libdevice on A100/V100")

        def fn(a):
            return torch.round(a)

        self.common(
            fn,
            [torch.arange(-10, 10, 0.1, dtype=torch.float64)],
            check_lowp=False,
        )

    def test_silu(self):
        def fn(a):
            return (torch.nn.functional.silu(a),)

        self.common(fn, (torch.randn(8, 8),))

    # TODO(voz): Re-enable this test ASAP https://github.com/pytorch/pytorch/issues/82763
    @unittest.skip("Skipping due to op bugs")
    def test_nan_to_num(self):
        def fn(a):
            return (
                torch.nan_to_num(a),
                torch.nan_to_num(a, nan=3.0),
                torch.nan_to_num(a, nan=None),
                torch.nan_to_num(a, posinf=4.0),
                torch.nan_to_num(a, neginf=5.0),
                torch.nan_to_num(a, nan=3.0, posinf=4.0, neginf=5.0),
            )

        self.common(
            fn,
            (torch.tensor((float("nan"), float("inf"), float("-inf"), 1.0)),),
            check_lowp=False,  # a much more elaborate test is required to match finfo max's for float and half
        )

    def test_div1(self):
        def fn(a, b):
            return (
                aten.div(a, b, rounding_mode=None),
                aten.div(a, b, rounding_mode="floor"),
                aten.div(a, b, rounding_mode="trunc"),
                a / b,
                a // b,
            )

        self.common(fn, (torch.randn(8, 8) * 100, torch.randn(8, 8) * 100))

    def test_div2(self):
        def fn(a, b):
            return (
                aten.div(a, b, rounding_mode=None),
                aten.div(a, b, rounding_mode="floor"),
                aten.div(a, b, rounding_mode="trunc"),
                a / b,
                a // b,
            )

        self.common(fn, (torch.randint(-100, 100, [8, 8]), 100 * torch.randn(8, 8)))

    def test_div3(self):
        def fn(a, b):
            return (
                aten.div(a, b, rounding_mode=None),
                aten.div(a, b, rounding_mode="floor"),
                aten.div(a, b, rounding_mode="trunc"),
                a / b,
                a // b,
            )

        a = torch.randint(1, 100, [8, 8])
        self.common(fn, (a * 2, a))

    def test_div4(self):
        def fn(a, b):
            return (
                aten.div(a, b, rounding_mode=None),
                aten.div(a, b, rounding_mode="floor"),
                aten.div(a, b, rounding_mode="trunc"),
                a / b,
                a // b,
            )

        self.common(
            fn,
            (torch.randint(-100, 0, [8, 8]), torch.randint(1, 10, [8, 8])),
        )

    def test_div5(self):
        def fn(a, b):
            return (
                aten.div(a, b, rounding_mode=None),
                aten.div(a, b, rounding_mode="floor"),
                aten.div(a, b, rounding_mode="trunc"),
                a / b,
                a // b,
            )

        # divide a scalar
        self.common(fn, (torch.randint(-100, 0, [8, 8]), 16))

    def test_div6(self):
        def fn(a, b):
            return (
                aten.div(a, b, rounding_mode=None),
                aten.div(a, b, rounding_mode="floor"),
                aten.div(a, b, rounding_mode="trunc"),
                a / b,
                a // b,
            )

        # treat boolean as integer
        self.common(
            fn,
            (torch.ones([8, 8], dtype=torch.bool), torch.randint(-100, -1, [8, 8])),
        )

    def test_div7(self):
        def fn(a, b):
            return (
                aten.div(a, b, rounding_mode=None),
                aten.div(a, b, rounding_mode="floor"),
                aten.div(a, b, rounding_mode="trunc"),
                a / b,
                a // b,
            )

        self.common(
            fn,
            (
                torch.randint(2**32, 2**40, [100, 100]),
                torch.randint(-10, -1, [100, 100]),
            ),
        )

    def test_div8(self):
        def fn(a, b):
            return (
                aten.div(a, b, rounding_mode=None),
                aten.div(a, b, rounding_mode="floor"),
                aten.div(a, b, rounding_mode="trunc"),
                a / b,
                a // b,
            )

        self.common(fn, (1024, 100))

    def test_div_zero_dim(self):
        def fn(a, b):
            return (
                aten.div(a, b, rounding_mode=None),
                aten.div(a, b, rounding_mode="floor"),
                aten.div(a, b, rounding_mode="trunc"),
                a / b,
                a // b,
            )

        for dtype in (torch.float32, torch.int64):
            self.common(
                fn,
                (
                    make_tensor(10, device="cpu", dtype=dtype),
                    make_tensor((), device="cpu", dtype=dtype, exclude_zero=True),
                ),
            )
            self.common(
                fn,
                (
                    make_tensor((), device="cpu", dtype=dtype),
                    make_tensor(10, device="cpu", dtype=dtype, exclude_zero=True),
                ),
            )

    def test_div_prim(self):
        def fn(a, b):
            return (torch.ops.prims.div(a, b),)

        for dtype in (torch.float32, torch.int64):
            self.common(
                fn,
                (
                    make_tensor(100, device="cpu", dtype=dtype),
                    make_tensor(100, device="cpu", dtype=dtype, exclude_zero=True),
                ),
            )

    def test_both_scalars(self):
        def fn(a, b):
            return (
                aten.add(a, b),
                aten.add(b, a),
                aten.sub(a, b),
                aten.sub(b, a),
                aten.mul(a, b),
                aten.mul(b, a),
            )

        self.common(fn, (4, 3.3), reference_in_float=False)

    def test_sum_keepdims(self):
        def fn(a, b):
            return (torch.sum(a + b, -1, keepdim=True),)

        self.common(fn, (torch.randn(8, 8), torch.randn(8, 8)))

    def test_softmax(self):
        def fn(a, b):
            return (torch.softmax(a + b, -1), torch.softmax(a, 0), torch.softmax(b, 1))

        self.common(fn, (torch.randn(8, 8), torch.randn(8, 8)))

    def test_log_softmax(self):
        def fn(a, b):
            return (F.log_softmax(a + b, -1), F.log_softmax(a, 0), F.log_softmax(b, 1))

        self.common(fn, (torch.randn(8, 8), torch.randn(8, 8)))

    def test_transpose(self):
        def fn(a, b):
            return (
                torch.t(a) + b,
                torch.transpose(b * 2, 0, 1) + 10,
            )

        self.common(fn, (torch.randn(8, 8), torch.randn(8, 8)))

    def test_permute(self):
        def fn(a):
            return (
                torch.permute(a + 1, [2, 1, 4, 0, 3]) + 2,
                torch.permute(a, [2, 1, 4, 0, 3]) + 2,
            )

        self.common(fn, (torch.randn(2, 2, 2, 2, 2),))

    def test_expand(self):
        def fn(a):
            return (
                (a + 1).expand(3, 4, 2, 3, 2) + 2,
                a.expand(2, 1, 2, 3, 2) + 2,
            ), a.expand(2, -1, 5, -1)

        self.common(fn, (torch.randn(2, 1, 2),))

    def test_squeeze1(self):
        def fn(a):
            return ((a + 1).squeeze() + 2, a.squeeze() + 2)

        self.common(fn, (torch.randn(1, 2, 1, 2, 2, 1, 1),))

    def test_squeeze2(self):
        def fn(a):
            return ((a + 1).squeeze(-1).squeeze(2) + 2, a.squeeze(0) + 2)

        self.common(fn, (torch.randn(1, 2, 1, 2, 2, 2, 1),))

    def test_simplify_loops(self):
        def fn(a, b):
            return a + b

        self.common(
            fn,
            (
                torch.randn(2, 3, 4, 5, 6),
                torch.randn(4, 2, 3, 5, 6).permute(1, 2, 0, 3, 4),
            ),
        )

    def test_unsqueeze(self):
        def fn(a):
            return (
                torch.unsqueeze(a + 1, -1) + 2,
                torch.unsqueeze(a, 2) + 2,
                torch.unsqueeze(a + 1, 0) + 2,
                torch.unsqueeze(a, -2) + 2,
            )

        self.common(
            fn,
            (
                torch.randn(
                    2,
                    2,
                    2,
                    2,
                ),
            ),
        )

    def test_unsqueeze_inplace(self):
        def fn(a):
            tmp1 = a + 1
            aten.unsqueeze_(tmp1, 2)
            tmp2 = aten.unsqueeze_(a + 1, 0) + 2
            return (tmp1, tmp2)

        self.common(
            fn,
            (
                torch.randn(
                    2,
                    2,
                    2,
                    2,
                ),
            ),
        )

    def test_addmm(self):
        def fn(a, b, c):
            return (torch.addmm(a + 1, b + 2, c + 3) + 4,)

        self.common(
            fn,
            (
                torch.randn(8, 8),
                torch.randn(8, 8),
                torch.randn(8, 8),
            ),
        )

    def test_linear1(self):
        mod = torch.nn.Sequential(
            torch.nn.Linear(8, 16),
            torch.nn.Sigmoid(),
            ToTuple(),
        )
        self.common(mod, (torch.randn(2, 8),))

    def test_linear2(self):
        mod = torch.nn.Sequential(
            torch.nn.Linear(8, 8),
            torch.nn.ReLU(),
            torch.nn.Linear(8, 8),
            torch.nn.ReLU(),
            torch.nn.Linear(8, 8),
            torch.nn.ReLU(),
            torch.nn.Linear(8, 8),
            torch.nn.ReLU(),
        )
        self.common(mod, (torch.randn(2, 8),))

    def test_bmm1(self):
        def fn(a, b):
            return (
                torch.bmm(a, b),
                torch.bmm(a + 1, b + 2) + 3,
            )

        self.common(
            fn,
            (
                torch.randn(2, 8, 8),
                torch.randn(2, 8, 8),
            ),
            check_lowp=False,
        )
        self.common(
            fn,
            (
                torch.randn(1, 16, 8),
                torch.randn(1, 8, 10),
            ),
            check_lowp=False,
        )

    def test_bmm2(self):
        def fn(a, b):
            return torch.bmm(a.permute(0, 2, 1), b)

        self.common(
            fn,
            (
                torch.randn(1, 8, 8),
                torch.randn(1, 8, 8),
            ),
            check_lowp=False,
        )

    # For gpu path, there has a accurcy issue,
    @unittest.skipIf(HAS_CUDA, "only support cpu conv  bn test")
    def test_conv_bn_fuse(self):
        input_shapes = {1: (112,), 2: (112, 112), 3: (55, 55, 55)}
        conv_modules = {1: torch.nn.Conv1d, 2: torch.nn.Conv2d, 3: torch.nn.Conv3d}
        bn_modules = {
            1: torch.nn.BatchNorm1d,
            2: torch.nn.BatchNorm2d,
            3: torch.nn.BatchNorm3d,
        }
        options = itertools.product(
            [1, 2, 3],
            [True, False],
            [1, 3],
            [1, 2],
            [1, 4],
        )

        for (
            dim,
            bias,
            kernel_size,
            dilation,
            groups,
        ) in options:
            oC = 32 * groups
            iC = 3 * groups
            x_shape = (1, iC) + input_shapes[dim]
            mod = torch.nn.Sequential(
                conv_modules[dim](
                    iC,
                    oC,
                    kernel_size=kernel_size,
                    dilation=dilation,
                    groups=groups,
                    bias=bias,
                ),
                bn_modules[dim](oC),
            ).eval()
            test_memory_format = [torch.contiguous_format]
            # TODO: GPU path doesn't support channels_last now.
            if not HAS_CUDA and dim > 1:
                channels_last = (
                    torch.channels_last if dim == 2 else torch.channels_last_3d
                )
                test_memory_format.append(channels_last)
            for memory_format in test_memory_format:
                v = torch.randn(x_shape, dtype=torch.float32).to(
                    memory_format=memory_format
                )
                with torch.no_grad():
                    self.common(
                        mod,
                        (v,),
                    )

    @unittest.skipIf(HAS_CUDA, "only support cpu conv2d unary test")
    def test_conv2d_packed(self):
        x_shape = (1, 3, 56, 56)
        mod = torch.nn.Sequential(torch.nn.Conv2d(3, 64, 3, 3)).eval()
        v = torch.randn(x_shape, dtype=torch.float32)
        with torch.no_grad():
            self.common(
                mod,
                (v,),
            )

    # For gpu path, there has a accurcy issue,
    # see https://github.com/pytorch/pytorch/issues/87745.
    @unittest.skipIf(HAS_CUDA, "only support cpu conv2d unary test")
    def test_conv2d_unary(self):
        test_memory_format = [torch.contiguous_format, torch.channels_last]
        options = itertools.product(
            unary_list,
            [True, False],
            [1, 3],
            [1, 2],
            [1, 4],
            ["same", 0],
            test_memory_format,
        )

        for (
            unary_fn,
            bias,
            kernel_size,
            dilation,
            groups,
            padding,
            memory_format,
        ) in options:
            oC = 32 * groups
            iC = 3 * groups
            x_shape = (1, iC, 112, 112)
            mod = torch.nn.Sequential(
                torch.nn.Conv2d(
                    iC,
                    oC,
                    kernel_size=kernel_size,
                    padding=padding,
                    dilation=dilation,
                    groups=groups,
                    bias=bias,
                ),
                unary_fn,
            ).eval()

            # TODO: add bf16 test for cpu path?
            # TODO: this test fails when requires_grad=False
            v = (
                torch.randn(x_shape, dtype=torch.float32, requires_grad=True)
                .add(1)
                .to(memory_format=memory_format)
            )
            with torch.no_grad():
                self.common(
                    mod,
                    (v,),
                )

    # For gpu path, there has a accurcy issue,
    # see https://github.com/pytorch/pytorch/issues/87745.
    @unittest.skipIf(HAS_CUDA, "only support cpu conv2d binary test")
    def test_conv2d_binary(self):
        class M(torch.nn.Module):
            def __init__(
                self,
                binary_fn,
                in_channels,
                out_channels,
                dilation,
                groups,
                padding,
                bias,
                has_relu,
                **kwargs,
            ):
                super(M, self).__init__()
                self.conv1 = torch.nn.Conv2d(
                    in_channels,
                    out_channels,
                    dilation=dilation,
                    groups=groups,
                    padding=padding,
                    bias=bias,
                    **kwargs,
                )
                self.conv2 = torch.nn.Sequential(
                    torch.nn.Conv2d(
                        in_channels,
                        out_channels,
                        dilation=dilation,
                        groups=groups,
                        padding=padding,
                        bias=bias,
                        **kwargs,
                    )
                )
                self.binary_fn = binary_fn
                self.relu = torch.nn.ReLU() if has_relu else torch.nn.Identity()

            def forward(self, x):
                x1 = self.conv1(x)
                x2 = self.conv2(x)
                return self.relu(self.binary_fn(x1, x2))

        test_memory_format = [torch.contiguous_format, torch.channels_last]
        options = itertools.product(
            binary_list,
            [True, False],
            [True, False],
            [1, 3],
            [1, 2],
            [1, 4],
            ["same", 0],
            test_memory_format,
        )

        for (
            binary_fn,
            has_relu,
            bias,
            kernel_size,
            dilation,
            groups,
            padding,
            memory_format,
        ) in options:
            oC = 32 * groups
            iC = 3 * groups
            x_shape = (1, iC, 112, 112)
            mod = M(
                binary_fn,
                iC,
                oC,
                dilation,
                groups,
                padding,
                bias,
                has_relu,
                kernel_size=kernel_size,
            ).eval()
            mod = mod.to(memory_format=memory_format)
            # TODO: add bf16 test
            v = torch.randn(x_shape, dtype=torch.float32).to(
                memory_format=memory_format
            )
            with torch.no_grad():
                self.common(
                    mod,
                    (v,),
                )

    def test_linear_packed(self):
        options = itertools.product([[2, 3, 10], [2, 10]], [True, False])
        for input_shape, bias in options:
            mod = torch.nn.Sequential(
                torch.nn.Linear(input_shape[-1], 30, bias=bias)
            ).eval()

            v = torch.randn(input_shape)
            with torch.no_grad():
                self.common(
                    mod,
                    (v,),
                )

    def test_linear_unary(self):
        options = itertools.product(unary_list, [[2, 3, 10], [2, 10]], [True, False])
        dtype = torch.bfloat16
        if has_bf16_support():
            for eltwise_fn, input_shape, bias in options:
                mod = torch.nn.Sequential(
                    torch.nn.Linear(input_shape[-1], 30, bias=bias), eltwise_fn
                ).eval()

                # only fuse for linear when the dtype is bf16
                mod = mod.to(dtype)
                v = torch.randn(input_shape).to(dtype)
                with torch.no_grad():
                    self.common(
                        mod,
                        (v,),
                    )

    def test_linear_binary(self):
        class M(torch.nn.Module):
            def __init__(self, eltwise_fn, in_channels, out_channels, bias, **kwargs):
                super(M, self).__init__()
                self.linear = torch.nn.Linear(
                    in_channels, out_channels, bias=bias, **kwargs
                )
                self.eltwise = eltwise_fn

            def forward(self, x, y):
                x = self.linear(x)
                x = self.eltwise(x, y)
                return x

        options = itertools.product(binary_list, [[2, 3, 10], [2, 10]], [True, False])
        dtype = torch.bfloat16
        out_feature = 30
        if has_bf16_support():
            for binary_ops, input_shape, bias in options:
                mod = M(binary_ops, input_shape[-1], out_feature, bias).eval()

                # only fuse for linear when the dtype is bf16
                mod = mod.to(dtype)
                v = torch.randn(input_shape).to(dtype)
                other = torch.randn(input_shape[:-1] + [out_feature]).to(dtype)
                with torch.no_grad():
                    self.common(mod, (v, other), atol=2e-3, rtol=0.016)

    def test_gather1(self):
        def fn(a, b):
            return (
                torch.gather(a.expand([4, 5, 10, 6]), 3, b + 1),
                torch.gather(a.expand([4, 5, 10, 6]), -1, b + 1),
            )

        self.common(
            fn,
            (
                torch.randn([1, 1, 10, 6]),
                torch.randint(5, [4, 5, 10, 1], dtype=torch.int64),
            ),
        )

    def test_gather2(self):
        # 0d tensor
        def fn(a, b):
            return torch.gather(a, 0, b) + torch.gather(a, -1, b)

        x = torch.tensor(123)
        y = torch.tensor(0)
        self.assertEqual(fn(x, y), x + x)

    def test_slice1(self):
        def fn(a):
            return (
                a[:, :10, 0] + a[:, 10:, 0],
                (a + 1)[:, :10, 0] + (a + 1)[:, 10:, 0],
            )

        self.common(
            fn,
            (torch.randn([2, 20, 2]),),
        )

    def test_slice2(self):
        def fn(a):
            return (
                a[:-1, ::2, -1] + a[-1:, 1::2, -2],
                (a + 1)[:-1, ::2, -1] + (a + 2)[-1:, 1::2, -2],
            )

        self.common(
            fn,
            (torch.randn([2, 20, 2]),),
        )

    def test_split_with_sizes(self):
        def fn(a, sizes):
            return [t + 1.0 for t in torch.split(a * 2.0, sizes, -1)]

        self.common(fn, (torch.randn(2, 2, 10), [3, 3, 4]))
        self.common(fn, (torch.randn(2, 2, 10), [4, 3, 3]))
        self.common(fn, (torch.randn(2, 2, 10), [1, 2, 3, 4]))

    def test_split(self):
        def fn(a):
            t = torch.split(a, 3, -1)
            return (t[0], t[1], t[2], t[3])

        def fn2(a):
            return fn(a + 1)

        self.common(
            fn,
            (torch.randn([2, 2, 10]),),
        )

        self.common(
            fn2,
            (torch.randn([2, 2, 10]),),
        )

    def test_to_dtype(self):
        def fn(a, b):
            return (
                aten._to_copy(a, dtype=6),
                aten._to_copy(b + 1, dtype=6),
                aten.to(b, torch.float64),
                aten.to(b, torch.bool),
            )

        self.common(
            fn,
            (
                torch.randn([2, 2, 10]),
                torch.randn([2, 2, 10], dtype=torch.float64),
            ),
        )

    @requires_cuda()
    def test_to_device(self):
        def fn(a):
            if a.device.type == "cpu":
                return aten._to_copy(a, device=torch.device("cuda"), dtype=6, layout=0)
            else:
                return aten._to_copy(a, device=torch.device("cpu"), dtype=6, layout=0)

        self.common(
            fn,
            (torch.randn([2, 2, 10]),),
        )

    @requires_cuda()
    def test_to_device_constant(self):
        def fn(a):
            d1 = a.device.type
            if d1 == "cpu":
                d2 = "cuda"
            else:
                d2 = "cpu"

            const1 = torch.as_tensor(list(range(64)), device=d2)
            return (
                torch.arange(10, device=d2).to(d1) + a,
                const1.to(d1),
                (const1 + 1).to(d1),
            )

        self.common(
            fn,
            (torch.randn([10]),),
        )

    @requires_cuda()
    def test_multi_device(self):
        def fn(x):
            x = x + 1
            x = x + 2
            x = x.cuda()
            x = x + 3
            x = x + 4
            x = x.cpu()
            x = x + 5
            x = x + 6
            x = x.cuda()
            x = x + 7
            x = x + 8
            x = x.cpu()
            x = x + 9
            x = x + 10
            return x

        self.common(
            fn,
            (torch.randn([2, 2, 10]),),
            check_lowp=False,  # cpu doesn't understand fp16, and there are explicit .cpu() calls
        )

    def test_unbind(self):
        def fn(a):
            return torch.unbind(a), torch.unbind(a, -1)

        self.common(
            fn,
            (torch.randn([4, 4, 4]),),
        )

    def test_convolution1(self):
        m = torch.nn.Sequential(
            torch.nn.Conv2d(5, 6, [3, 3]),
            torch.nn.ReLU(),
            ToTuple(),
        )

        self.common(
            m,
            (torch.randn([2, 5, 16, 16]),),
            # Mismatched elements: 10 / 2352 (0.4%)
            # Greatest absolute difference: 5.7220458984375e-05 at index (0, 3, 12, 12) (up to 1e-05 allowed)
            # Greatest relative difference: 0.06512477175897748 at index (0, 4, 11, 9) (up to 0.001 allowed)
            atol=6e-5,
            rtol=0.001,
        )

    def test_convolution2(self):
        def fn(x, w, b):
            # transposed conv
            return (aten.convolution(x, w, b, [4], [0], [1], True, [0], 1),)

        self.common(
            fn,
            (
                torch.randn([2, 32, 90]),
                torch.randn([32, 16, 8]),
                torch.randn([16]),
            ),
            check_lowp=False,
        )

    @unittest.skipIf(HAS_CUDA, "only support cpu channels_last")
    def test_conv2d_channels_last(self):
        m = torch.nn.Sequential(
            torch.nn.Conv2d(3, 3, 1, 1),
            ToTuple(),
        )
        # only weight is channels_last
        self.common(
            m.to(memory_format=torch.channels_last),
            (torch.randn([2, 3, 16, 16]),),
            check_lowp=False,
        )
        # only activation is channels_last
        self.common(
            m,
            (torch.randn([2, 3, 16, 16]).to(memory_format=torch.channels_last),),
            check_lowp=False,
        )
        # activation and weight are all channels_last
        self.common(
            m.to(memory_format=torch.channels_last),
            (torch.randn([2, 3, 16, 16]).to(memory_format=torch.channels_last),),
            check_lowp=False,
        )

    def test_conv2d_backward_channels_last(self):
        def fn(grad_output, inp, weight):
            convolution_backward_8 = torch.ops.aten.convolution_backward.default(
                grad_output,
                inp,
                weight,
                [320],
                [1, 1],
                [0, 0],
                [1, 1],
                False,
                [0, 0],
                1,
                [True, True, True],
            )
            return convolution_backward_8

        # only weight is channels_last
        self.common(
            fn,
            (
                torch.randn([2, 320, 8, 8]),
                torch.randn([2, 2048, 8, 8]),
                torch.randn([320, 2048, 1, 1]).to(memory_format=torch.channels_last),
            ),
            check_lowp=False,
        )

    @unittest.skipIf(HAS_CUDA, "only support cpu channels_last")
    def test_conv3d_channels_last(self):
        m = torch.nn.Sequential(
            torch.nn.Conv3d(3, 3, 1, 1),
            ToTuple(),
        )
        # only weight is channels_last
        self.common(
            m.to(memory_format=torch.channels_last_3d),
            (torch.randn([2, 3, 16, 16, 16]),),
        )
        # only activation is channels_last
        self.common(
            m,
            (torch.randn([2, 3, 16, 16, 16]).to(memory_format=torch.channels_last_3d),),
        )
        # activation and weight are all channels_last
        self.common(
            m.to(memory_format=torch.channels_last_3d),
            (torch.randn([2, 3, 16, 16, 16]).to(memory_format=torch.channels_last_3d),),
        )

    def test_adaptive_avg_pool2d1(self):
        def fn(x):
            return aten._adaptive_avg_pool2d(x, (6, 6)), aten._adaptive_avg_pool2d(
                x + 1, (2, 5)
            )

        self.common(
            fn,
            (torch.randn(2, 4, 16, 16),),
            check_lowp=False,
        )

        # lowering to avg_pool2d case
        self.common(
            fn,
            (torch.randn(2, 4, 3, 3),),
        )

        # no-op case
        self.common(
            fn,
            (torch.randn(2, 4, 6, 6),),
        )

    def test_adaptive_avg_pool2d2(self):
        # Big kernel size, use fallback
        def fn(x):
            return aten._adaptive_avg_pool2d(x, (4, 4))

        torch._inductor.metrics.generated_kernel_count = 0
        self.common(
            fn,
            (torch.randn(2, 4, 21, 21),),
            check_lowp=False,
        )
        self.assertEqual(torch._inductor.metrics.generated_kernel_count, 0)

    def test_max_pool2d1(self):
        def fn(x):
            return aten.max_pool2d_with_indices(x, [3, 3], [2, 2])

        self.common(
            fn,
            (torch.randn(2, 4, 16, 16),),
        )

    def test_max_pool2d2(self):
        def fn(x):
            return aten.max_pool2d_with_indices(x, [3, 3], [2, 2])

        self.common(
            fn,
            (torch.randn([16, 64, 55, 55]),),
        )

    def test_max_pool2d3(self):
        def fn(x):
            # with padding
            return aten.max_pool2d_with_indices(x, [3, 3], [2, 2], [1, 1])

        self.common(
            fn,
            (-torch.arange(1 * 8 * 8, dtype=torch.float32).view(1, 1, 8, 8),),
        )

    def test_max_pool2d4(self):
        def fn(x):
            # with padding
            return aten.max_pool2d_with_indices(x, [3, 3], [2, 2], [0, 0], [1, 1], True)

        self.common(
            fn,
            (torch.randn([2, 8, 111, 111]),),
        )

    def test_max_pool2d5(self):
        def fn(x):
            return aten.max_pool2d_with_indices(x, [3, 3], [])

        self.common(
            fn,
            (torch.randn([16, 64, 55, 55]),),
        )

    def test_max_pool2d6(self):
        # Too big kernel size, use fallback
        def fn(x):
            return aten.max_pool2d_with_indices(x, [13, 13], [])

        torch._inductor.metrics.generated_kernel_count = 0
        self.common(
            fn,
            (torch.randn([16, 64, 55, 55]),),
        )
        self.assertEqual(torch._inductor.metrics.generated_kernel_count, 0)

    def test_avg_pool2d1(self):
        def fn(x):
            return aten.avg_pool2d(x, [3, 3], [2, 2])

        self.common(
            fn,
            (torch.randn(2, 4, 16, 16),),
        )

    def test_avg_pool2d2(self):
        def fn(x):
            return aten.avg_pool2d(x, [3, 3], [2, 2])

        self.common(
            fn,
            (torch.randn([16, 64, 55, 55]),),
        )

    def test_avg_pool2d3(self):
        def fn(x):
            return aten.avg_pool2d(x, [3, 3], [2, 2], [1, 1])

        self.common(
            fn,
            (-torch.arange(1 * 8 * 8, dtype=torch.float32).view(1, 1, 8, 8),),
        )

    def test_avg_pool2d4(self):
        def fn(x):
            return aten.avg_pool2d(x, [3, 3], [2, 2], [0, 0], True)

        self.common(
            fn,
            (torch.randn([2, 8, 111, 111]),),
        )

    def test_avg_pool2d5(self):
        def fn(x):
            return aten.avg_pool2d(x, [3, 3], [2, 2], [1, 1], count_include_pad=False)

        self.common(
            fn,
            (-torch.arange(1 * 8 * 8, dtype=torch.float32).view(1, 1, 8, 8),),
        )

    def test_avg_pool2d6(self):
        def fn(x):
            return aten.avg_pool2d(x, [3, 3], [2, 2], [1, 1], divisor_override=3)

        self.common(
            fn,
            (-torch.arange(1 * 8 * 8, dtype=torch.float32).view(1, 1, 8, 8),),
        )

    def test_avg_pool2d7(self):
        # Large kernel size, use fallback
        def fn(x):
            return aten.avg_pool2d(x, [13, 13], [1, 1], [0, 0])

        torch._inductor.metrics.generated_kernel_count = 0
        self.common(
            fn,
            (-torch.arange(1 * 24 * 24, dtype=torch.float32).view(1, 1, 24, 24),),
        )
        self.assertEqual(torch._inductor.metrics.generated_kernel_count, 0)

    def test_alexnet_prefix(self):
        def forward(arg6, arg7, arg16):
            convolution = torch.ops.aten.convolution(
                arg16, arg7, arg6, [4, 4], [2, 2], [1, 1], False, [0, 0], 1
            )
            relu = torch.ops.aten.relu(convolution)
            max_pool2d_with_indices = torch.ops.aten.max_pool2d_with_indices(
                relu, [3, 3], [2, 2]
            )
            getitem = max_pool2d_with_indices[0]
            return (getitem,)

        self.common(
            forward,
            (
                rand_strided((64,), (1,), torch.float32, "cpu"),
                rand_strided((64, 3, 11, 11), (363, 121, 11, 1), torch.float32, "cpu"),
                rand_strided(
                    (16, 3, 224, 224), (150528, 50176, 224, 1), torch.float32, "cpu"
                ),
            ),
            # Mismatched elements: 127 / 746496 (0.0%)
            # Greatest absolute difference: 0.0009765625 at index (1, 62, 7, 16) (up to 1e-05 allowed)
            # Greatest relative difference: 0.05187467899332306 at index (14, 18, 11, 0) (up to 0.001 allowed)
            atol=1e-3,
            rtol=0.001,
        )

    def test_elu(self):
        def fn(x):
            return aten.elu(x, 1.6732632423543772, 1.0507009873554805) + 2, aten.elu(
                x + 1, 2, 3, 4
            )

        self.common(
            fn,
            (torch.randn([16, 16]),),
        )

    def test_tanh(self):
        def fn(x):
            return aten.tanh(x) + 2, aten.tanh(x + 1)

        self.common(
            fn,
            (torch.randn([16, 16]),),
        )

    def test_lgamma(self):
        def fn(x):
            return aten.lgamma(x) + 2, aten.cos(x + 1)

        self.common(
            fn,
            (torch.randn([16, 16]),),
        )

    def test_cos(self):
        def fn(x):
            return aten.cos(x) + 2, aten.cos(x + 1)

        self.common(
            fn,
            (torch.randn([16, 16]),),
        )

    def test_sin(self):
        def fn(x):
            return aten.sin(x) + 2, aten.sin(x + 1)

        self.common(
            fn,
            (torch.randn([16, 16]),),
        )

    def test_repeat(self):
        def fn(x):
            return (
                x.repeat(2, 2, 3, 1),
                x.repeat(8, 1, 1, 1),
                x.repeat(2, 1, 1, 1, 1, 1),
            )

        self.common(
            fn,
            (torch.randn([1, 2, 4, 8]),),
        )

    def test_embedding(self):
        m = torch.nn.Sequential(
            torch.nn.Embedding(10, 4, padding_idx=0),
            torch.nn.ReLU(),
            ToTuple(),
        )

        self.common(
            m,
            (torch.randint(10, [2, 8]),),
        )

    def test_mean(self):
        def fn(x):
            return (
                x.mean(),
                x.mean(-1),
                torch.mean(x, -2, keepdim=True),
                x.mean([0, 1]),
            )

        self.common(
            fn,
            (torch.randn([1, 2, 4, 8]),),
        )

    def test_var_mean(self):
        def fn(x):
            return (
                *torch.var_mean(x, -1),
                *torch.var_mean(x, [1, 3]),
            )

        self.common(
            fn,
            (torch.randn([1, 2, 4, 8]),),
        )

    @patch.object(config, "pick_loop_orders", True)
    def test_transposed_propagates(self):
        @torch._dynamo.optimize("inductor", nopython=True)
        def fn(x, y):
            return x + y

        a = torch.randn(1, 4, 4, 4, device=self.device).permute(0, 2, 3, 1)
        b = torch.randn(4, 4, 4, device=self.device).permute(1, 2, 0)
        c = fn(a, b)
        self.assertEqual(a.stride(), c.stride())
        self.assertEqual(c.stride()[2], 1)

    @requires_cuda()
    @patch.object(config.triton, "convolution", "triton")
    @patch.object(config.triton, "dense_indexing", "True")
    def test_triton_conv(self):
        @torch._dynamo.optimize("inductor", nopython=True)
        def triton_conv(
            x,
            w,
            bias,
            stride,
            padding,
            dilation,
            groups,
        ):
            y = torch.conv2d(x, w, bias, stride, padding, dilation, groups)
            return y

        stride, padding, dilation, groups = (1, 1), (0, 0), (1, 1), 1
        dtype = torch.float32
        x = torch.randn((32, 128, 32, 32), dtype=dtype, device=self.device)
        w = torch.randn((32, 128, 1, 1), dtype=dtype, device=self.device)
        bias = torch.randn((32), dtype=dtype, device=self.device)

        y = triton_conv(x, w, bias, stride, padding, dilation, groups)
        y_correct = torch.conv2d(x, w, bias, stride, padding, dilation, groups)
        self.assertTrue(same(y, y_correct, cos_similarity=True, tol=0.1))

    @requires_cuda()
    @patch.object(config.triton, "convolution", "autotune")
    @patch.object(config.triton, "dense_indexing", "True")
    def test_conv_autotune(self):
        @torch._dynamo.optimize("inductor", nopython=True)
        def triton_conv(
            x,
            w,
            bias,
            stride,
            padding,
            dilation,
            groups,
        ):
            y = torch.conv2d(x, w, bias, stride, padding, dilation, groups)
            return y

        stride, padding, dilation, groups = (1, 1), (0, 0), (1, 1), 1
        dtype = torch.float32
        x = torch.randn((32, 128, 32, 32), dtype=dtype, device=self.device)
        w = torch.randn((32, 128, 1, 1), dtype=dtype, device=self.device)
        bias = torch.randn((32), dtype=dtype, device=self.device)

        y = triton_conv(x, w, bias, stride, padding, dilation, groups)
        y_correct = torch.conv2d(x, w, bias, stride, padding, dilation, groups)
        self.assertTrue(same(y, y_correct, cos_similarity=True, tol=0.1))

    @patch.object(config.triton, "mm", "triton")
    def test_triton_mm2(self):
        @torch._dynamo.optimize("inductor", nopython=True)
        def fn(x, y):
            return torch.relu(torch.mm(x, y))

        N = 1024
        a = torch.randn([N, N], device=self.device, dtype=torch.float32)
        b = torch.randn([N, N], device=self.device, dtype=torch.float32)
        c1 = torch.relu(torch.mm(a, b))
        torch._inductor.metrics.reset()
        c = fn(a, b)
        assert torch.allclose(c1, c, atol=1e-3, rtol=1e-3)
        if self.device == "cuda":
            assert torch._inductor.metrics.generated_kernel_count == 1

    def test_std(self):
        def fn(x):
            return (
                torch.var(x, True),
                torch.var(x, False),
                torch.var(x, -1, True),
                torch.var(x, -1, False),
                torch.std(x, False),
                torch.std(x, [0, 1], True),
                torch.std(x, [0, 1], False),
                torch.std(x, -2, True, keepdim=True),
            )

        self.common(
            fn,
            (torch.randn([2, 4, 4, 8]),),
        )

    def test_embedding_bag(self):
        def fn(w, i, o):
            return aten._embedding_bag(w, i, o, False, 0, False, None)

        self.common(
            fn,
            (torch.randn([10, 4]), torch.randint(10, [8]), torch.tensor([0, 2, 6])),
        )

    def test_batch_norm_2d(self):
        m = torch.nn.Sequential(
            torch.nn.BatchNorm2d(10),
            torch.nn.ReLU(),
        )
        m.eval()
        self.common(m, (torch.randn([2, 10, 8, 8]),), check_lowp=False)
        self.common(
            m,
            (torch.randn([3, 10, 16, 16]),),
            check_lowp=False,  # too painful to match types of bn model
        )

    def test_layer_norm(self):
        m = torch.nn.Sequential(
            torch.nn.LayerNorm(32),
            torch.nn.ReLU(),
        )
        m.eval()
        self.common(m, (torch.randn([16, 32]),), check_lowp=False)
        if self.device != "cpu":
            self.assertEqual(torch._inductor.metrics.generated_kernel_count, 1)

    def test_transpose_add(self):
        def fn(a, b):
            return a.t() + b

        self.common(
            fn, (torch.randn([16, 32]), torch.randn([32, 16])), check_lowp=False
        )
        if self.device != "cpu":
            self.assertEqual(torch._inductor.metrics.generated_kernel_count, 1)

    def test_softmax_one_kernel(self):
        def fn(x):
            dim = 1
            x_max = torch.amax(x, dim, keepdim=True)
            unnormalized = torch.exp(x * x_max)
            result = unnormalized / torch.sum(unnormalized, dim, keepdim=True)
            return result

        self.common(fn, (torch.randn([16, 32]),), check_lowp=False)
        if self.device != "cpu":
            self.assertEqual(torch._inductor.metrics.generated_kernel_count, 1)

    def test_cauchy(self):
        def fn(x, y):
            return torch.sum(1 / (torch.unsqueeze(x, -1) - y))

        self.common(
            fn,
            (
                torch.randn(32),
                torch.randn(32),
            ),
            # Absolute difference: 0.0003662109375 (up to 0.0001 allowed)
            # Relative difference: 1.8804297408767818e-05 (up to 1e-05 allowed)
            atol=5 * 1e-4,
            rtol=5 * 1e-5,
            check_lowp=False,
        )
        if self.device != "cpu":
            self.assertEqual(torch._inductor.metrics.generated_kernel_count, 1)

    def test_gather_scatter(self):
        def fn(node_feat, edge_index):
            src_node_feat = node_feat[edge_index[0]]
            dst_node_feat = node_feat[edge_index[1]]
            edge_feat = src_node_feat - dst_node_feat + 1
            new_node_feat = torch.zeros_like(node_feat)
            new_node_feat.scatter_add_(
                0, edge_index[1].unsqueeze(-1).expand_as(edge_feat), edge_feat
            )
            return new_node_feat

        num_nodes = 16
        num_features = 32
        node_feat = torch.randn(num_nodes, num_features)
        edge_index = torch.randint(0, num_nodes, size=(2, num_nodes * 5))
        self.common(
            fn,
            (
                node_feat,
                edge_index,
            ),
            check_lowp=False,
        )
        if self.device != "cpu":
            self.assertEqual(torch._inductor.metrics.generated_kernel_count, 2)

    @patch.object(torch._inductor.config, "max_fusion_size", 1)
    def test_no_mega_fusion_during_lowering(self):
        n = 50

        def fn(*args):
            x = args[0]
            for i in range(n):
                x = torch.add(x, args[i])
            return x

        self.common(
            fn,
            [torch.randn(64) for _ in range(n)],
            check_lowp=False,
        )
        print("-->", torch._inductor.metrics.generated_kernel_count)
        if self.device != "cpu":
            self.assertTrue(torch._inductor.metrics.generated_kernel_count > 1)

    def test_move_arange(self):
        def fn(x):
            return torch.arange(len(x), device="cpu").to(x.device) + x

        self.common(fn, (torch.randn([32]),), check_lowp=False)
        # if we have a copy there will be more than 1 kernel
        self.assertEqual(torch._inductor.metrics.generated_kernel_count, 1)

    def test_leaky_relu(self):
        def fn(x):
            return aten.leaky_relu(x, 0.2) + 2, aten.leaky_relu(x + 1)

        self.common(
            fn,
            (torch.randn([16, 16]),),
        )

    def test_gelu(self):
        def fn(x):
            return aten.gelu(x) + 2, aten.gelu(x + 1)

        self.common(
            fn,
            (torch.randn([16, 16]),),
        )

    def test_clone(self):
        def fn(x):
            return aten.clone(x) + 2, aten.clone(x + 1)

        self.common(
            fn,
            (torch.randn([16, 16]),),
        )

    def test_masked_fill(self):
        def fn(mask, value):
            return aten.masked_fill(value, mask, -10000.0) + 2, aten.masked_fill(
                value / 2.0, torch.logical_not(mask), 667
            )

        self.common(
            fn,
            (
                torch.randint(0, 1, [1, 16], dtype=torch.bool),
                torch.randn([16, 16]),
            ),
        )

    def test_masked_fill_promotion(self):
        def fn(mask, value):
            return aten.masked_fill(value, mask, torch.tensor(3.5))

        opt_fn = torch._dynamo.optimize("inductor")(fn)
        for inp in (
            torch.randn(
                [16, 16],
                dtype=torch.float16 if self.device == "cuda" else torch.float32,
                device=self.device,
            ),
            torch.randint(16, (16, 16), device=self.device),
        ):

            inputs = (
                torch.randint(0, 1, [1, 16], dtype=torch.bool, device=self.device),
                inp,
            )
            self.assertEqual(fn(*inputs), opt_fn(*inputs))

    def test_fill1(self):
        def fn(x):
            tmp = torch.ones_like(x)
            return tmp, aten.fill.Scalar(tmp, 2)

        self.common(
            fn,
            (torch.randn([16, 16]),),
        )

    def test_fill2(self):
        def fn(x):
            tmp = torch.ones_like(x)
            return tmp, aten.fill.Tensor(tmp, torch.tensor(3.0))

        self.common(
            fn,
            (torch.randn([16, 16]),),
        )

    def test_pow1(self):
        def fn(x):
            return [aten.pow(x, e) for e in range(-8, 9)]

        self.common(
            fn,
            (torch.randn([16, 16]),),
        )

    def test_pow2(self):
        def fn(x):
            return aten.pow(1000, x), aten.pow(x, 1000)

        self.common(
            fn,
            (torch.randn([16, 16]),),
            # Mismatched elements: 9 / 256 (3.5%)
            # Greatest absolute difference: 2.491354329061828e+28 at index (6, 6) (up to 1e-05 allowed)
            # Greatest relative difference: 2.9793410720160818e-05 at index (4, 5) (up to 1.3e-06 allowed)
            atol=1e-5,
            rtol=3e-05,
        )

    def test_pow3(self):
        # power of 0.5 is special-cased, arbitrary power would still produce triton codegen error
        def fn(x):
            z = torch.tensor(0.123, device=self.device)
            w = z + x
            return torch.pow(w, 0.5)

        opt = torch._dynamo.optimize("inductor")(fn)
        input = torch.rand(())
        self.assertTrue(same(opt(input), fn(input)))

    def test_glu(self):
        def fn(x):
            return aten.glu(x, -1), aten.glu(x, 1), aten.glu(x, 2)

        self.common(
            fn,
            (torch.randn([8, 16, 8, 8]),),
        )

    def test_cat(self):
        def fn(a):
            tmp = a * 2
            return (
                torch.cat((a, a[:, :4] + 1, a + 2), -1),
                torch.cat((tmp, tmp), 0),
                torch.cat((tmp, tmp.double()), 0),
            )

        self.common(
            fn,
            (torch.randn([8, 16]),),
        )

    def test_cat_upcasting(self):
        def fn(arg4_1, slice_7):
            cat_1 = aten.cat.default([arg4_1, slice_7], 1)
            return (cat_1,)

        self.common(
            fn,
            (
                torch.randn([8, 16], dtype=torch.float32),
                torch.randn([8, 20], dtype=torch.float16),
            ),
        )

    def test_cat_extern_kernel(self):
        def fn(x1, x2, x3, x4):
            x = torch.mm(x2, x3)
            s = torch.narrow(x, 1, 0, 100)
            x = torch.mm(s, x4)
            c = torch.cat((x, x1), 1)
            return (c,)

        self.common(
            fn,
            (
                torch.randn(256, 256),
                torch.randn(256, 1024),
                torch.randn(1024, 1600),
                torch.randn(100, 256),
            ),
            check_lowp=False,  # accuracy issues with relatively large matmuls
        )

    def test_stack(self):
        def fn(a, b):
            return torch.stack(
                [
                    a.expand(12, 16),
                    b.expand(12, 16),
                ],
                2,
            )

        self.common(fn, (torch.randn([1, 16]), torch.randn([12, 1])))

    def test_hardtanh(self):
        def fn(x):
            return F.hardtanh(x), F.hardtanh(x + 1), F.hardtanh(x - 1)

        self.common(
            fn,
            (torch.randn([64]),),
        )

    def test_hardsigmoid(self):
        def fn(x):
            return F.hardsigmoid(x), F.hardsigmoid(x + 3), F.hardsigmoid(x - 3)

        self.common(
            fn,
            (torch.randn([64]),),
        )

    def test_hardswish(self):
        def fn(x):
            return F.hardswish(x), F.hardswish(x + 3), F.hardswish(x - 3)

        self.common(
            fn,
            (torch.randn([64]),),
        )

    def test_rsqrt(self):
        def fn(x):
            return torch.rsqrt(x), torch.rsqrt(x + 1) - 2

        self.common(
            fn,
            (torch.randn([64]),),
        )

    def test_flip(self):
        def fn(x):
            return torch.flip(x, (-1,)), torch.flip(x, (0, 2)) - 2

        self.common(
            fn,
            (torch.randn([1, 2, 6, 6]),),
        )

    def test_signbit(self):
        def fn(x):
            return torch.signbit(x), ~torch.signbit(-x) & 1

        self.common(
            fn,
            (torch.randn([1, 2, 6, 6]),),
        )

    def test_fmod(self):
        def fn(a, b):
            return torch.fmod(a, b), torch.fmod(3.0 * a, b) - 2.0

        shape = [1, 2, 6, 6]
        self.common(fn, (torch.randn(shape), torch.randn(shape)))

    def test_fmod_zero_dim(self):
        def fn(a, b):
            return (torch.fmod(a, b),)

        self.common(
            fn,
            (
                make_tensor(10, device="cpu", dtype=torch.float32),
                make_tensor((), device="cpu", dtype=torch.float32),
            ),
        )
        self.common(
            fn,
            (
                make_tensor((), device="cpu", dtype=torch.float32),
                make_tensor(10, device="cpu", dtype=torch.float32),
            ),
        )

    def test_log2(self):
        def fn(x):
            return torch.log2(x), torch.log2(x + 1) - 2

        self.common(
            fn,
            (torch.randn([64]) + 10,),
        )

    def test_logsumexp(self):
        def fn(x):
            return torch.logsumexp(x, -1), torch.logsumexp(x, 0) - 2

        self.common(
            fn,
            (torch.randn([8, 8]) + 10,),
        )

    def test_log_fp64(self):
        def fn(x):
            return torch.log(x), torch.log2(x)

        self.common(
            fn,
            (torch.randn([1024], dtype=torch.float64) + 10,),
        )

    def test_bitwise(self):
        def fn(x, y):
            return (
                torch.bitwise_not(x),
                torch.bitwise_or(x, y),
                torch.bitwise_xor(x, y),
                torch.bitwise_and(x, y),
            )

        self.common(
            fn,
            (
                torch.randint(0, 2**30, [64], dtype=torch.int32),
                torch.randint(0, 2**30, [64], dtype=torch.int32),
            ),
        )

    def test_bitwise2(self):
        # again with bool types
        def fn(x, y):
            return (
                torch.bitwise_not(x),
                torch.bitwise_or(x, y),
                torch.bitwise_xor(x, y),
                torch.bitwise_and(x, y),
            )

        self.common(
            fn,
            (
                torch.randint(0, 2, (2, 20), dtype=torch.bool),
                torch.randint(0, 2, (2, 20), dtype=torch.bool),
            ),
        )

    def test_inf(self):
        def fn(a):
            return a + float("inf"), a + float("-inf"), a * -float("inf")

        self.common(fn, (torch.randn(8),))

    def test_remainder(self):
        def fn(a, b):
            return (
                torch.remainder(a, b),
                torch.remainder(a + 1, b - 1),
                torch.remainder(a - 1, b + 1),
            )

        self.common(fn, (torch.randn(64), torch.randn(64)))

    def test_zeros(self):
        def fn(a):
            return (
                a + 1,
                torch.zeros(
                    (1, 8, 64, 64),
                    dtype=torch.float32,
                    device=a.device,
                ),
                torch.zeros(
                    1,
                    8,
                    64,
                    64,
                    dtype=torch.float32,
                    device=a.device,
                ),
                torch.zeros(2, 3, names=None),
                a + torch.ones(8, device=a.device),
                torch.full((2, 3), 3.1416, device=a.device),
            )

        self.common(fn, (torch.randn(8),))

    def test_new_ones(self):
        def fn(a):
            return (
                aten.new_ones(
                    a, [], device=a.device, dtype=6, layout=0, pin_memory=False
                ),
                aten.new_zeros(
                    a, [], device=a.device, dtype=6, layout=0, pin_memory=False
                ),
            )

        self.common(fn, (torch.randn(8),))

    def test_full_like(self):
        def fn(a):
            return torch.full_like(a, 7.777) - 1

        self.common(fn, (torch.randn(8),))

    def test_index1(self):
        def fn(a, b, c):
            return aten.index(a, [b, c])

        self.common(
            fn,
            (
                torch.randn(8, 8, 12),
                torch.tensor([0, 0, 2, 2], dtype=torch.int64),
                torch.tensor([3, 4, 4, 3], dtype=torch.int64),
            ),
        )
        self.common(
            fn,
            (
                torch.randn(8, 8, 12),
                torch.tensor([[0, 0, 2, 2]], dtype=torch.int64),
                torch.tensor([[3], [4], [4], [3]], dtype=torch.int64),
            ),
        )

    def test_index2(self):
        def fn(a, b):
            return (
                aten.index(a, [b]),
                aten.index(a, [None, b]),
            )

        self.common(
            fn,
            (
                torch.randn(8, 8, 8),
                torch.tensor([[0, 0, 2, 2]], dtype=torch.int64),
            ),
        )

    def test_index_select(self):
        def fn(a, b):
            return (
                torch.index_select(a, 0, b),
                torch.index_select(a, 1, b),
                torch.index_select(torch.index_select(a, 2, b), 1, b),
            )

        for ind_dtype in (torch.int32, torch.int64):
            self.common(
                fn,
                (
                    torch.randn(8, 8, 8),
                    torch.tensor([0, 0, 2, 1], dtype=ind_dtype),
                ),
            )

    def test_cudnn_rnn(self):
        if self.device == "cpu":
            raise unittest.SkipTest("requires CUDA")

        def fn(
            a0,
            b0,
            b1,
            b2,
            b3,
            b4,
            b5,
            b6,
            b7,
            b8,
            b9,
            b10,
            b11,
            b12,
            b13,
            b14,
            b15,
            a3,
            a4,
            a5,
        ):
            a1 = [
                b0,
                b1,
                b2,
                b3,
                b4,
                b5,
                b6,
                b7,
                b8,
                b9,
                b10,
                b11,
                b12,
                b13,
                b14,
                b15,
            ]
            return aten._cudnn_rnn(
                a0,
                a1,
                4,
                a3,
                a4,
                a5,
                2,
                2048,
                0,
                2,
                False,
                0.0,
                False,
                True,
                [],
                None,
            )

        self.common(
            fn,
            (
                torch.randn([92, 8, 2048]),
                torch.randn([8192, 2048]),
                torch.randn([8192, 2048]),
                torch.randn([8192]),
                torch.randn([8192]),
                torch.randn([8192, 2048]),
                torch.randn([8192, 2048]),
                torch.randn([8192]),
                torch.randn([8192]),
                torch.randn([8192, 4096]),
                torch.randn([8192, 2048]),
                torch.randn([8192]),
                torch.randn([8192]),
                torch.randn([8192, 4096]),
                torch.randn([8192, 2048]),
                torch.randn([8192]),
                torch.randn([8192]),
                torch.randn([167837696]),
                torch.randn([4, 8, 2048]),
                torch.randn([4, 8, 2048]),
            ),
            check_lowp=False,  # difference in rnn is too large between half and float inputs
        )

    def test_upsample_nearest1d(self):
        def fn(a):
            return (
                aten.upsample_nearest1d(a, [74], None),
                aten.upsample_nearest1d(a, [70], None),
                aten.upsample_nearest1d(a, [45], None),
                aten.upsample_nearest1d(a, [36], None),
                aten.upsample_nearest1d(a, None, [2.0]),
            )

        self.common(fn, (torch.randn([2, 4, 37]),))

    def test_upsample_nearest2d(self):
        def fn(a):
            return (
                aten.upsample_nearest2d(a, [74, 76]),
                aten.upsample_nearest2d(a, [70, 75]),
                aten.upsample_nearest2d(a, [45, 74]),
                aten.upsample_nearest2d(a, [36, 39]),
                aten.upsample_nearest2d(a, None, [2.0, 2.0]),
            )

        self.common(fn, (torch.randn([2, 4, 37, 38]),))

    def test_upsample_nearest3d(self):
        def fn(a):
            return (
                aten.upsample_nearest3d(a, [74, 76, 78], None),
                aten.upsample_nearest3d(a, [70, 75, 80], None),
                aten.upsample_nearest3d(a, [45, 74, 103], None),
                aten.upsample_nearest3d(a, [36, 39, 40], None),
                aten.upsample_nearest3d(a, None, [2.0, 2.0, 2.0]),
            )

        self.common(fn, (torch.randn([2, 4, 37, 38, 39]),))

    def test_upsample_nearest2d_backward(self):
        func = torch.ops.aten.upsample_nearest2d_backward

        def fn(a):
            return (
                func(a, output_size=[6, 12], input_size=[3, 3, 3, 6]),
                func(a, output_size=[6, 12], input_size=[3, 3, 4, 5]),
                func(a, output_size=[6, 12], input_size=[3, 3, 2, 8]),
                func(a, output_size=[6, 12], input_size=[3, 3, 2, 8]),
                func(a, output_size=[6, 12], input_size=[3, 3, 4, 7]),
            )

        self.common(fn, (torch.randn([3, 3, 6, 12]),))

    def test_upsample_bilinear2d_a(self):
        def fn(a):
            return (
                aten.upsample_bilinear2d(a, [45, 45], False, None),
                aten.upsample_bilinear2d(a, None, True, [2.0, 2.0]),
            )

        self.common(fn, (torch.randn([2, 4, 37, 38]),))

    def test_upsample_bilinear2d_b(self):
        def fn(a):
            return aten.upsample_bilinear2d(a, None, True, [2.0, 2.0])

        self.common(
            fn,
            [
                torch.randn([1, 2, 40, 59]),
            ],
        )

    def test_reflection_pad2d(self):
        def fn(a):
            return (
                aten.reflection_pad2d(a, [1, 1, 1, 1]),
                aten.reflection_pad2d(a, [1, 2, 3, 4]),
            )

        self.common(
            fn, (torch.randint(0, 999, size=[1, 1, 8, 8], dtype=torch.float32),)
        )

    def test_reflection_pad2d_backward(self):
        def template(size, padding):
            def fn(grad_output, x):
                return aten.reflection_pad2d_backward(grad_output, x, padding)

            x = torch.randint(0, 999, size=size, dtype=torch.float32)
            result = aten.reflection_pad2d(x, padding)
            grad_output = torch.randn_like(result)

            self.common(fn, (grad_output, x))

        template([1, 1, 8, 8], [0, 0, 0, 0])
        template([1, 1, 8, 8], [1, 1, 1, 1])
        template([1, 1, 8, 8], [1, 2, 3, 4])

    def test_grid_sampler_2d(self):
        def fn(a, b):
            return (
                aten.grid_sampler_2d(a, b, 0, 0, True),
                aten.grid_sampler_2d(a, b, 0, 1, False),
            )

        self.common(
            fn,
            (
                torch.randn([4, 3, 352, 352], dtype=torch.float32),
                torch.rand([4, 352, 352, 2], dtype=torch.float32) * 2 - 1,
            ),
            check_lowp=False,
            # Mismatched elements: 154697 / 1486848 (10.4%)
            # Greatest absolute difference: 0.0001976490020751953 at index (0, 0, 101, 243) (up to 1e-05 allowed)
            # Greatest relative difference: 7.332530120481928 at index (1, 1, 258, 301) (up to 1.3e-06 allowed)
            atol=0.0002,
            rtol=1.3e-06,
        )

    def test_upsample_bicubic2d(self):
        def fn(a):
            return (
                aten.upsample_bicubic2d(a, (128, 128), True),
                aten.upsample_bicubic2d(a, (128, 256), False),
            )

        # Mismatched elements: 10 / 196608 (0.0%)
        # Greatest absolute difference: 1.3869255781173706e-05 at index (2, 1, 88, 65) (up to 1e-05 allowed)
        # Greatest relative difference: 0.0033082996811011046 at index (3, 1, 88, 91) (up to 1.3e-06 allowed)
        self.common(
            fn,
            (torch.randn([4, 3, 64, 32], dtype=torch.float32),),
            atol=2e-5,
            rtol=1e-3,
        )

    def test_sort(self):
        def fn(a):
            return torch.sort(a)

        self.common(
            fn, (torch.randint(0, 999, size=[1, 1, 8, 8], dtype=torch.float32),)
        )

    def test_topk(self):
        def fn(a):
            return torch.topk(a, 2, -1)

        self.common(
            fn, (torch.randint(0, 999, size=[1, 1, 8, 8], dtype=torch.float32),)
        )

    def test_long_tensor(self):
        def fn(a):
            return (
                torch.LongTensor([294]).to(a.device) - a,
                torch.as_tensor([295]).to(a.device) + a,
            )

        self.common(fn, (torch.randint(0, 999, size=[8, 8]),))

    def test_constant_pad_1d(self):
        def fn(a):
            return (
                aten.constant_pad_nd(a, [0, 1], 6.0),
                aten.constant_pad_nd(a, [2, 3], 99.0),
            )

        self.common(fn, (torch.randint(0, 999, size=[2, 16, 31], dtype=torch.float32),))

    def test_constant_pad_2d(self):
        def fn(a):
            return (
                aten.constant_pad_nd(a, [1, 1, 1, 1], 6.0),
                aten.constant_pad_nd(a, [1, 2, 3, 4], 99.0),
            )

        self.common(
            fn, (torch.randint(0, 999, size=[1, 1, 8, 8], dtype=torch.float32),)
        )

    def test_constant_pad_3d(self):
        def fn(a):
            return (
                aten.constant_pad_nd(a, [1, 2, 3, 4, 5, 6], 6.0),
                aten.constant_pad_nd(a, [0, 0, 3, 4, 0, 0], 6.0),
            )

        self.common(
            fn, (torch.randint(0, 999, size=[2, 4, 4, 4], dtype=torch.float32),)
        )

    def test_l1_loss(self):
        def fn(a, b):
            return torch.nn.functional.l1_loss(a, b), torch.nn.functional.mse_loss(a, b)

        self.common(
            fn,
            (
                torch.randn([2, 3, 16, 16]),
                torch.randn([2, 3, 16, 16]),
            ),
            check_lowp=False,
        )

    def test_triu(self):
        def fn(a):
            return aten.triu(a, 1), aten.triu(a, 0), aten.triu(a, 2)

        self.common(fn, (torch.randn([2, 10, 10]),))

    def test_no_op_reduction(self):
        def fn(a):
            return a.sum(-1), torch.amax(a + 1, 1, keepdim=True)

        self.common(fn, (torch.randn([8, 1, 1]),))

    def test_inplace_add(self):
        @torch._dynamo.optimize("inductor")
        def fn(x, y):
            return x.add_(y)

        inputs = (
            rand_strided((4, 4), (4, 1), device=self.device),
            rand_strided((4, 4), (4, 1), device=self.device),
        )
        inp_clone = inputs[0].clone()
        out = fn(*inputs)
        self.assertTrue(same(out, inp_clone + inputs[1]))
        self.assertTrue(out is inputs[0])

    def test_inplace_mixed_dtype_ops(self):
        @torch._dynamo.optimize("inductor")
        def fn(x, y):
            z = x + y.float()
            w = z.add_(y)
            return w.mul_(y)

        inputs = (
            rand_strided((4, 4), (4, 1), device=self.device, dtype=torch.float),
            rand_strided((4, 4), (4, 1), device=self.device, dtype=torch.double),
        )
        out = fn(*inputs)
        out_eager = (inputs[0] + inputs[1].float()).add_(inputs[1]).mul_(inputs[1])
        self.assertTrue(same(out, out_eager))

    @patch.object(config.triton, "ordered_kernel_names", True)
    @patch.object(config.triton, "descriptive_kernel_names", False)
    def test_kernel_names(self):
        @torch._dynamo.optimize("inductor")
        def fn(x):
            return 2 * x

        inputs = (rand_strided((8,), (1,), device=self.device),)
        self.assertTrue(same(fn(*inputs), 2 * inputs[0]))

    @patch.object(config.triton, "cudagraphs", True)
    def test_strided_inputs(self):
        @torch._dynamo.optimize("inductor")
        def fn(x, y):
            return x + y

        inputs = (
            rand_strided((8, 16), (32, 2), device=self.device),
            rand_strided((8, 16), (16, 1), device=self.device),
        )
        self.assertTrue(same(fn(*inputs), inputs[0] + inputs[1]))

    @patch.object(config.triton, "cudagraphs", True)
    @patch.object(functorch_config, "use_fake_tensor", True)
    def test_input_mutation1(self):
        def fn(a):
            b = a + 1
            a.copy_(b)
            c = a + 2
            return a * b / c

        arg1 = torch.randn(64, device=self.device)
        arg2 = arg1.clone()
        arg3 = torch.randn(64, device=self.device)
        arg4 = arg3.clone()
        correct1 = fn(arg1)
        correct2 = fn(arg3)
        opt_fn = torch._dynamo.optimize_assert(compile_fx)(fn)
        actual1 = opt_fn(arg2)
        actual2 = opt_fn(arg4)

        self.assertTrue(same(actual1, correct1))
        self.assertTrue(same(actual2, correct2))
        self.assertTrue(same(arg1, arg2))
        self.assertTrue(same(arg3, arg4))

    @patch.object(functorch_config, "use_fake_tensor", True)
    def test_input_mutation2(self):
        def fn(a):
            b = a + 1
            a.view(64).copy_(torch.tensor([66.0], device=a.device))
            c = a + 2
            return b, c

        # NOTE: this test fails when none of the inputs require grad.
        # That seems like an inductor bug.
        arg1 = torch.randn([1, 64], device=self.device).requires_grad_(True).add(1)
        arg2 = arg1.clone()
        correct1 = fn(arg1)
        opt_fn = torch._dynamo.optimize_assert(compile_fx)(fn)
        actual1 = opt_fn(arg2)

        self.assertTrue(same(actual1, correct1))
        self.assertTrue(same(arg1, arg2))

    @patch.object(functorch_config, "use_fake_tensor", True)
    def test_input_mutation3(self):
        def fn(a):
            a += 1
            a *= 2
            aten.sigmoid_(a)
            a = a.view(64)
            a += 3
            a *= 4
            aten.relu_(a)
            return a

        arg1 = torch.randn([1, 64], device=self.device)
        arg2 = arg1.clone()
        correct1 = fn(arg1)
        opt_fn = torch._dynamo.optimize_assert(compile_fx)(fn)
        actual1 = opt_fn(arg2)

        self.assertTrue(same(actual1, correct1))
        self.assertTrue(same(arg1, arg2))

    def test_input_mutation4(self):
        def fn(a):
            torch.relu_(a)
            return a

        arg1 = torch.randn([1, 64], device=self.device)
        arg2 = arg1.clone()
        correct1 = fn(arg1)
        opt_fn = torch._dynamo.optimize_assert(compile_fx)(fn)
        actual1 = opt_fn(arg2)

        self.assertTrue(same(actual1, correct1))
        self.assertTrue(same(arg1, arg2))

    @patch.object(functorch_config, "use_fake_tensor", True)
    def test_slice_mutation1(self):
        def fn(a):
            x = torch.zeros_like(a)
            b = x + 1
            x[:, 3] = 3.0
            c = torch.clone(x)
            x[4, :] = 4.0
            d = x + 1
            return x, b, c, d

        self.common(fn, (torch.randn([8, 8]),))

    @patch.object(functorch_config, "use_fake_tensor", True)
    def test_slice_mutation2(self):
        def fn(a):
            a[:, 20:40] = a[:, 20:40] + 1
            a[:, 2:11] = a[:, 1:10] + 2

        arg1 = torch.randn([1, 64], device=self.device)
        arg2 = arg1.clone()
        fn(arg1)
        opt_fn = torch._dynamo.optimize_assert(compile_fx)(fn)
        opt_fn(arg2)

        self.assertTrue(same(arg1, arg2))

    def test_indirect_load_broadcast(self):
        def fn(in_ptr0, in_ptr1, in_ptr2):
            return torch.gather(in_ptr1, 0, in_ptr2) + in_ptr0

        arg190 = rand_strided((32, 21), (1, 32), device=self.device, dtype=torch.int64)
        arg190.fill_(0)
        arg111 = rand_strided(
            (9521, 512), (512, 1), device=self.device, dtype=torch.float32
        )
        self.common(
            fn,
            (
                torch.randn(32, 1),
                arg111,
                arg190,
            ),
        )

    @unittest.skipIf(not has_torchvision_roi_align(), "requires torchvision")
    def test_roi_align(self):
        def fn(a, b):
            return torch.ops.torchvision.roi_align(a, b, 0.25, 7, 7, 2, False)

        self.common(fn, (torch.zeros([4, 256, 296, 304]), torch.zeros([2292, 5])))

    @requires_decomp(aten.nll_loss_forward)
    def test_nll_loss_forward(self):
        def fn(a, b):
            return aten.nll_loss_forward(a, b, None, 1, -100)

        self.common(
            fn,
            (
                torch.randn([5, 5]),
                torch.zeros([5], dtype=torch.int64),
            ),
        )

    def test_isinf(self):
        def fn(x):
            return x.isinf(), x.isnan()

        self.common(
            fn, [torch.tensor([1, float("inf"), 2, float("-inf"), float("nan")])]
        )
        self.common(
            fn,
            [
                torch.tensor(
                    [1, float("inf"), 2, float("-inf"), float("nan")],
                    dtype=torch.float64,
                )
            ],
        )

    def test_isinf2(self):
        def fn(x):
            y = torch.tensor(
                [1, float("inf"), 2, float("-inf"), float("nan")], device=self.device
            )
            return x == y

        self.common(
            fn, (torch.tensor([1, float("inf"), 2, float("-inf"), float("nan")]),)
        )

    def test_any(self):
        def fn(x):
            return (
                x.any(-1),
                x.isinf().any(),
                torch.all(x.isinf(), dim=0),
                torch.all(torch.logical_not(x.isinf())),
            )

        self.common(fn, [-torch.rand(64)])
        tmp = torch.randn(16, 8)
        tmp[1, 1] = float("inf")
        self.common(fn, [tmp])

    def test_inplace_activations(self):
        def fn(x):
            a = aten.hardswish_(x + 1)
            b = aten.hardtanh_(x + 1)
            c = aten.leaky_relu_(x + 1)
            d = aten.silu_(x + 1)
            e = aten.log1p(x + 1)
            f = aten.masked_fill_(x + 1, torch.zeros_like(x, dtype=torch.bool), 99.0)
            h = aten.masked_fill_(x + 1, torch.ones_like(x, dtype=torch.bool), 99.0)
            return (a, b, c, d, e, f, h)

        self.common(fn, [torch.randn(64) * 10])

    def test_baddbmm(self):
        def fn(a, b, c):
            return aten.baddbmm(a, b, c)

        self.common(
            fn,
            [
                torch.randn(6, 1, 100),
                torch.randn(6, 128, 64),
                torch.randn(6, 64, 100),
            ],
            # Mismatched elements: 1212 / 76800 (1.6%)
            # Greatest absolute difference: 0.001953125 at index (0, 0, 93) (up to 1e-05 allowed)
            # Greatest relative difference: 1.0 at index (3, 19, 4) (up to 0.001 allowed)
            atol=0.002,
            rtol=0.001,
        )

    @patch.object(config.triton, "max_tiles", 2)
    def test_fuse_tiled(self):
        def fn(a, b, c):
            return a + b, c + 1

        self.common(
            fn, [torch.randn(128, 1), torch.randn(1, 128), torch.randn(128, 128)]
        )

    def test_expand_as(self):
        def fn(a, b):
            return aten.expand_as(a, b), aten.expand_as(a + 1, b + 1) + 1

        self.common(
            fn,
            [
                torch.randn(6, 1, 100),
                torch.randn(6, 128, 100),
            ],
        )

    def test_index_put1(self):
        def fn(a, b, c):
            return (
                torch.index_put(a, [b], c),
                torch.index_put_(a + 1, [b + 1], c + 1) + 1,
            )

        self.common(
            fn,
            [
                torch.randn([800, 256, 7, 7]),
                torch.randperm(601),
                torch.randn([601, 256, 7, 7]),
            ],
        )
        self.common(
            fn, [torch.randn(1024, 4, 2), torch.arange(4), torch.randn(4, 1, 1)]
        )

    def test_index_put2(self):
        def fn(a, b, c):
            return torch.index_put(a, [b], c, True)

        self.common(
            fn,
            [
                torch.randn([100, 256, 7, 7]),
                torch.randint(0, 100, size=[600], dtype=torch.int64),
                torch.randn([600, 256, 7, 7]),
            ],
            # workaround for https://github.com/openai/triton/issues/558
            check_lowp=False,
        )

    def test_index_put3(self):
        def fn(a, b, c):
            torch.ops.aten.index_put_(a, (None, b, None), c)
            a1 = a + 1
            torch.ops.aten.index_put_(a1, (None, b + 1, None), c + 1)
            return (a, a1)

        self.common(
            fn,
            [
                torch.randn([1024, 4, 2]),
                torch.arange(3),
                torch.randn([1024, 1, 2]),
            ],
        )

    def test_index_put_as_masked_fill(self):
        def fn(a, b, c, d):
            a = a.clone()
            torch.ops.aten.index_put_(a, [b], c, d)
            return a

        self.common(
            fn,
            (
                torch.randn([1024, 4, 2]),
                torch.randn([1024, 4, 2]) > 0,
                torch.randn([]),
                False,
            ),
        )

        self.common(
            fn,
            (
                torch.randn([1024, 4, 2]),
                torch.randn([1024, 4, 2]) > 0,
                torch.randn([]),
                True,
            ),
        )

    def test_index_put_fallback1(self):
        def fn(a, b, c, d):
            a = a.clone()
            torch.ops.aten.index_put_(a, [b], c, d)
            return a

        self.common(
            fn,
            (
                torch.randn([3]),
                torch.as_tensor([True, True, False]),
                torch.randn([2]),
                False,
            ),
        )

        self.common(
            fn,
            (
                torch.randn([3]),
                torch.as_tensor([True, True, False]),
                torch.randn([2]),
                True,
            ),
        )

    def test_index_put_fallback2(self):
        def fn(a, b, c, d, e):
            a = a.clone()
            torch.ops.aten.index_put_(a, [None, b, c], d, e)
            return a

        self.common(
            fn,
            (
                torch.randn([1, 2, 3]),
                torch.as_tensor([0, 1]),
                torch.as_tensor([True, True, False]),
                torch.randn([]),
                False,
            ),
        )
        self.common(
            fn,
            (
                torch.randn([1, 2, 3]),
                torch.as_tensor([0, 1]),
                torch.as_tensor([True, True, False]),
                torch.randn([]),
                True,
            ),
        )

    @patch.object(config, "fallback_random", True)
    def test_bernoulli1(self):
        def fn(a):
            b = torch.empty_like(a)
            return aten.bernoulli_(b), b

        self.common(
            fn,
            [
                torch.randn([100]),
            ],
        )

    def test_bernoulli2(self):
        def fn(a):
            return aten.bernoulli(a)

        self.common(
            fn,
            [torch.tensor([1.0, 1.0, 0.0, 0.0, 1.0, 0.0, 1.0, 1.0])],
        )

    def test_narrow(self):
        def fn(x):
            return aten.narrow(x, 1, 10, 16), aten.narrow(x + 2, 0, 10, 16) + 1

        self.common(fn, [torch.randn(64, 64)])

    def test_as_strided(self):
        def fn(x):
            return (
                aten.as_strided(x, (8, 8, 64), (8 * 64, 64, 1), 0),
                aten.as_strided(x + 1, (8, 8, 64), (8 * 64, 64, 1), 0) + 2,
            )

        self.common(fn, [torch.randn(64, 64)])

    def test_as_strided_scatter(self):
        def fn(a, b):
            return aten.as_strided_scatter(
                a * 8 + 10,
                b * 2 - 4,
                size=(a.shape[0], a.shape[1] // 2),
                stride=(a.shape[1], 2),
                storage_offset=0,
            )

        self.common(fn, [torch.randn(10, 1024), torch.randn(10, 512)])

    def test_select_scatter(self):
        def fn(x, a, b):
            return (
                aten.select_scatter(x, a, 1, 0),
                aten.select_scatter(x, b, 0, 1),
            )

        self.common(
            fn,
            [
                torch.randn(8, 197, 38),
                torch.randn(8, 38),
                torch.randn(197, 38),
            ],
        )

    def test_slice_scatter(self):
        def fn(x, a):
            return (
                aten.slice_scatter(x, a, 2, 10, -10),
                aten.slice_scatter(x, a[:, :, :40], 2, 10, -10, 2),
            )

        self.common(
            fn,
            [
                torch.randn(4, 8, 100),
                torch.randn(4, 8, 80),
            ],
        )

    def test_slice_scatter2(self):
        def fn(a, b):
            return aten.slice_scatter(a, b, 0, 0, 9223372036854775807)

        self.common(
            fn,
            [
                torch.randn([8, 197, 384]),
                torch.randn([8, 197, 384]),
            ],
        )

    def test_scatter1(self):
        def fn(a, dim, index, b):
            return aten.scatter(a, dim, index, b)

        self.common(
            fn,
            [
                torch.zeros(2, 3),
                -1,
                torch.tensor([[0]]),
                torch.ones(2, 3),
            ],
        )

    def test_scatter2(self):
        if self.device == "cuda":
            raise unittest.SkipTest("unstable on sm86")

        def fn(a, dim, index, b):
            return aten.scatter.reduce(a, dim, index, b, reduce="add")

        self.common(
            fn,
            [
                torch.zeros(64, 512),
                0,
                torch.zeros((64, 512), dtype=torch.int64),
                torch.ones(64, 512),
            ],
        )

    def test_scatter3(self):
        def fn(a, dim, index, b):
            return aten.scatter(a, dim, index, b, reduce="add")

        self.common(
            fn,
            [
                torch.randn(5, 29, 13),
                2,
                torch.tensor([[[3, 5, 7, 9]]]),
                0.8,  # src can be a scalar
            ],
            # Mismatched elements: 1 / 1885 (0.1%)
            # Greatest absolute difference: 0.00018310546875 at index (0, 0, 3) (up to 1e-05 allowed)
            # Greatest relative difference: 0.0022371364653243847 at index (0, 0, 3) (up to 0.001 allowed)
            atol=2e-4,
            rtol=1e-3,
        )

    def test_scatter4(self):
        def fn(x, ind, src):
            return torch.scatter(x, 0, ind, src)

        self.common(
            fn,
            (torch.randn(196, 992), torch.randint(196, (1, 992)), torch.randn(1, 992)),
        )

    @unittest.skip("Flaky test, needs debugging")
    def test_scatter_add1(self):
        def fn(a, dim, index, b):
            return aten.scatter_add(a, dim, index, b)

        self.common(
            fn,
            [
                torch.randn(2, 3),
                0,
                torch.tensor([[0]]),
                torch.randn(2, 3),
            ],
        )

    def test_scatter_add2(self):
        def fn(a, dim, index, b):
            return aten.scatter_add(a, dim, index, b)

        self.common(
            fn,
            [
                torch.randn(2, 3),
                0,
                torch.tensor([[0, 0, 0], [1, 1, 1]]),
                torch.randn(2, 3),
            ],
        )

    def test_scatter_add3(self):
        def fn(a, dim, index, b):
            return aten.scatter_add(a, dim, index, b)

        self.common(
            fn,
            [
                torch.randn(5, 29, 13),
                2,
                torch.tensor([[[3, 5, 7, 9]]]),
                torch.randn(1, 1, 10),
            ],
        )

    def test_scatter_reduce1(self):
        def fn(a, dim, index, b):
            return aten.scatter_reduce(a, dim, index, b, "sum")

        self.common(
            fn,
            [
                torch.randn(5, 29, 13),
                2,
                torch.tensor([[[3, 5, 7, 9]]]),
                torch.randn(1, 1, 10),
            ],
        )

    def test_scatter_reduce2(self):
        def fn(a, dim, index, b):
            return aten.scatter_reduce(a, dim, index, b, "sum", include_self=False)

        self.common(
            fn,
            [
                torch.randn(2, 3),
                0,
                torch.zeros((2, 3), dtype=torch.int64),
                torch.randn(2, 3),
            ],
        )

    # issue #1150
    def test_dense_mask_index(self):
        if self.device == "cpu":
            raise unittest.SkipTest(
                "https://github.com/pytorch/torchdynamo/issues/1697"
            )

        def fn(x, y):
            y = torch.ops.aten.select.int(y, 0, 2)
            z = x * y
            return z.sum()

        self.common(fn, [torch.randn(102400), torch.randn(3)])

    def test_new_empty_strided(self):
        def fn(a):
            return aten.new_empty_strided(a, [1, 128, 128], [16384, 128, 1]).fill_(123)

        self.common(fn, [torch.randn(55)])

    @patch.object(torch._inductor.config.triton, "cudagraphs", True)
    def test_dropout(self):
        random.seed(1234)
        torch.manual_seed(1234)

        @torch._dynamo.optimize("inductor")
        def fn1(a):
            return torch.nn.functional.dropout(a)

        x = torch.ones(1000, device=self.device, dtype=torch.float32)
        result1 = fn1(x)
        self.assertTrue(400 < result1.nonzero().shape[0] < 600)
        self.assertTrue(0.9 < result1.mean().item() < 1.1)

        random.seed(1234)
        torch.manual_seed(1234)

        @torch._dynamo.optimize("inductor")
        def fn2(a):
            return torch.nn.functional.dropout(a, 0.5, True)

        result2 = fn2(x)
        self.assertTrue(400 < result2.nonzero().shape[0] < 600)
        self.assertTrue(0.9 < result2.mean().item() < 1.1)

    def test_dropout_deterministic(self):
        @torch._dynamo.optimize("inductor")
        def fn(a):
            return torch.nn.functional.dropout(a, 0.55, True)

        for cg in (False, True):
            with patch.object(torch._inductor.config.triton, "cudagraphs", cg):
                torch._dynamo.reset()

                x = torch.ones(1024, device=self.device, dtype=torch.float32)

                torch.manual_seed(1234)
                a0 = fn(x).clone()
                a1 = fn(x).clone()
                a2 = fn(x).clone()

                torch.manual_seed(1234)
                b0 = fn(x).clone()
                b1 = fn(x).clone()
                b2 = fn(x).clone()

                # same seed, same values
                self.assertTrue(torch.allclose(a0, b0))
                self.assertTrue(torch.allclose(a1, b1))
                self.assertTrue(torch.allclose(a2, b2))

                # different calls, different values
                self.assertFalse(torch.allclose(a0, a1))
                self.assertFalse(torch.allclose(a1, a2))

    def test_rand_like_deterministic(self):
        @torch._dynamo.optimize("inductor")
        def fn(a):
            return torch.rand_like(a), torch.rand_like(a)

        x = torch.ones(1024, device=self.device, dtype=torch.float32)

        torch.manual_seed(1234)
        a0 = fn(x)[0].clone()
        a1 = fn(x)[0].clone()
        a2 = fn(x)[0].clone()

        torch.manual_seed(1234)
        b0 = fn(x)[0].clone()
        b1 = fn(x)[0].clone()
        b2 = fn(x)[0].clone()

        # same seed, same values
        self.assertTrue(torch.allclose(a0, b0))
        self.assertTrue(torch.allclose(a1, b1))
        self.assertTrue(torch.allclose(a2, b2))

        # different calls, different values
        self.assertFalse(torch.allclose(a0, a1))
        self.assertFalse(torch.allclose(a1, a2))

        c, d = fn(x)
        self.assertFalse(torch.allclose(c, d))
        self.assertTrue((c >= 0).all())
        self.assertTrue((c < 1).all())
        self.assertTrue((d >= 0).all())
        self.assertTrue((d < 1).all())

    def test_max_pool2d_with_indices_backward(self):
        def fn(a, b, c):
            return aten.max_pool2d_with_indices_backward(
                a, b, [2, 2], [2, 2], [0, 0], [1, 1], False, c
            )

        x = torch.randn([2, 4, 18, 14])
        result, indices = aten.max_pool2d_with_indices(
            x,
            [2, 2],
            [2, 2],
            [0, 0],
            [1, 1],
            False,
        )

        self.common(
            fn,
            [
                torch.randn_like(result),
                x,
                indices,
            ],
        )

    def test_max_pool2d_with_indices_backward2(self):
        def fn(a, b, c):
            return aten.max_pool2d_with_indices_backward(
                a, b, [3, 3], [2, 2], [1, 1], [1, 1], True, c
            )

        x = torch.randn([2, 4, 40, 56])
        result, indices = aten.max_pool2d_with_indices(
            x,
            [3, 3],
            [2, 2],
            [1, 1],
            [1, 1],
            True,
        )

        self.common(
            fn,
            [
                torch.randn_like(result),
                x,
                indices,
            ],
        )

    # From https://github.com/pytorch/torchdynamo/issues/1200
    def test_max_pool2d_with_indices_backward3(self):
        def fn(a, b, c):
            return aten.max_pool2d_with_indices_backward(
                a, b, [1, 1], [2, 2], [0, 0], [1, 1], False, c
            )

        x = torch.randn([32, 256, 37, 38])
        result, indices = aten.max_pool2d_with_indices(
            x,
            [1, 1],
            [2, 2],
            0,
            1,
            False,
        )
        self.common(
            fn,
            [
                torch.randn_like(result),
                x,
                indices,
            ],
        )

    # From https://github.com/pytorch/torchdynamo/issues/1352
    def test_max_pool2d_with_indices_backward4(self):
        def fn(a, b, c):
            return aten.max_pool2d_with_indices_backward(
                a, b, [5, 5], [1, 1], [2, 2], [1, 1], False, c
            )

        torch._inductor.metrics.generated_kernel_count = 0
        x = torch.randn([2, 64, 3, 4])
        result, indices = aten.max_pool2d_with_indices(
            x,
            [5, 5],
            [1, 1],
            2,
            1,
            False,
        )
        self.common(
            fn,
            [
                torch.randn_like(result),
                x,
                indices,
            ],
        )
        self.assertEqual(torch._inductor.metrics.generated_kernel_count, 1)

    def test_max_pool2d_with_indices_backward5(self):
        # Window size is too big. Should fallback
        def fn(a, b, c):
            return aten.max_pool2d_with_indices_backward(
                a, b, [13, 13], [1, 1], [2, 2], [1, 1], False, c
            )

        torch._inductor.metrics.generated_kernel_count = 0
        x = torch.randn([2, 64, 20, 20])
        result, indices = aten.max_pool2d_with_indices(
            x,
            [13, 13],
            [1, 1],
            2,
            1,
            False,
        )
        self.common(
            fn,
            [
                torch.randn_like(result),
                x,
                indices,
            ],
        )
        self.assertEqual(torch._inductor.metrics.generated_kernel_count, 0)

    def test_avg_pool2d_backward(self):
        def fn(a, b):
            return aten.avg_pool2d_backward(
                a,
                b,
                [2, 2],
                [2, 2],
                [0, 0],
                True,
                False,
                None,
            )

        self.common(
            fn,
            [
                torch.randn([2, 4, 7, 7]),
                torch.randn([2, 4, 14, 14]),
            ],
        )

    def test_avg_pool2d_backward2(self):
        def fn(a, b):
            return aten.avg_pool2d_backward(
                a,
                b,
                [3, 3],
                [1, 1],
                [1, 1],
                True,
                False,
                None,
            )

        self.common(
            fn,
            [
                torch.randn([1, 1, 20, 15]),
                torch.randn([1, 1, 20, 15]),
            ],
        )

    def test_avg_pool2d_backward3(self):
        def fn(a, b):
            return aten.avg_pool2d_backward(
                a,
                b,
                [1, 1],
                [2, 2],
                [0, 0],
                False,
                False,
                None,
            )

        torch._inductor.metrics.generated_kernel_count = 0
        self.common(
            fn,
            [
                torch.randn([1, 2016, 11, 11]),
                torch.randn([1, 2016, 21, 21]),
            ],
        )
        self.assertEqual(torch._inductor.metrics.generated_kernel_count, 1)

    def test_avg_pool2d_backward4(self):
        def fn(a, b):
            return aten.avg_pool2d_backward(
                a,
                b,
                [13, 13],
                [1, 1],
                [0, 0],
                True,
                False,
                None,
            )

        torch._inductor.metrics.generated_kernel_count = 0
        self.common(
            fn,
            [
                torch.randn([1, 16, 12, 12]),
                torch.randn([1, 16, 24, 24]),
            ],
            check_lowp=False,
        )
        self.assertEqual(torch._inductor.metrics.generated_kernel_count, 0)

    def test_mm_views(self):
        def fn(a, b):
            return torch.mm(a.view(32, 32), b.view(32, 32))

        self.common(
            fn,
            (
                torch.randn([32, 32]).transpose(0, 1),
                torch.randn([1, 32, 32]).transpose(0, 1),
            ),
            check_lowp=False,
        )
        expected_kernel = 0
        # codegen mm kernel from template
        if config.triton.mm != "aten" and self.device == "cuda":
            expected_kernel = 1
        if config.triton.mm == "autotune":
            self.assertLessEqual(
                torch._inductor.metrics.generated_kernel_count, expected_kernel
            )
        self.assertEqual(
            torch._inductor.metrics.generated_kernel_count, expected_kernel
        )

    @patch.object(config.triton, "cudagraphs", False)
    def test_lowmem_dropout1(self):
        n = 100000
        weight = torch.ones(
            n, device=self.device, dtype=torch.float32, requires_grad=True
        )
        ones = torch.ones(n, device=self.device, dtype=torch.float32)

        @torch._dynamo.optimize_assert("inductor")
        def run(x, train=True):
            return F.dropout(x * weight, 0.33, train)

        def check(r, g):
            rmean = r.mean().item()
            gmean = g.mean().item()
            rcount = len(r.nonzero())
            gcount = len(g.nonzero())

            # dropped elements should match
            self.assertTrue(same(r.nonzero(), g.nonzero()))
            self.assertEqual(rcount, gcount)

            # dropped should be close to 0.33
            self.assertGreater(rcount, 0.64 * n)
            self.assertGreater(0.68 * n, rcount)

            self.assertAlmostEqual(rmean, gmean)
            self.assertAlmostEqual(rmean, 1.0, places=2)

        r1 = run(ones, train=False)
        r1.sum().backward()
        g1 = weight.grad.clone()
        # eval mode should be all ones
        self.assertTrue(same(r1, torch.ones_like(r1)))
        self.assertTrue(same(g1, torch.ones_like(g1)))

        torch.manual_seed(1234)
        weight.grad.zero_()
        r2 = run(ones)
        r2.sum().backward()
        g2 = weight.grad.clone()
        check(r2, g2)

        torch.manual_seed(1234)
        weight.grad.zero_()
        r3 = run(ones)
        r3.sum().backward()
        g3 = weight.grad.clone()
        check(r3, g3)

        # second run is same result as first
        self.assertTrue(same(r2, r3))
        self.assertTrue(same(g2, g3))

    def test_lowmem_dropout2(self):
        m = torch.nn.Sequential(
            torch.nn.Linear(32, 32, bias=False),
            torch.nn.Dropout(),
            torch.nn.Linear(32, 32, bias=False),
            torch.nn.Dropout(),
        ).to(self.device)

        @torch._dynamo.optimize_assert("inductor")
        def run(x):
            return m(x)

        torch._inductor.metrics.generated_kernel_count = 0
        result = run(torch.randn([8, 32], device=self.device))
        result.sum().backward()

        expected_kernel = 4
        if config.triton.mm != "aten" and self.device == "cuda":
            # fwd: 2 * (mm+dropout) kernels = 2 kernels
            # bwd: dropout + (mm) + 2 * (mm+dropout) kernels = 4 kernels
            # expect 2 + 4 = 6 kernels
            expected_kernel = 6
        if config.triton.mm == "autotune":
            self.assertLessEqual(
                torch._inductor.metrics.generated_kernel_count, expected_kernel
            )
        self.assertEqual(
            torch._inductor.metrics.generated_kernel_count, expected_kernel
        )

    def test_roll(self):
        def fn(a):
            return (
                aten.roll(a, [-3, 10], [1, 2]),
                aten.roll(a, [5]),
            )

        self.common(
            fn,
            [
                torch.randn([2, 56, 56, 16]),
            ],
        )

    def test_argmax_argmin1(self):
        def fn(x):
            return (aten.argmax(x), aten.argmin(x))

        self.common(
            fn,
            [
                torch.randn([8, 256, 256]),
            ],
        )

    def test_argmax_argmin2(self):
        def fn(x):
            return (
                aten.argmax(x, 0),
                aten.argmin(x, 0),
                aten.argmax(x, 1),
                aten.argmin(x, 1),
            )

        self.common(
            fn,
            [
                torch.randn([144, 144]),
            ],
            # Mismatched elements: 1 / 144 (0.7%)
            # Greatest absolute difference: 26 at index (71,)
            # Greatest relative difference: 0.4126984179019928 at index (71,)
            atol=1e-5,
            rtol=0.5,
        )

    def test_conv_backward(self):
        def fn(rank4_inps, rank3_inps, rank5_inps):

            out1 = aten.convolution_backward(
                *rank4_inps,
                [C],
                [1, 1],
                [0, 0],
                [1, 1],
                False,
                [0, 0],
                1,
                [True, True, True],
            )
            out2 = aten.convolution_backward(
                *rank4_inps,
                [C],
                [1, 1],
                [0, 0],
                [1, 1],
                False,
                [0, 0],
                1,
                [True, False, False],
            )
            out3 = aten.convolution_backward(
                *rank3_inps,
                [C],
                [1],
                [0],
                [1],
                False,
                [0],
                1,
                [True, True, True],
            )
            out4 = aten.convolution_backward(
                *rank5_inps,
                [C],
                [1, 1, 1],
                [0, 0, 0],
                [1, 1, 1],
                False,
                [0, 0, 0],
                1,
                [True, True, True],
            )
            return (out1, out2, out3, out4)

        B = 3
        C = 4
        H = 5
        grad_out = torch.randn(B, C, H - 2, H - 2, H - 2)
        inp = torch.randn(B, C, H, H, H)
        weight = torch.randn(C, C, 3, 3, 3)

        def shrink_rank(x, rank):
            res = x
            while res.dim() > rank:
                res = torch.select(res, -1, 0)
            return res.contiguous()

        rank4_inps = [shrink_rank(x, 4) for x in [grad_out, inp, weight]]
        rank3_inps = [shrink_rank(x, 4) for x in [grad_out, inp, weight]]
        rank5_inps = [shrink_rank(x, 5) for x in [grad_out, inp, weight]]

        with torch.backends.cudnn.flags(allow_tf32=False):
            self.common(
                fn,
                [rank4_inps, rank3_inps, rank5_inps],
            )

    @unittest.skip(
        """
        FIXME: In the case of having equally max/min elements, our implementation returns
        the last index instead of the first one
        """
    )
    def test_argmax_argmin3(self):
        def fn(x):
            return (
                aten.argmax(x, 0),
                aten.argmin(x, 0),
                aten.argmax(x, -1),
                aten.argmin(x, -1),
            )

        self.common(
            fn,
            [torch.randint(0, 5, [10, 10])],
        )

    def test_vdd_clamp(self):
        def fn(x):
            return torch.clamp_min(x, 3)

        self.common(
            fn,
            [
                torch.randn([16], requires_grad=True) * 10,
            ],
        )

    def test_tmp_not_defined_issue1(self):
        def forward(
            primals_3,
            primals_4,
            add_tensor,
            convert_element_type_default,
            div_default,
            reciprocal_default,
        ):
            var_default = torch.ops.prims.var.default(
                convert_element_type_default, [2], correction=0
            )
            sub_tensor = torch.ops.aten.sub.Tensor(add_tensor, div_default)
            mul_tensor_1 = torch.ops.aten.mul.Tensor(sub_tensor, reciprocal_default)
            mul_tensor_2 = torch.ops.aten.mul.Tensor(mul_tensor_1, primals_3)
            add_tensor_2 = torch.ops.aten.add.Tensor(mul_tensor_2, primals_4)
            convert_element_type_default_1 = (
                torch.ops.prims.convert_element_type.default(
                    add_tensor_2, torch.float32
                )
            )
            convert_element_type_default_2 = (
                torch.ops.prims.convert_element_type.default(
                    convert_element_type_default_1, torch.float32
                )
            )
            var_default_1 = torch.ops.prims.var.default(
                convert_element_type_default_2, [2], correction=0
            )
            broadcast_in_dim_default_2 = torch.ops.prims.broadcast_in_dim.default(
                var_default_1, [1, 512, 1], [0, 1]
            )
            sum_default_1 = torch.ops.prims.sum.default(
                convert_element_type_default_2, [2]
            )
            add_tensor_3 = torch.ops.aten.add.Tensor(broadcast_in_dim_default_2, 1e-05)
            return (var_default, sum_default_1, add_tensor_3)

        inps = [
            (torch.Size([1024]), torch.float32),
            (torch.Size([1024]), torch.float32),
            (torch.Size([1, 512, 1024]), torch.float32),
            (torch.Size([1, 512, 1024]), torch.float32),
            (torch.Size([1, 512, 1]), torch.float32),
            (torch.Size([1, 512, 1]), torch.float32),
        ]
        inps = [torch.randn(shape, dtype=dtype) for (shape, dtype) in inps]
        self.common(forward, inps, atol=1e-05, rtol=2e-05)

    @unittest.skipIf(
        TEST_WITH_ASAN
        or os.environ.get("BUILD_ENVIRONMENT", "").startswith("parallelnative"),
        "TODO: debug this with asan",
    )
    def test_tmp_not_defined_issue2(self):
        def forward(arg38_1, arg81_1, getitem_17, new_zeros_default_4):
            div_tensor_7 = torch.ops.aten.div.Tensor(getitem_17, arg81_1)
            mul_tensor_24 = torch.ops.aten.mul.Tensor(div_tensor_7, arg38_1)
            sum_default_7 = torch.ops.aten.sum.default(mul_tensor_24)
            return (new_zeros_default_4, sum_default_7)

        args = [
            ((1, 88, 40, 40), (140800, 1600, 40, 1), torch.float32),
            ((), (), torch.float32),
            ((1, 88, 40, 40), (140800, 1600, 40, 1), torch.float32),
            ((3,), (1,), torch.float32),
        ]
        args = [
            rand_strided(shape, stride, dtype).requires_grad_(True).add(1)
            for shape, stride, dtype in args
        ]
        self.common(forward, args)

    def test_misaligned_address_issue1(self):
        def forward(sub_tensor_1, unsqueeze_default):
            gather_default = torch.ops.aten.gather.default(
                sub_tensor_1, 1, unsqueeze_default
            )
            return gather_default

        args = [
            ((1, 1000), (1000, 1), torch.float32),
            ((1, 1), (1, 1), torch.int64),
        ]
        args = [rand_strided(shape, stride, dtype) for shape, stride, dtype in args]
        self.common(forward, args)

    def test_invalid_operand_issue1(self):
        def forward(arg0_1, arg1_1, arg3_1, squeeze, view_1, slice_1):
            slice_scatter = torch.ops.aten.slice_scatter.default(
                slice_1, arg3_1, 1, 1, 9223372036854775807
            )
            slice_scatter_1 = torch.ops.aten.slice_scatter.default(
                arg1_1, slice_scatter, 0, 0, 9223372036854775807
            )
            slice_2 = torch.ops.aten.slice.Tensor(
                slice_scatter_1, 0, 0, 9223372036854775807
            )
            select_scatter = torch.ops.aten.select_scatter.default(
                slice_2, squeeze, 1, 0
            )
            slice_scatter_2 = torch.ops.aten.slice_scatter.default(
                slice_scatter_1, select_scatter, 0, 0, 9223372036854775807
            )
            view = torch.ops.aten.view.default(slice_scatter_2, [-1, 128])
            embedding = torch.ops.aten.embedding.default(arg0_1, view, 1)
            return [embedding, view_1]

        args = [
            ((50005, 768), (768, 1), torch.float32),
            ((8, 128), (128, 1), torch.int64),
            ((8, 127), (127, 1), torch.int64),
            ((8,), (1,), torch.int64),
            ((1024,), (1,), torch.int64),
            ((8, 128), (128, 1), torch.int64),
        ]
        args = [rand_strided(shape, stride, dtype) for shape, stride, dtype in args]
        self.common(forward, args)

    def test_sizehint_issue1(self):
        def forward(x):
            return torch.nn.functional.unfold(
                x, kernel_size=[4, 4], dilation=1, padding=0, stride=[4, 4]
            )

        args = [((2, 24, 56, 56), (75264, 3136, 56, 1), torch.float32, False)]
        args = [
            rand_strided(sh, st, dt).requires_grad_(rg) for (sh, st, dt, rg) in args
        ]
        self.common(forward, args)

    def test_zero_dim_reductions(self):
        for kd in [True, False]:
            inps0 = (torch.zeros(2, 0, device=self.device, dtype=torch.float16), 1, kd)
            failed_ops = [aten.argmin, aten.argmax, aten.max, aten.min]
            for fo in failed_ops:
                with self.assertRaisesRegex(
                    IndexError, "Expected reduction dim 1 to have non-zero size"
                ):
                    mod = make_fx(fo)(*inps0)
                    _ = compile_fx_inner(mod, inps0)

            pass_ops = [
                lambda *x: fn(*x) for fn in [aten.sum, aten.prod, aten.any, aten.all]
            ]
            for po in pass_ops:
                compiled = torch._dynamo.optimize("inductor")(po)
                expected = po(*inps0)
                actual = compiled(*inps0)

            self.assertTrue(torch.allclose(actual, expected, atol=1e-3, rtol=1e-3))

    @requires_cuda()
    def test_unspec_inputs(self):
        def fn(x, y):
            return x + y, x * y, x / y

        opt = torch._dynamo.optimize("inductor")(fn)
        dtypes = [
            torch.float16,
            torch.bfloat16,
            torch.float32,
            torch.float64,
            torch.int32,
            torch.int64,
        ]

        for d in dtypes:
            inputs = (
                rand_strided((2, 3), (3, 1), dtype=torch.float32, device="cuda"),
                rand_strided((), (), dtype=d, device="cpu"),
            )
            self.assertTrue(same(opt(*inputs), fn(*inputs)))
            inputs = (inputs[1], inputs[0])
            self.assertTrue(same(opt(*inputs), fn(*inputs)))

    @patch.object(config.triton, "mm", "aten")
    def test_list_clearing(self):

        if self.device == "cpu":
            contexts = [contextlib.nullcontext]
        else:
            contexts = [
                contextlib.nullcontext,
                lambda: patch.object(config.triton, "cudagraphs", True),
            ]

        for context in contexts:
            with context():
                inps = [
                    torch.rand([5, 5]).to(self.device),
                    torch.rand([5, 5]).to(self.device),
                ]
                inp_refs = [weakref.ref(inp) for inp in inps]

                def fn(x, y):
                    a = x + y
                    return (a @ a,)

                fn_fx = make_fx(fn)(inps[0], inps[1])
                fn_compiled = compile_fx_inner(fn_fx, inps)

                test_self = self
                matmul_seen = False

                class TestRefMode(TorchDispatchMode):
                    def __torch_dispatch__(self, func, types, args=(), kwargs=None):
                        kwargs = kwargs if kwargs else {}

                        nonlocal inps
                        nonlocal inp_refs
                        nonlocal test_self
                        nonlocal matmul_seen

                        # by matmul, inputs should be deallocated
                        if func is aten.mm.out:
                            matmul_seen = True
                            test_self.assertEqual(len(inps), 0)
                            test_self.assertIsNone(inp_refs[0]())
                            test_self.assertIsNone(inp_refs[1]())

                        return func(*args, **kwargs)

                with TestRefMode():
                    fn_compiled(inps)

                # for some reason, TorchDispatch doesnt capture the
                # cuda mm call (even without cudagraphs)
                if self.device == "cpu":
                    self.assertTrue(matmul_seen)
                else:
                    self.assertEqual(len(inps), 0)

    def test_dtype_mismatch_issue(self):
        def fn(x):
            attn = torch.nn.functional.pad(x, [0, 1])
            return attn.softmax(dim=-1)

        x = torch.rand(128, 32, 63)
        res_ref = fn(x)
        res = torch._dynamo.optimize("inductor")(fn)(x)
        self.assertEqual(res, res_ref)

    @unittest.skipIf(HAS_CUDA, "histogramdd only supports cpu")
    def test_kwargs(self):
        def fn(x, y):
            return torch.histogramdd(
                x,
                bins=[3, 3],
                weight=y,
            )

        self.common(
            fn,
            [torch.randn((4, 2)), torch.randn((4))],
        )

    @patch.object(config, "profiler_mark_wrapper_call", True)
    def test_profiler_mark_wrapper_call(self):
        from torch.profiler import profile

        @torch._dynamo.optimize("inductor", nopython=True)
        def fn(a, b):
            return a + b

        a = torch.rand((100,))
        b = torch.rand((100,))
        with profile() as prof:
            fn(a, b)
        assert "inductor_wrapper_call" in (
            e.name for e in prof.profiler.function_events
        )

    @patch.object(config, "cpp_wrapper", True)
    @unittest.skipIf(HAS_CUDA, "cpp_wrapper only supports cpu")
    def test_cpp_wrapper(self):
        device = "cpu"
        for name in [
            "test_as_strided",  # buffer reuse
            "test_cat",  # alias
<<<<<<< HEAD
            "test_lowmem_dropout1",  # None as output
=======
            "test_profiler_mark_wrapper_call",  # TODO: fallback to default wrapper for now
>>>>>>> 67da0b37
            "test_relu",  # multiple inputs
            "test_silu",  # single input, single output
            "test_transpose",  # multiple outputs, buffer clear
        ]:
            test_name = f"{name}_{device}"
            assert hasattr(self, test_name), "undefined function"
            func = getattr(self, test_name)
            assert callable(func), "not a callable"
            func()


if HAS_CPU:

    class SweepInputsCpuTest(SweepInputs2, TestCase):
        gen = InputGen(10, "cpu")

    SweepInputsCpuTest.populate()

    class CpuTests(TestCase):
        common = check_model
        device = "cpu"

    CommonTemplate.install(CpuTests, "cpu")

    class CPUReproTests(TestCase):
        def test_conv_stride_constraints(self):
            for fmt in [torch.channels_last, torch.contiguous_format]:
                # TorchDispatch doesn't work in our cuda invocation for some reason
                m = torch.nn.Conv2d(5, 6, [3, 3])

                def fn(inp, weight):
                    return (
                        F.conv2d(
                            inp, weight, None, m.stride, m.padding, m.dilation, m.groups
                        ),
                    )

                inp = torch.randn([2, 5, 16, 16])
                inps = [inp, m.weight.to(memory_format=fmt)]
                fn_fx = make_fx(fn)(*inps)
                fn_compiled = compile_fx_inner(fn_fx, inps)
                test_self = self
                conv_seen = False

                class RecordFunctions(TorchDispatchMode):
                    def __torch_dispatch__(self, func, types, args=(), kwargs=None):
                        kwargs = kwargs if kwargs else {}
                        if func == torch.ops.aten.convolution.default:
                            test_self.assertTrue(
                                args[0].is_contiguous(memory_format=fmt)
                            )
                            test_self.assertTrue(
                                args[1].is_contiguous(memory_format=fmt)
                            )
                            nonlocal conv_seen
                            conv_seen = True

                        return func(*args, **kwargs)

                with RecordFunctions():
                    out = fn_compiled(inps)

                self.assertTrue(conv_seen)

        def test_inplace_squeeze_needed(self):
            mod = torch.nn.Sequential(
                torch.nn.Linear(10, 10),
                torch.nn.LayerNorm(10),
                torch.nn.ReLU(),
            ).eval()

            @torch._dynamo.optimize("inductor")
            def fn(x):
                return mod(x)

            v = torch.randn(10)
            result = fn(v)
            # TODO: OMP parallel reduction order is not deterministic.
            # Hence, the accurarcy might vary up and down. For short term,
            # we increase the tolerance and will fix it later by using
            # aten parallel.
            assert same(result, mod(v), tol=5e-1)

        def test_inplace_add_alpha(self):
            def fn(x, y):
                aten.add_.Tensor(x, y, alpha=0.55)
                return (x,)

            x1 = torch.zeros(10)
            x2 = torch.zeros(10)
            x3 = torch.zeros(10)
            y = torch.randn(10)
            fn_fx = make_fx(fn)(x1, y)
            fn_compiled = compile_fx_inner(fn_fx, [x1, y])
            fn(x2, y)
            fn_compiled([x3, y])
            assert same(x2, x3)

        def test_no_op_squeeze(self):
            @torch._dynamo.optimize("inductor")
            def forward(arg0_1):
                return torch.ops.aten.squeeze.dim(arg0_1, 1)

            x = torch.randn((10, 20))
            assert same(x, forward(x))

        def test_parallel_num_threads(self):
            @torch._dynamo.optimize("inductor")
            def fn(x1, x2):
                return x1 + x2

            @contextlib.contextmanager
            def set_num_threads(num_threads):
                orig_num_threads = torch.get_num_threads()
                torch.set_num_threads(num_threads)
                yield
                torch.set_num_threads(orig_num_threads)

            x1 = torch.randn((10, 20))
            x2 = torch.randn((10, 20))
            with set_num_threads(1):
                assert same(x1 + x2, fn(x1, x2))
            with set_num_threads(4):
                assert same(x1 + x2, fn(x1, x2))

        @patch("torch.cuda.is_available", lambda: False)
        def test_timed_cpu_only(self):
            timed(lambda: torch.randn(10), ())

        def test_complex_memory_overlap(self):
            dense = torch.zeros(64, 32)
            self.assertFalse(complex_memory_overlap(dense))
            self.assertFalse(complex_memory_overlap(dense.t()))

            strided = dense.split(4, dim=1)
            self.assertFalse(complex_memory_overlap(strided[0]))
            self.assertFalse(complex_memory_overlap(strided[0].t()))

            unsqueezed = dense.unsqueeze(1)
            self.assertFalse(complex_memory_overlap(unsqueezed))
            self.assertFalse(complex_memory_overlap(unsqueezed.permute(1, 2, 0)))

            expanded = unsqueezed.expand(-1, 2, -1)
            self.assertTrue(complex_memory_overlap(expanded))
            self.assertTrue(complex_memory_overlap(expanded.permute(1, 2, 0)))

            gathered = dense.index_select(0, torch.IntTensor([1, 0, 1]))
            self.assertFalse(complex_memory_overlap(gathered))
            self.assertFalse(complex_memory_overlap(gathered.t()))

        @unittest.skipIf(
            not codecache.valid_vec_isa_list(), "Does not support vectorization"
        )
        @patch.object(config, "dynamic_shapes", True)
        @patch.object(torch._dynamo.config, "dynamic_shapes", True)
        @patch.object(functorch_config, "use_dynamic_shapes", True)
        def test_vec_dynamic_shapes(self):
            def fn(x):
                return torch.softmax(x, -1)

            value = torch.randn((2, 10))
            with patch.object(config.cpp, "simdlen", None):
                torch._dynamo.reset()
                metrics.reset()
                opt_fn = torch._dynamo.optimize("inductor")(fn)
                opt_fn(value)

                real_out = fn(value)
                compiled_out = opt_fn(value)
                assert same(real_out, compiled_out, equal_nan=True)
                assert metrics.generated_cpp_vec_kernel_count < 1

        @unittest.skipIf(
            not codecache.valid_vec_isa_list(), "Does not support vectorization"
        )
        @patch("torch.cuda.is_available", lambda: False)
        def test_auto_simd(self):
            vec_avx512 = codecache.supported_vec_isa_list[0]
            vec_avx2 = codecache.supported_vec_isa_list[1]
            self.assertTrue(vec_avx512.bit_width() == 512)
            self.assertTrue(vec_avx2.bit_width() == 256)
            self.assertTrue(vec_avx512.nelements() == 16)
            self.assertTrue(vec_avx2.nelements() == 8)
            self.assertTrue(vec_avx512.nelements(torch.bfloat16) == 32)
            self.assertTrue(vec_avx2.nelements(torch.bfloat16) == 16)

            with patch.object(config.cpp, "simdlen", None):
                isa = codecache.pick_vec_isa()
                if vec_avx512 in codecache.valid_vec_isa_list():
                    self.assertTrue(isa == vec_avx512)
                else:
                    self.assertTrue(isa == vec_avx2)

            with patch.object(config.cpp, "simdlen", 0):
                isa = codecache.pick_vec_isa()
                self.assertFalse(isa)

            with patch.object(config.cpp, "simdlen", 1):
                isa = codecache.pick_vec_isa()
                self.assertFalse(isa)

            with patch.object(config.cpp, "simdlen", 257):
                isa = codecache.pick_vec_isa()
                self.assertFalse(isa)

            with patch.object(config.cpp, "simdlen", 513):
                isa_list = codecache.valid_vec_isa_list()
                if vec_avx512 in isa_list:
                    self.assertFalse(isa)

            with patch.object(config.cpp, "simdlen", 512):
                isa_list = codecache.valid_vec_isa_list()
                if vec_avx512 in isa_list:
                    isa = codecache.pick_vec_isa()
                    self.assertTrue(isa == vec_avx512)

            with patch.object(config.cpp, "simdlen", 256):
                isa_list = codecache.valid_vec_isa_list()
                if vec_avx2 in isa_list:
                    isa = codecache.pick_vec_isa()
                    self.assertTrue(isa == vec_avx2)

        @unittest.skipIf(
            not codecache.valid_vec_isa_list(), "Does not support vectorization"
        )
        @patch("torch.cuda.is_available", lambda: False)
        def test_masked_fill_softmax(self):
            def fn(value, mask):
                mask = mask.to(torch.bool)
                x = torch.masked_fill(value, mask, -33.0)
                return torch.softmax(x, -1)

            value = torch.randn((2, 17))
            mask = torch.randint(0, 1, size=(2, 17), dtype=torch.uint8)
            with patch.object(config.cpp, "simdlen", None):
                torch._dynamo.reset()
                metrics.reset()
                opt_fn = torch._dynamo.optimize("inductor")(fn)
                opt_fn(value, mask)

                real_out = fn(value, mask)
                compiled_out = opt_fn(value, mask)
                assert same(real_out, compiled_out, equal_nan=True)
                assert metrics.generated_cpp_vec_kernel_count >= 1

        @unittest.skipIf(
            not codecache.valid_vec_isa_list(), "Does not support vectorization"
        )
        @patch("torch.cuda.is_available", lambda: False)
        def test_sign_cpu_only(self):
            def fn(x):
                return (torch.sign(x),)

            x = torch.randn((2, 9))
            x[0, 0] = torch.nan
            x[1, -1] = torch.nan

            with patch.object(config.cpp, "simdlen", None):
                torch._dynamo.reset()
                metrics.reset()
                traced = make_fx(fn)(x)
                compiled = compile_fx_inner(traced, [x])
                assert same(fn(x)[0], compiled([x])[0], equal_nan=True)
                assert metrics.generated_cpp_vec_kernel_count == 1

        # Currently, we enabled AVX2 and AVX512 for vectorization. If the platform is not
        # supported, the vectorization will not work and skip this test case. For ARM or
        # other platforms support, we just need to add the ISA info to the supported_vector_isa
        # and include proper aten vectorization head file.
        @unittest.skipIf(
            not codecache.valid_vec_isa_list(), "Does not support vectorization"
        )
        @patch("torch.cuda.is_available", lambda: False)
        def test_vec_kernel_cpu_only(self):
            def fn(x1, x2):
                # Current, there are some limitations as follows.
                #   rsqrt:
                #     assert [both a fallback and a decomp for same kernel: aten.rsqrt.default]
                #   round:
                #     couldn't find symbolic meta function/decomposition
                #   fmod/logical_and/logic_or:
                #     vec kernel has not support to_type
                x = torch.abs(x1)
                x = torch.sin(x)
                x = torch.neg(x)
                x = torch.square(x)
                x = torch.sigmoid(x)
                x = torch.relu(x)
                x = torch.cos(x)
                x = torch.exp(x)
                x = torch.sqrt(x)
                x = torch.add(x, x1)
                x = torch.sub(x, x2)
                x = torch.mul(x, x1)
                x = torch.div(x, x1)
                x = torch.pow(x, 10)
                x = torch.log(x)
                x = torch.floor(x)
                x = torch.ceil(x)
                x = torch.trunc(x)
                x = torch.lgamma(x)
                x = torch.fmod(x, x2)
                x = torch.sign(x)
                res = x + x2
                return (res,)

            x1 = torch.randn((10, 20))
            x2 = torch.randn((10, 20))

            with patch.object(config.cpp, "simdlen", 1):
                torch._dynamo.reset()
                metrics.reset()
                traced = make_fx(fn)(x1, x2)
                compiled = compile_fx_inner(traced, [x1, x2])
                assert same(fn(x1, x2)[0], compiled([x1, x2])[0], equal_nan=True)
                assert metrics.generated_cpp_vec_kernel_count == 0

            with patch.object(config.cpp, "simdlen", None):
                torch._dynamo.reset()
                metrics.reset()
                traced = make_fx(fn)(x1, x2)
                compiled = compile_fx_inner(traced, [x1, x2])
                assert same(fn(x1, x2)[0], compiled([x1, x2])[0], equal_nan=True)
                assert metrics.generated_cpp_vec_kernel_count == 1

                torch._dynamo.reset()
                metrics.reset()
                x1 = x1.permute(1, 0)
                x2 = torch.randn((20, 10))
                traced = make_fx(fn)(x1, x2)
                compiled = compile_fx_inner(traced, [x1, x2])
                assert same(fn(x1, x2)[0], compiled([x1, x2])[0], equal_nan=True)
                assert metrics.generated_cpp_vec_kernel_count == 1

                torch._dynamo.reset()
                metrics.reset()
                x1 = torch.randn((10, 7))
                x2 = torch.randn((10, 7))
                traced = make_fx(fn)(x1, x2)
                compiled = compile_fx_inner(traced, ([x1, x2]))
                assert same(fn(x1, x2)[0], compiled([x1, x2])[0], equal_nan=True)
                assert metrics.generated_cpp_vec_kernel_count == 1

        @unittest.skipIf(
            sys.platform != "linux", "cpp kernel profile only support linux now"
        )
        @patch("torch.cuda.is_available", lambda: False)
        @patch.object(config.cpp, "enable_kernel_profile", True)
        def test_cpp_kernel_profile(self):
            from torch.profiler import profile

            @torch._dynamo.optimize("inductor", nopython=True)
            def fn(a, b):
                return a + b

            a = torch.rand((100,))
            b = torch.rand((100,))
            with profile() as prof:
                fn(a, b)
            assert "kernel_cpp_0" in (e.name for e in prof.profiler.function_events)


if HAS_CUDA:
    import triton
    import triton.language as tl

    class SweepInputsCudaTest(SweepInputs2, TestCase):
        gen = InputGen(10, "cuda")

    SweepInputsCudaTest.populate()

    class CudaTests(TestCase):
        common = check_model_cuda
        device = "cuda"

        def test_simplify_dims(self):
            def fn(a):
                return (a + 1,)

            self.common(
                fn, (torch.randn(2, 3, 10, 5, 6, device="cuda")[:, :, 2::2, :, :],)
            )

        def test_linear_permute_fusion(self):
            class TestModule(torch.nn.Module):
                def __init__(self, k: int, n: int):
                    super().__init__()
                    self.weight = torch.nn.Parameter(torch.randn(n, k))
                    self.bias = torch.nn.Parameter(torch.randn(n))

                def forward(self, input: torch.Tensor):
                    a0 = torch.nn.functional.linear(input, self.weight, self.bias)
                    b0 = a0.permute(0, 2, 1)
                    return b0

            m, k, n = 16, 8, 4
            trace_func = chain_passes(torch.fx.symbolic_trace, linear_permute_fusion)
            module = TestModule(k, n).eval()
            input = torch.randn(6, m, k)
            traced = trace_func(module, [input])
            num_linear = count_call_function(traced, torch.nn.functional.linear)
            num_linear_transpose = count_call_function(traced, linear_transpose)
            self.assertEqual(num_linear, 0)
            self.assertEqual(num_linear_transpose, 1)

            self.assertTrue(torch.allclose(module(input), traced(input)))

        def test_permute_linear_fusion(self):
            class TestModule(torch.nn.Module):
                def __init__(self, k: int, n: int):
                    super().__init__()
                    self.weight = torch.nn.Parameter(torch.randn(n, k))
                    self.bias = torch.nn.Parameter(torch.randn(n))

                def forward(self, input: torch.Tensor):
                    input1 = input.permute(0, 2, 1)
                    output = torch.nn.functional.linear(input1, self.weight, self.bias)
                    return output

            m, k, n = 16, 8, 4

            trace_func = chain_passes(torch.fx.symbolic_trace, permute_linear_fusion)
            module = TestModule(k, n).eval()
            input = torch.randn(6, k, m)
            traced = trace_func(module, [input])
            num_linear = count_call_function(traced, torch.nn.functional.linear)
            num_transpose_linear = count_call_function(traced, transpose_linear)
            self.assertEqual(num_linear, 0)
            self.assertEqual(num_transpose_linear, 1)

            self.assertTrue(torch.allclose(module(input), traced(input)))

        def test_permute_bmm_fusion(self):
            class TestModule(torch.nn.Module):
                def __init__(self, batch: int, k: int, n: int):
                    super().__init__()
                    self.other = torch.randn(batch, k, n)

                def forward(self, input: torch.Tensor):
                    input1 = input.permute(0, 2, 1)
                    output = torch.bmm(input1, self.other)
                    return output

            batch, m, k, n = 6, 16, 8, 4

            trace_func = chain_passes(torch.fx.symbolic_trace, permute_matmul_fusion)
            module = TestModule(batch, k, n).eval()
            input = torch.randn(batch, k, m)
            traced = trace_func(module, [input])
            num_bmm = count_call_function(traced, torch.bmm)
            num_transpose_matmul = count_call_function(traced, transpose_matmul)
            self.assertEqual(num_bmm, 0)
            self.assertEqual(num_transpose_matmul, 1)

            self.assertTrue(torch.allclose(module(input), traced(input)))

    CommonTemplate.install(CudaTests, "cuda")

    class CudaReproTests(TestCase):
        common = check_model_cuda

        def test_index_put_issue(self):
            def forward(
                self,
                arg76_1,
                expand_default,
                full_like_default,
                _to_copy_default_67,
                zeros,
            ):
                sum_sym_int_19 = torch.ops.aten.sum(_to_copy_default_67, [0], True)
                view_default_57 = torch.ops.aten.view.default(
                    sum_sym_int_19, [512, 768]
                )
                where_self = torch.ops.aten.where.self(
                    expand_default, view_default_57, full_like_default
                )
                clone_default_12 = torch.ops.aten.clone.default(zeros)
                index_put__default = torch.ops.aten.index_put_.default(
                    clone_default_12, [arg76_1], where_self, True
                )
                return (index_put__default,)

            inps = [
                (torch.Size([512]), torch.int64),
                (torch.Size([512, 768]), torch.bool),
                (torch.Size([512, 768]), torch.float16),
                (torch.Size([4, 512, 768]), torch.float16),
                (torch.Size([512, 768]), torch.float16),
            ]
            inps = [torch.zeros(())] + [
                torch.ones(shape, dtype=dtype, device="cuda") for (shape, dtype) in inps
            ]
            mod = make_fx(forward)(*inps)
            compiled = compile_fx_inner(mod, inps)
            compiled(inps)

        @requires_cuda()
        def test_input_channels_last(self):
            m = torch.nn.Sequential(
                torch.nn.Conv2d(3, 3, 1, 1),
                ToTuple(),
            ).cuda()
            inp = (
                torch.randn([2, 3, 16, 16]).to(memory_format=torch.channels_last).cuda()
            )

            self.common(
                m,
                (inp,),
                check_lowp=False,
            )

            @torch._dynamo.optimize()
            def foo(m, inp):
                return m(inp)

            self.assertTrue(
                foo(m, inp)[0].is_contiguous(memory_format=torch.channels_last)
            )

        # https://github.com/pytorch/torchdynamo/issues/1681#issuecomment-1283433527
        @requires_cuda()
        def test_unspec_inputs_interop(self):
            class Repro(torch.nn.Module):
                def __init__(self):
                    super().__init__()

                def forward(self, x, y):
                    unsqueeze = torch.ops.aten.unsqueeze.default(x, 4)
                    permute = torch.ops.aten.permute.default(unsqueeze, [0, 1, 2, 4, 3])
                    add = torch.ops.aten.add.Tensor(y, 1)
                    return [permute, add]

            inps = [
                rand_strided(
                    (12, 3, 512, 64), (64, 196608, 768, 1), torch.float32, "cuda"
                ),
                rand_strided((), (), torch.int64, "cpu"),
            ]
            mod = make_fx(Repro().to(device="cuda"))(*inps)
            compiled = compile_fx_inner(mod, inps)
            compiled(inps)

        @patch.object(config, "fallback_random", True)
        def test_dtype_factory_issue(self):
            def forward():
                randn = torch.ops.aten.randn.default(
                    [12, 64, 1, 64],
                    dtype=torch.float32,
                    device=torch.device(type="cuda", index=0),
                    pin_memory=False,
                )
                unsqueeze_default_2 = torch.ops.aten.unsqueeze.default(randn, -1)
                return (unsqueeze_default_2,)

            mod = make_fx(forward)()
            compiled = compile_fx_inner(mod, ())
            assert compiled([])[0].device.type == "cuda"

        @patch.object(config.triton, "cudagraphs", True)
        def test_expanded_inputs_cudagraphs(self):
            @torch._dynamo.optimize("inductor")
            def fn(x, y):
                return x + y

            inputs = (
                rand_strided((5, 5, 5, 5), (0, 5, 0, 1), device="cuda"),
                rand_strided((5, 5, 5, 5), (0, 5, 0, 1), device="cuda"),
            )
            self.assertTrue(same(fn(*inputs), inputs[0] + inputs[1]))

        # TODO: Abstract this out, test more extensively
        @patch.object(config, "dynamic_shapes", True)
        @patch.object(torch._dynamo.config, "dynamic_shapes", True)
        @patch.object(functorch_config, "use_dynamic_shapes", True)
        def test_dynamic_shapes(self):
            torch._dynamo.reset()  # Needed since everywhere else uses "inductor"

            def f(x):
                return x.cos().view(x.shape).sin()

            cnts = torch._dynamo.testing.CompileCounterWithBackend("inductor")

            f2 = torch._dynamo.optimize(cnts)(f)

            f2(torch.randn(32))

            inp = torch.randn(16)
            real_out = f(inp)
            compiled_out = f2(inp)

            self.assertEqual(cnts.frame_count, 1)
            self.assertEqual(real_out, compiled_out)
            torch._dynamo.reset()

        @patch.object(config, "size_asserts", False)
        @patch.object(config.triton, "cudagraphs", True)
        def test_expanded_inputs_cudagraphs_no_size_asserts(self):
            @torch._dynamo.optimize("inductor")
            def fn(x, y):
                return x + y

            inputs = (
                rand_strided((5, 5, 5, 5), (0, 5, 0, 1), device="cuda"),
                rand_strided((5, 5, 5, 5), (0, 5, 0, 1), device="cuda"),
            )
            self.assertTrue(same(fn(*inputs), inputs[0] + inputs[1]))

        @patch.object(config.triton, "cudagraphs", True)
        def test_inplace_updates_cudagraphs(self):
            class Repro(torch.nn.Module):
                def __init__(self):
                    super(Repro, self).__init__()
                    self.weight1 = torch.nn.Parameter(
                        torch.randn(10, 20, requires_grad=True)
                    )

                def forward(self, x):
                    x = torch.matmul(x, self.weight1)
                    return x

            from copy import deepcopy

            model = Repro().cuda()
            model_ref = deepcopy(model)
            model_opt = torch._dynamo.optimize("inductor")(model)

            input = torch.randn(10, 10, device="cuda", requires_grad=True)

            for i in range(2):
                output_ref = model_ref(input)
                output_res = model_opt(input)
                output_ref.sum().backward()
                output_res.sum().backward()
                for (p_ref, p_res) in zip(
                    model_ref.parameters(), model_opt.parameters()
                ):
                    self.assertEqual(p_ref.grad, p_res.grad)
                with torch.no_grad():
                    for param in model_ref.parameters():
                        param.add_(1.0)
                    for param in model_opt.parameters():
                        param.add_(1.0)

        # https://github.com/pytorch/torchdynamo/issues/1850
        def test_inductor_output_aliases_intermediate(self):
            def foo(x):
                out = x + x
                return out.t()

            foo_opt = torch._dynamo.optimize("inductor")(foo)

            inpt = torch.randn(10, 10, device="cuda", requires_grad=True)
            # TODO: this is broken, fix later
            # out = foo_opt(inpt)
            # out.add_(2)

            out_ref = foo(inpt)
            out_ref.add_(2)
            # self.assertEqual(out_ref, out)

        def test_accuracy_issue1(self):
            class Repro(torch.nn.Module):
                def __init__(self):
                    super().__init__()
                    self.linear = torch.nn.Linear(
                        in_features=768, out_features=2, bias=True
                    )

                def forward(self, start_positions: torch.Tensor, x: torch.Tensor):
                    linear = self.linear(x)
                    split = linear.split(1, dim=-1)
                    getitem = split[0]
                    squeeze = getitem.squeeze(-1)
                    clamp = start_positions.clamp(0, 128)
                    cross_entropy = torch.nn.functional.cross_entropy(
                        squeeze, clamp, None, None, 128, None, "mean", 0.0
                    )
                    return cross_entropy

            mod = Repro().cuda()
            opt_mod = torch._dynamo.optimize("inductor")(mod)
            mod.eval()
            opt_mod.eval()

            args = [
                ((1,), (1,), torch.int64, "cuda", False),
                ((1, 128, 768), (98304, 768, 1), torch.float32, "cuda", True),
            ]
            args = [
                rand_strided(sh, st, dt, dev).requires_grad_(rg)
                for (sh, st, dt, dev, rg) in args
            ]
            with torch.cuda.amp.autocast(enabled=False):
                assert same_two_models(mod, opt_mod, args), "Dynamo failed"

        def test_autotune_inplace_kernel(self):
            """
            This UT tests autotune on an inplace kernel. The autotune should not contaminate
            the input buffers when tuning with multiple configs. For more details, refer to
            https://github.com/openai/triton/issues/781
            https://github.com/pytorch/torchdynamo/issues/1670
            """
            from torch._C import _cuda_getCurrentRawStream as get_cuda_stream
            from torch._inductor.triton_ops.autotune import CachingAutotuner, grid
            from torch._inductor.utils import instance_descriptor

            def autotune(configs, meta):
                def decorator(fn):
                    return CachingAutotuner(
                        # force autotune by setting save_cache_hook to False
                        fn,
                        meta=meta,
                        configs=configs,
                        save_cache_hook=False,
                    )

                return decorator

            @autotune(
                configs=[
                    triton.Config({"XBLOCK": 1}),
                    triton.Config({"XBLOCK": 2}),
                ],
                meta={
                    "signature": {0: "*fp32", 1: "*fp32", 2: "i32"},
                    "device": 0,
                    "configs": [
                        instance_descriptor(divisible_by_16=(0, 1), equal_to_1=())
                    ],
                    "constants": {},
                },
            )
            @triton.jit
            def kernel(in_out_ptr0, in_ptr0, xnumel, XBLOCK: tl.constexpr):
                pid = tl.program_id(0)
                block_start = pid * XBLOCK
                offsets = block_start + tl.arange(0, XBLOCK)
                mask = offsets < xnumel
                x = tl.load(in_out_ptr0 + offsets, mask=mask)
                y = tl.load(in_ptr0 + offsets, mask=mask)
                output = x + y
                tl.store(in_out_ptr0 + offsets, output, mask=mask)

            xnumel = 384
            in0 = rand_strided((xnumel,), (1,), device="cuda", dtype=torch.float32)
            inout1 = rand_strided((xnumel,), (1,), device="cuda", dtype=torch.float32)
            inout2 = inout1.clone()

            stream0 = get_cuda_stream(0)
            kernel.run(inout1, in0, xnumel, grid=grid(xnumel), stream=stream0)
            kernel.run(inout2, in0, xnumel, grid=grid(xnumel), stream=stream0)

            assert same(
                inout1, inout2, tol=0.001, equal_nan=True
            ), "failed autotune with inplace kernel"

        @requires_cuda()
        def test_sort_stride_issue(self):
            # This minified testcase comes from detectron2_maskrcnn_r_50_fpn
            # There was a false error from our size_assert code
            @torch._dynamo.optimize(nopython=True)
            def forward(pred_objectness_logits_3_: torch.Tensor):
                sort_3 = pred_objectness_logits_3_.sort(descending=True, dim=1)
                getitem_12 = sort_3[0]
                return getitem_12

            args = [((1, 100), (0, 1), torch.float16, "cuda", False)]
            args = [
                rand_strided(sh, st, dt, dev).requires_grad_(rg)
                for (sh, st, dt, dev, rg) in args
            ]
            result = forward(*args)
            assert same(result, torch.sort(args[0], descending=True, dim=1)[0])

        @requires_cuda()
        def test_scalar_triton_index(self):
            # The indirect indexing via a scalar like below used to lead to
            # bad triton code that made triton segfault when compiling.
            # See https://github.com/pytorch/torchdynamo/issues/1515
            def fn(a):
                zero = torch.zeros((16,), device=a.device, dtype=torch.int64)
                return (a[zero],)

            a = torch.randn((8,), dtype=torch.float32, device="cuda")

            fn_optimized = torch._dynamo.optimize("inductor")(fn)
            assert same(fn(a), fn_optimized(a))

        @requires_cuda()
        def test_indirect_indexing_dense_mask(self):
            def fn(x, y):
                ne = torch.ops.aten.ne.Scalar(x, 1)
                sum_1 = torch.ops.aten.sum.dim_IntList(ne, [1])
                sub = torch.ops.aten.sub.Tensor(sum_1, 1)
                unsqueeze = torch.ops.aten.unsqueeze.default(sub, -1)
                gather = torch.ops.aten.gather.default(x, 1, unsqueeze)
                squeeze = torch.ops.aten.squeeze.default(gather)
                out = torch.ops.aten.multiply(y, squeeze)
                return (out,)

            a = torch.zeros((1, 128), dtype=torch.int64, device="cuda")
            b = torch.zeros((1, 128), dtype=torch.int64, device="cuda")

            fn_optimized = torch._dynamo.optimize("inductor")(fn)
            assert same(fn(a, b), fn_optimized(a, b))

    class TritonCodeGenTests(TestCase):
        from torch._inductor.triton_ops.autotune import CachingAutotuner

        class NoOpCompilerBackend:
            def __init__(self):
                self.example_args = None
                self.model = None

            def noop_backend(
                self,
                model_: torch.fx.GraphModule,
                example_inputs_: typing.List[torch.Tensor],
            ):
                """
                The Noop backend does not compile the fx graph it is given.
                Instead, it transforms the fx graph so that its functions are
                aten operations. It then saves this graph.
                """
                from functorch._src.aot_autograd import Interpreter
                from torch._inductor.decomposition import select_decomp_table
                from torch._subclasses import FakeTensorMode

                fake_mode = FakeTensorMode()

                def interpret(*args, **kwargs):
                    return Interpreter(model_).run(*args[0:], **kwargs)

                fake_flat_tensor_args = [
                    fake_mode.from_tensor(x) for x in example_inputs_
                ]
                fw_module = make_fx(interpret, select_decomp_table())(
                    *fake_flat_tensor_args
                )
                self.model = fw_module
                self.example_args = fake_flat_tensor_args
                return lambda x: example_inputs_

        def get_kernels(self, fn, args) -> typing.List[CachingAutotuner]:
            from torch._inductor.debug import DebugContext
            from torch._inductor.graph import GraphLowering
            from torch._inductor.virtualized import V

            cxt = TritonCodeGenTests.NoOpCompilerBackend()
            torch._dynamo.optimize(backend=cxt.noop_backend)(fn)(*args)
            graph = GraphLowering(cxt.model)
            graph.num_static_inputs = 0
            kernels = []
            with V.set_graph_handler(graph), V.set_debug_handler(DebugContext()):
                graph.run(*(cxt.example_args))
                mod = graph.compile_to_module()

                for val in mod.__dict__.values():
                    if isinstance(
                        val, torch._inductor.triton_ops.autotune.CachingAutotuner
                    ):
                        kernels.append(val)

            return kernels

        def test_divisibile_by_16_covers_numel_args(self):
            torch._dynamo.reset()

            def fn(a: torch.Tensor) -> torch.Tensor:
                return torch.sum(a)

            kernels = self.get_kernels(fn, [torch.randn([256, 256], device="cuda")])
            self.assertTrue(len(kernels) == 2, "SUM should result in two kernels")

            # kernel0 reduces from 256 to (xnumel=8, rnumel=8192), which means it reduces 256 by 256 into an array of
            # size 8 by accumulating 8192 elements at once note that rnumel is equal to 512 * 16, so rnumel which is
            # at slot 3 should be in the divisible by 16 descriptor
            arguments_that_are_divisible_by_16_in_kernel0 = (
                kernels[0].meta["configs"][0].divisible_by_16
            )
            self.assertEqual(arguments_that_are_divisible_by_16_in_kernel0, (0, 1, 3))

            # kernel1 reduces from 8 elements to a single scalar.
            arguments_that_are_divisible_by_16_in_kernel1 = (
                kernels[1].meta["configs"][0].divisible_by_16
            )
            self.assertEqual(arguments_that_are_divisible_by_16_in_kernel1, (0, 1))
            torch._dynamo.reset()


if __name__ == "__main__":
    from torch._dynamo.test_case import run_tests

    if (HAS_CPU or HAS_CUDA) and not TEST_WITH_ROCM:
        run_tests(needs="filelock")<|MERGE_RESOLUTION|>--- conflicted
+++ resolved
@@ -4718,11 +4718,8 @@
         for name in [
             "test_as_strided",  # buffer reuse
             "test_cat",  # alias
-<<<<<<< HEAD
             "test_lowmem_dropout1",  # None as output
-=======
             "test_profiler_mark_wrapper_call",  # TODO: fallback to default wrapper for now
->>>>>>> 67da0b37
             "test_relu",  # multiple inputs
             "test_silu",  # single input, single output
             "test_transpose",  # multiple outputs, buffer clear

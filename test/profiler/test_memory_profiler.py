# Owner(s): ["oncall: profiler"]
import functools
import gc
import itertools as it
import textwrap
from typing import Callable, Dict, Iterator, List, Optional, Tuple

import torch
from torch._C._profiler import _EventType
from torch.profiler import _memory_profiler, _utils
from torch.testing._internal.common_utils import run_tests, skipIfTorchDynamo, TestCase


profile = functools.partial(
    torch.profiler.profile, record_shapes=True, profile_memory=True, with_stack=True
)


@skipIfTorchDynamo("TorchDynamo removes profiler altogether.")
class TestMemoryProfiler(TestCase):
    def test_config_check(self) -> None:
        with torch.profiler.profile() as prof:
            pass

        pattern = r"record_shapes=True, profile_memory=True, with_stack=True"
        with self.assertRaisesRegex(ValueError, pattern):
            prof._memory_profile()

        with torch.profiler.profile(record_shapes=True, with_stack=True) as prof:
            pass

        pattern = r"^profile_memory=True required for memory profiling\.$"
        with self.assertRaisesRegex(ValueError, pattern):
            prof._memory_profile()

        with profile() as prof:
            pass

        self.assertIsInstance(prof._memory_profile(), _memory_profiler.MemoryProfile)


class ScaleLayer(torch.nn.Module):
    def __init__(self) -> None:
        super().__init__()
        self.scale = torch.nn.Parameter(torch.rand(()), requires_grad=True)

    def forward(self, x: torch.Tensor) -> torch.Tensor:
        return x * self.scale


@skipIfTorchDynamo("TorchDynamo changes Python calls that memory profiling relies on.")
class TestIdentifyGradients(TestCase):
    def gradient_detected(
        self,
        prof: torch.profiler.profile,
        ctx: _EventType,
        grad_tensor: torch.Tensor,
        parameter: Optional[torch.Tensor] = None,
    ) -> None:

        # This is not an exhaustive check, but for the purpose of unit testing
        # it is sufficient.
        def key_matches_tensor(key, tensor) -> bool:
            # Vacuous case.
            if tensor is None:
                return True

            if key is None:
                return False

            return tensor.storage().data_ptr() == key.storage.ptr

        tree = prof.profiler.kineto_results.experimental_event_tree()
        for node in _utils.traverse_dfs(tree):
            for p_key, p_grad_key in _memory_profiler.extract_gradients(node):
                if node.tag == ctx and key_matches_tensor(p_grad_key, grad_tensor):
                    if parameter is None:
                        return True  # Don't need to check parameter; we're done.

                    elif p_key is not None:
                        # For a complex workflow a gradient could correspond to
                        # different parameters at different points in a trace.
                        # However this will not happen in the relatively simple
                        # cases tested here, so if `extract_gradients` identifies
                        # the parameter corresponding to a particular gradient it
                        # must be the one we expect.
                        self.assertTrue(key_matches_tensor(p_key, parameter))
                        return True

        return False

    def assertGradientDetected(self, name: str, *args, **kwargs) -> None:
        self.assertTrue(
            self.gradient_detected(*args, **kwargs),
            f"Failed to identify gradient `{name}` from profile.",
        )

    def assertOnlyGradients(
        self, prof: torch.profiler.profile, tensors: Iterator[torch.Tensor]
    ) -> None:
        allowed_set = {t.storage().data_ptr() for t in tensors}

        tree = prof.profiler.kineto_results.experimental_event_tree()
        for node in _utils.traverse_dfs(tree):
            for _, p_grad_key in _memory_profiler.extract_gradients(node):
                self.assertTrue(
                    p_grad_key.storage.ptr in allowed_set,
                    f"Tensor wrongly marked as gradient: {node.name}: {p_grad_key}",
                )

    def test_extract_gradients_low_level(self) -> None:
        x = torch.ones((1,))
        w0 = torch.ones((1,), requires_grad=True)
        w1 = torch.ones((1,), requires_grad=True)

        def check(cold_start: bool):
            self.assertEqual(w0.grad is None, cold_start)
            self.assertEqual(w1.grad is None, cold_start)
            with profile() as prof:
                z = x.expand(4) * w0
                (z * w1).sum().backward()

            # Gradient detection through op inspection does not provide a
            # reference to the parameter corresponding to the gradient.
            self.assertGradientDetected("w0", prof, _EventType.TorchOp, w0.grad)
            self.assertGradientDetected("w1", prof, _EventType.TorchOp, w1.grad)
            self.assertOnlyGradients(prof, (w0.grad, w1.grad))

        check(cold_start=True)
        check(cold_start=False)

    def test_extract_gradients_from_module(self) -> None:
        model = torch.nn.Sequential(torch.nn.Linear(2, 1), ScaleLayer())
        named_parameters = {name: p for name, p in model.named_parameters()}
        self.assertEqual(len(named_parameters), 3)

        def assert_only_gradients(prof: torch.profiler.profile):
            gradients = tuple(i.grad for i in named_parameters.values())
            self.assertFalse(any(i is None for i in gradients))
            self.assertOnlyGradients(prof, gradients)

        def check(cold_start: bool):
            x = torch.ones((2, 2))
            with profile() as prof:
                model(x).sum().backward()

            for name, p in named_parameters.items():
                # The first time we run a module none of the `.grad` fields
                # have been initialized. This is fine; in that case we can
                # detect everything we need in the profiled section.
                self.assertNotEqual(
                    self.gradient_detected(prof, _EventType.PyCall, p.grad, p),
                    cold_start,
                    name,
                )

                # Op based detection should still identify the gradients.
                self.assertGradientDetected(name, prof, _EventType.TorchOp, p.grad)
            assert_only_gradients(prof)

            # We can detect gradients even when `.backward()` is not called.
            with profile() as prof:
                model(torch.ones((2, 2)))

            for name, p in named_parameters.items():
                self.assertGradientDetected(name, prof, _EventType.PyCall, p.grad, p)
                self.assertFalse(
                    self.gradient_detected(prof, _EventType.TorchOp, p.grad), name
                )
            assert_only_gradients(prof)

        check(cold_start=True)
        check(cold_start=False)

    def _test_extract_gradients_from_optimizer(self, set_to_none: bool) -> None:

        x = torch.ones((1,))
        w0 = torch.ones((1,), requires_grad=True)
        w1 = torch.ones((1,), requires_grad=True)
        optimizer = torch.optim.SGD((w0, w1), lr=0.1, momentum=0.9)

        def check(cold_start: bool):
            self.assertEqual(w0.grad is None, cold_start)
            self.assertEqual(w1.grad is None, cold_start)
            with profile() as prof:
                optimizer.zero_grad(set_to_none=set_to_none)
                z = x.expand(4) * w0
                (z * w1).sum().backward()
                optimizer.step()

            # Optimizer instrumentation runs late in the step, so we can detect
            # gradients for both cold and warm start.
            self.assertGradientDetected("w0", prof, _EventType.PyCall, w0.grad, w0)
            self.assertGradientDetected("w1", prof, _EventType.PyCall, w1.grad, w1)

            self.assertGradientDetected("w0", prof, _EventType.TorchOp, w0.grad)
            self.assertGradientDetected("w1", prof, _EventType.TorchOp, w1.grad)
            self.assertOnlyGradients(prof, (w0.grad, w1.grad))

            with profile() as prof:
                for _ in range(2):
                    optimizer.zero_grad(set_to_none=set_to_none)
                    z = x.expand(4) * w0
                    (z * w1).sum().backward()
                    optimizer.step()

            # Inspected state is cached, so if we replace gradients (as is the
            # case for `set_to_none=True`) our python instrumentation will not
            # see them.
            # TODO(robieta): Should `.step()` be excluded from caching?
            self.assertNotEqual(
                self.gradient_detected(prof, _EventType.PyCall, w0.grad, w0),
                set_to_none,
            )

            self.assertNotEqual(
                self.gradient_detected(prof, _EventType.PyCall, w1.grad, w1),
                set_to_none,
            )

            if set_to_none:
                with self.assertRaisesRegex(AssertionError, "Tensor wrongly marked"):
                    self.assertOnlyGradients(prof, (w0.grad, w1.grad))

        check(cold_start=True)
        check(cold_start=False)

    def test_extract_gradients_from_optimizer(self) -> None:
        self._test_extract_gradients_from_optimizer(set_to_none=False)

    def test_extract_gradients_from_optimizer_set_to_none(self) -> None:
        self._test_extract_gradients_from_optimizer(set_to_none=True)

    def test_extract_gradients_from_module_and_optimizer(self) -> None:
        # Module and optimizer are thoroughly tested individually and should be
        # additive. Thus we can manage with a lightweight check that they don't
        # interact adversely.
        model = torch.nn.Sequential(torch.nn.Linear(2, 1), ScaleLayer())
        optimizer = torch.optim.SGD(model.parameters(), lr=0.1, momentum=0.9)
        with profile() as prof:
            model(torch.ones((2, 2))).sum().backward()
            optimizer.step()

        self.assertGradientDetected(
            "weight", prof, _EventType.PyCall, model[0].weight.grad, model[0].weight
        )


@skipIfTorchDynamo("TorchDynamo removes profiler altogether.")
class TestDataFlow(TestCase):
    def setUp(self) -> None:
        super().setUp()
        self.maxDiff = None

    @staticmethod
    def formatSchemas(
        prof: torch.profiler.profile, indent: int = 12
    ) -> Tuple[Tuple[str, Tuple[bool, ...]], ...]:
        tree = prof.profiler.kineto_results.experimental_event_tree()
        out: List[Tuple[str, Tuple[bool, ...]]] = []
        for node in _utils.traverse_dfs(tree):
            if node.tag == _EventType.TorchOp:
                e = node.extra_fields
                schemas = _memory_profiler.SchemaMatcher.match_schemas(e)
                name = node.name
                if len(schemas) == 1:
                    name = f"{name}.{schemas[0].overload_name}"
                elif len(schemas) > 1:
                    name = f"{name}.{{{', '.join(s.overload_name for s in schemas)}}}"

                out.append((name, _memory_profiler.SchemaMatcher.inputs_are_mutable(e)))
        return tuple(out)

    @staticmethod
    def _run_and_format_data_flow(
        inputs: Dict[str, torch.Tensor],
        f: Callable[..., Optional[Dict[str, torch.Tensor]]],
        indent: int = 12,
    ) -> str:
        with profile() as prof:
            outputs = f(**inputs) or {}
            gc.collect()

        memory_profile = prof._memory_profile()
        graph = memory_profile._data_flow_graph
        storage_to_id = {key.storage.ptr: key.id for key in graph._active_version}

        lines: List[str] = []
        for name, t in it.chain(inputs.items(), outputs.items()):
            lines.append(f"{name + ':':<8} T{storage_to_id[t.storage().data_ptr()]}")
            if t.grad is not None:
                grad_id = storage_to_id[t.grad.storage().data_ptr()]
                lines.append(f"{name + '.grad:':<9} T{grad_id}")

        if lines:
            lines.append("")

        for node in graph.flow_nodes:
            destroyed = {k for k, v in node._edges.items() if v.is_deletion}

            inputs: List[str] = []
            for key, (_, v) in node.inputs.items():
                inputs.append(f"T{key.id}(v{v}{'*' if key in destroyed else ''})")

            outputs = [f"T{key.id}(v{v})" for key, v in node.outputs.items()]
            if inputs or outputs:
                event_name = node._event.name.replace("torch::autograd::", "")
                lines.append(
                    f"{event_name:<25} {', '.join(inputs):<15}  ->  {', '.join(outputs)}"
                )

        return textwrap.indent("\n".join([l.rstrip() for l in lines]), " " * indent)

    def test_match_schemas(self) -> None:
        with profile() as prof:
            x = torch.ones((1,)).mul(2).add_(2)
            _ = torch.sin(x, out=torch.empty_like(x))

        self.assertEqual(
            self.formatSchemas(prof),
            (
                ("aten::ones.", (False,) * 5),
                ("aten::empty.memory_format", (False,) * 6),
                #
                # fill_.Scalar(Tensor(a!) self, Scalar value) -> Tensor(a!)
                ("aten::fill_.Scalar", (True, False)),
                ("aten::mul.Tensor", (False, False)),
                ("aten::to.dtype", (False,) * 5),
                ("aten::_to_copy.", (False,) * 7),
                ("aten::empty_strided.", (False,) * 6),
                #
                # copy_(Tensor(a!) self, Tensor src, bool non_blocking=False) -> Tensor(a!)
                ("aten::copy_.", (True, False, False)),
                #
                # add_.Tensor(Tensor(a!) self, Tensor other, *, Scalar alpha=1) -> Tensor(a!)
                ("aten::add_.Tensor", (True, False, False)),
                ("aten::to.dtype", (False,) * 5),
                ("aten::_to_copy.", (False,) * 7),
                ("aten::empty_strided.", (False,) * 6),
                #
                # copy_(Tensor(a!) self, Tensor src, bool non_blocking=False) -> Tensor(a!)
                ("aten::copy_.", (True, False, False)),
                ("aten::empty_like.", (False,) * 6),
                ("aten::empty_strided.", (False,) * 6),
                #
                # sin.out(Tensor self, *, Tensor(a!) out) -> Tensor(a!)
                ("aten::sin.out", (False, True)),
            ),
        )

    def test_match_schemas_backward(self) -> None:
        x = torch.ones((1,))
        w = torch.ones((1,), requires_grad=True)
        with profile() as prof:
            torch.mul(x, w).backward()

        self.assertEqual(
            self.formatSchemas(prof),
            (
                ("aten::mul.Tensor", (False, False)),
                ("aten::ones_like.", (False,) * 6),
                ("aten::empty_like.", (False,) * 6),
                ("aten::empty_strided.", (False,) * 6),
                #
                # fill_.Scalar(Tensor(a!) self, Scalar value) -> Tensor(a!)
                ("aten::fill_.Scalar", (True, False)),
                ("autograd::engine::evaluate_function: MulBackward0", ()),
                #
                # Cannot find schema, all inputs presumed mutable
                ("MulBackward0", (True,)),
                ("aten::mul.Tensor", (False, False)),
                (
                    "autograd::engine::evaluate_function: torch::autograd::AccumulateGrad",
                    (),
                ),
                #
                # Cannot find schema, all inputs presumed mutable
                ("torch::autograd::AccumulateGrad", (True,)),
                ("aten::detach.", (False,)),
                ("detach", (True,)),
            ),
        )

<<<<<<< HEAD
    def test_data_flow_graph_with_annotations(self) -> None:
        def f(x, y):
=======
    def test_match_schemas_tensorlist(self) -> None:
        x = torch.ones((1,))
        y = torch.ones((1,))
        with profile() as prof:
            torch.cat([x, y], axis=0)

        self.assertEqual(
            self.formatSchemas(prof),
            (("aten::cat.", (False, False)),),
        )

    def test_data_flow_leaf(self) -> None:
        x = torch.ones((1,))
        y = torch.ones((1,))
        with profile() as prof, torch.no_grad():
>>>>>>> a2f551b9
            # torch._C._jit_get_schemas_for_operator will reject any name that
            # is missing a namespace. (denoted by the presence of "::") We want
            # to check that we skip both annotations which have no schema
            # (return empty tuple from SchemaMatcher.lookup_schemas) and
            # annotations which cannot have schema (return None from
            # SchemaMatcher.lookup_schemas).
            with torch.profiler.record_function("Namespaced::Annotation"):
                with torch.profiler.record_function("My Annotation"):
                    x.zero_()
                    y.zero_()
                    return {"x0": torch.ones_like(x), "y0": torch.zeros_like(y)}

        # `record_function` makes a Tensor to hold its handle which is why we
        # see `aten::zeros` for `T0` and `T1`.
        inputs = {"x": torch.ones((1,)), "y": torch.ones((1,))}
        self.assertExpectedInline(
            self._run_and_format_data_flow(inputs, f),
            """\
            x:       T2
            y:       T3
            x0:      T4
            y0:      T5

            aten::zeros                                ->  T0(v0)
            [memory]                  T0(v0*)          ->
            aten::zeros                                ->  T1(v0)
            [memory]                  T1(v0*)          ->
            aten::zero_               T2(v0)           ->  T2(v1)
            aten::zero_               T3(v0)           ->  T3(v1)
            aten::ones_like           T2(v1)           ->  T4(v0)
            aten::zeros_like          T3(v1)           ->  T5(v0)""",
        )

    def test_data_flow_graph_non_op_allocations(self) -> None:
        def f(x):
            x.mul(2)

        # The python arg parser will convert the python scalar `2` to a Tensor
        # to pass to `aten::mul`. As a result there is no op that "owns" the
        # allocation. The Tensor deletions also do not happen in an op; they
        # are collected as a result of the Python objects going out of scope.
        self.assertExpectedInline(
            self._run_and_format_data_flow({"x": torch.ones((1,))}, f),
            """\
            x:       T1

            [memory]                                   ->  T0(v0)
            aten::mul                 T0(v0), T1(v0)   ->
            [memory]                  T0(v0*)          ->""",
        )

    def test_data_flow_graph_simple(self) -> None:
        inputs = {"x": torch.ones((25,)), "y": torch.ones((25,), requires_grad=True)}

        def f0(x, y):
            z = x.mul(y)
            return {"z": z.view_as(z)}

        def f1(x, y):
            with torch.no_grad():
                return f0(x, y)

        self.assertExpectedInline(
            self._run_and_format_data_flow(inputs, f0),
            """\
            x:       T0
            y:       T1
            z:       T2

            aten::mul                 T0(v0), T1(v0)   ->  T2(v0)
            aten::view_as             T2(v0)           ->""",
        )

        # Out of place is identical regardless of Autograd.
        self.assertExpectedInline(
            self._run_and_format_data_flow(inputs, f0),
            """\
            x:       T0
            y:       T1
            z:       T2

            aten::mul                 T0(v0), T1(v0)   ->  T2(v0)
            aten::view_as             T2(v0)           ->""",
        )

    def test_data_flow_graph_simple_inplace(self) -> None:
        inputs = {"x": torch.ones((25,)), "y": torch.ones((25,), requires_grad=True)}

        def f0(x, y):
            x.mul_(y)

        def f1(x, y):
            with torch.no_grad():
                return f0(x, y)

        # When Autograd is enabled a second Tensor `T2` is created to store
        # the values of T0(v0) which are needed for backwards.
        self.assertExpectedInline(
            self._run_and_format_data_flow(inputs, f0),
            """\
            x:       T0
            y:       T1

            aten::mul_                T0(v0), T1(v0)   ->  T0(v1), T2(v0)""",
        )

        self.assertExpectedInline(
            self._run_and_format_data_flow(inputs, f1),
            """\
            x:       T0
            y:       T1

            aten::mul_                T0(v0), T1(v0)   ->  T0(v1)""",
        )

    def test_data_flow_graph_simple_backward(self) -> None:
        inputs = {
            "x": torch.ones((1,)),
            "w": torch.ones((1,), requires_grad=True),
        }
        self.assertExpectedInline(
            self._run_and_format_data_flow(
                inputs, lambda x, w: (x * w).sin().backward()
            ),
            """\
            x:       T0
            w:       T1
            w.grad:   T7

            aten::mul                 T0(v0), T1(v0)   ->  T2(v0)
            aten::sin                 T2(v0)           ->  T3(v0)
            aten::ones_like           T3(v0)           ->  T4(v0)
            SinBackward0              T2(v0), T4(v0)   ->  T4(v1), T6(v0)
            [memory]                  T2(v0*)          ->
            MulBackward0              T0(v0), T6(v0)   ->  T6(v1), T7(v0)
            [memory]                  T6(v1*)          ->
            AccumulateGrad            T7(v0)           ->  T7(v1)
            [memory]                  T4(v1*)          ->
            [memory]                  T3(v0*)          ->""",
        )

    def test_data_flow_graph_complicated(self) -> None:
        def f():
            x = torch.ones((25,))
            y = x.mul(2).add_(2)
            z = torch.sin(y, out=torch.empty_like(y))
            return {"x": x, "y": y, "z": z}

        # T1 is the `2` in `.mul(2)`. The Python arg parser automatically
        # converts Scalar arguments to Tensors. The same is true for `T4`
        # and `.add_(2)`.
        self.assertExpectedInline(
            self._run_and_format_data_flow({}, f),
            """\
            x:       T0
            y:       T3
            z:       T6

            aten::ones                                 ->  T0(v0)
            [memory]                                   ->  T1(v0)
            aten::mul                 T0(v0), T1(v0)   ->  T3(v0)
            [memory]                  T1(v0*)          ->
            [memory]                                   ->  T4(v0)
            aten::add_                T3(v0), T4(v0)   ->  T3(v1)
            [memory]                  T4(v0*)          ->
            aten::empty_like          T3(v1)           ->  T6(v0)
            aten::sin                 T3(v1), T6(v0)   ->  T6(v1)""",
        )

        with profile() as prof:
            f()

        # `aten::mul` creates a temporary Tensor (T2), which is why the output
        # is has ID three rather than two.
        mul_node = prof._memory_profile()._data_flow_graph.flow_nodes[2]
        self.assertEqual(mul_node._event.name, "aten::mul")
        self.assertEqual(len(mul_node.intermediates), 1)
        self.assertEqual(mul_node.intermediates[0].id, 2)

    def test_data_flow_graph_stacked(self) -> None:
        inputs = {
            "x": torch.ones((25,)),
            "w0": torch.ones((1,), requires_grad=True),
            "w1": torch.ones((1,), requires_grad=True),
        }

        def f(x, w0, w1):
            return x.mul(w0).relu().mul(w1).relu().sum()

        def f_fwd(**kwargs):
            with torch.no_grad():
                return {"loss": f(**kwargs)}

        def f_fwd_bwd(**kwargs):
            loss = f(**kwargs)
            loss.backward()
            return {"loss": loss}

        self.assertExpectedInline(
            self._run_and_format_data_flow(inputs, f_fwd),
            """\
            x:       T0
            w0:      T1
            w1:      T4
            loss:    T7

            aten::mul                 T0(v0), T1(v0)   ->  T2(v0)
            aten::relu                T2(v0)           ->  T3(v0)
            [memory]                  T2(v0*)          ->
            aten::mul                 T3(v0), T4(v0)   ->  T5(v0)
            [memory]                  T3(v0*)          ->
            aten::relu                T5(v0)           ->  T6(v0)
            [memory]                  T5(v0*)          ->
            aten::sum                 T6(v0)           ->  T7(v0)
            [memory]                  T6(v0*)          ->""",
        )

        self.assertExpectedInline(
            self._run_and_format_data_flow(inputs, f_fwd_bwd),
            """\
            x:       T0
            w0:      T1
            w0.grad:  T15
            w1:      T4
            w1.grad:  T12
            loss:    T7

            aten::mul                 T0(v0), T1(v0)   ->  T2(v0)
            aten::relu                T2(v0)           ->  T3(v0)
            [memory]                  T2(v0*)          ->
            aten::mul                 T3(v0), T4(v0)   ->  T5(v0)
            aten::relu                T5(v0)           ->  T6(v0)
            [memory]                  T5(v0*)          ->
            aten::sum                 T6(v0)           ->  T7(v0)
            aten::ones_like           T7(v0)           ->  T8(v0)
            SumBackward0              T8(v0)           ->  T8(v1)
            ReluBackward0             T6(v0), T8(v1)   ->  T8(v2), T9(v0)
            [memory]                  T6(v0*)          ->
            MulBackward0              T3(v0), T4(v0), T9(v0)  ->  T9(v1), T10(v0), T11(v0)
            aten::sum                 T10(v0)          ->  T12(v0)
            [memory]                  T10(v0*)         ->
            [memory]                  T9(v1*)          ->
            AccumulateGrad            T12(v0)          ->  T12(v1)
            ReluBackward0             T3(v0), T11(v0)  ->  T11(v1), T13(v0)
            [memory]                  T11(v1*)         ->
            [memory]                  T3(v0*)          ->
            MulBackward0              T0(v0), T13(v0)  ->  T13(v1), T14(v0)
            aten::sum                 T14(v0)          ->  T15(v0)
            [memory]                  T14(v0*)         ->
            [memory]                  T13(v1*)         ->
            AccumulateGrad            T15(v0)          ->  T15(v1)
            [memory]                  T8(v2*)          ->""",
        )

        # Second time grads are already initialized.
        self.assertExpectedInline(
            self._run_and_format_data_flow(inputs, f_fwd_bwd),
            """\
            x:       T0
            w0:      T1
            w0.grad:  T17
            w1:      T4
            w1.grad:  T13
            loss:    T7

            aten::mul                 T0(v0), T1(v0)   ->  T2(v0)
            aten::relu                T2(v0)           ->  T3(v0)
            [memory]                  T2(v0*)          ->
            aten::mul                 T3(v0), T4(v0)   ->  T5(v0)
            aten::relu                T5(v0)           ->  T6(v0)
            [memory]                  T5(v0*)          ->
            aten::sum                 T6(v0)           ->  T7(v0)
            aten::ones_like           T7(v0)           ->  T8(v0)
            SumBackward0              T8(v0)           ->  T8(v1)
            ReluBackward0             T6(v0), T8(v1)   ->  T8(v2), T9(v0)
            [memory]                  T6(v0*)          ->
            MulBackward0              T3(v0), T4(v0), T9(v0)  ->  T9(v1), T10(v0), T11(v0)
            aten::sum                 T10(v0)          ->  T12(v0)
            [memory]                  T10(v0*)         ->
            [memory]                  T9(v1*)          ->
            AccumulateGrad            T12(v0*), T13(v0)  ->  T13(v1)
            ReluBackward0             T3(v0), T11(v0)  ->  T11(v1), T14(v0)
            [memory]                  T11(v1*)         ->
            [memory]                  T3(v0*)          ->
            MulBackward0              T0(v0), T14(v0)  ->  T14(v1), T15(v0)
            aten::sum                 T15(v0)          ->  T16(v0)
            [memory]                  T15(v0*)         ->
            [memory]                  T14(v1*)         ->
            AccumulateGrad            T16(v0*), T17(v0)  ->  T17(v1)
            [memory]                  T8(v2*)          ->""",
        )

        return

        x = torch.ones((25,))
        w0 = torch.ones((1,), requires_grad=True)
        w1 = torch.ones((1,), requires_grad=True)

        with profile() as prof_no_grad:
            with torch.no_grad():
                x.mul(w0).relu().mul(w1).relu().sum()

        # TODO: one with `.logsumexp(dim=0)`

        self.assertExpectedInline(
            self._format_graph(prof_no_grad),
            """\
            aten::mul                 T0(v0), T1(v0)   ->  T2(v0)
            aten::relu                T2(v0)           ->  T3(v0)
            [memory]                  T2(v0*)          ->
            aten::mul                 T3(v0), T4(v0)   ->  T5(v0)
            [memory]                  T3(v0*)          ->
            aten::relu                T5(v0)           ->  T6(v0)
            [memory]                  T5(v0*)          ->
            aten::sum                 T6(v0)           ->  T7(v0)
            [memory]                  T6(v0*)          ->
            [memory]                  T7(v0*)          ->""",
        )

        with profile() as prof_grad:
            loss = x.mul(w0).relu().mul(w1).relu().sum()
            loss.backward()

        self.assertExpectedInline(
            self._format_graph(prof_grad),
            """\
            aten::mul                 T0(v0), T1(v0)   ->  T2(v0)
            aten::relu                T2(v0)           ->  T3(v0)
            [memory]                  T2(v0*)          ->
            aten::mul                 T3(v0), T4(v0)   ->  T5(v0)
            aten::relu                T5(v0)           ->  T6(v0)
            [memory]                  T5(v0*)          ->
            aten::sum                 T6(v0)           ->  T7(v0)
            aten::ones_like           T7(v0)           ->  T8(v0)
            SumBackward0              T8(v0)           ->  T8(v1)
            ReluBackward0             T6(v0), T8(v1)   ->  T8(v2), T9(v0)
            [memory]                  T6(v0*)          ->
            MulBackward0              T3(v0), T4(v0), T9(v0)  ->  T9(v1), T10(v0), T11(v0)
            aten::sum                 T10(v0)          ->  T12(v0)
            [memory]                  T10(v0*)         ->
            [memory]                  T9(v1*)          ->
            AccumulateGrad            T12(v0)          ->  T12(v1)
            ReluBackward0             T3(v0), T11(v0)  ->  T11(v1), T13(v0)
            [memory]                  T11(v1*)         ->
            [memory]                  T3(v0*)          ->
            MulBackward0              T0(v0), T13(v0)  ->  T13(v1), T14(v0)
            aten::sum                 T14(v0)          ->  T15(v0)
            [memory]                  T14(v0*)         ->
            [memory]                  T13(v1*)         ->
            AccumulateGrad            T15(v0)          ->  T15(v1)
            [memory]                  T8(v2*)          ->""",
        )

        # Second time grads are already initialized.
        with profile() as prof_grad:
            loss = x.mul(w0).relu().mul(w1).relu().sum()
            loss.backward()

        self.assertExpectedInline(
            self._format_graph(prof_grad),
            """\
            aten::mul                 T0(v0), T1(v0)   ->  T2(v0)
            aten::relu                T2(v0)           ->  T3(v0)
            [memory]                  T2(v0*)          ->
            aten::mul                 T3(v0), T4(v0)   ->  T5(v0)
            aten::relu                T5(v0)           ->  T6(v0)
            [memory]                  T5(v0*)          ->
            aten::sum                 T6(v0)           ->  T7(v0)
            aten::ones_like           T7(v0)           ->  T8(v0)
            SumBackward0              T8(v0)           ->  T8(v1)
            ReluBackward0             T6(v0), T8(v1)   ->  T8(v2), T9(v0)
            [memory]                  T6(v0*)          ->
            MulBackward0              T3(v0), T4(v0), T9(v0)  ->  T9(v1), T10(v0), T11(v0)
            aten::sum                 T10(v0)          ->  T12(v0)
            [memory]                  T10(v0*)         ->
            [memory]                  T9(v1*)          ->
            AccumulateGrad            T12(v0*), T13(v0)  ->  T13(v1)
            ReluBackward0             T3(v0), T11(v0)  ->  T11(v1), T14(v0)
            [memory]                  T11(v1*)         ->
            [memory]                  T3(v0*)          ->
            MulBackward0              T0(v0), T14(v0)  ->  T14(v1), T15(v0)
            aten::sum                 T15(v0)          ->  T16(v0)
            [memory]                  T15(v0*)         ->
            [memory]                  T14(v1*)         ->
            AccumulateGrad            T16(v0*), T17(v0)  ->  T17(v1)
            [memory]                  T8(v2*)          ->""",
        )


if __name__ == "__main__":
    run_tests()<|MERGE_RESOLUTION|>--- conflicted
+++ resolved
@@ -381,10 +381,6 @@
             ),
         )
 
-<<<<<<< HEAD
-    def test_data_flow_graph_with_annotations(self) -> None:
-        def f(x, y):
-=======
     def test_match_schemas_tensorlist(self) -> None:
         x = torch.ones((1,))
         y = torch.ones((1,))
@@ -396,11 +392,8 @@
             (("aten::cat.", (False, False)),),
         )
 
-    def test_data_flow_leaf(self) -> None:
-        x = torch.ones((1,))
-        y = torch.ones((1,))
-        with profile() as prof, torch.no_grad():
->>>>>>> a2f551b9
+    def test_data_flow_graph_with_annotations(self) -> None:
+        def f(x, y):
             # torch._C._jit_get_schemas_for_operator will reject any name that
             # is missing a namespace. (denoted by the presence of "::") We want
             # to check that we skip both annotations which have no schema

--- conflicted
+++ resolved
@@ -297,13 +297,10 @@
     (None, None, "empty_like"),
     (None, None, "empty"),
 
-<<<<<<< HEAD
-=======
     # It's the only in-place op without an out-of-place equivalent in the Python API
     # Its OpInfo wrongly registers it as `torch.zero_(x.clone())`.
     (None, None, "zero_"),
 
->>>>>>> 92ab8b7e
     # No idea what's going on here
     # In the recursive test logsumexp.default fails with args = (torch.tensor(-math.inf), [])
     # in the test, but it seems to pass when tested locally and in the logsumexp test

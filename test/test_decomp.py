# Owner(s): ["module: primTorch"]

from collections import defaultdict
from torch import Tensor
import torch.autograd
from torch._decomp import decomposition_table
from torch.utils._python_dispatch import TorchDispatchMode

from torch.utils._pytree import tree_map, tree_flatten, tree_unflatten
from torch.utils._mode_utils import no_dispatch
from torch.testing._internal.common_utils import (
    is_iterable_of_tensors,
    TestCase,
    skipIfCrossRef,
    suppress_warnings,
    TEST_WITH_ASAN,
    run_tests,
    skipIfSlowGradcheckEnv,
    skipIfTorchDynamo,
)
from torch.testing._internal.common_device_type import (
    onlyNativeDeviceTypes,
    ops,
    instantiate_device_type_tests,
)
from torch.testing._internal.common_methods_invocations import op_db

import itertools
import functools
from functools import partial
import unittest

aten = torch.ops.aten


# TODO: this isn't going to work with non-aten namespaces
def overload_to_aten_name(overload):
    return overload._schema.name.split("::")[1]


# All operators that can have decomp tests
decomposition_names = {overload_to_aten_name(k) for k in decomposition_table}
_decomp_test_ops = [
    op
    for op in op_db
    if op.aten_name in decomposition_names
    or op.aten_backward_name in decomposition_names
]


def diff_arg(arg, requires_grad=True):
    def is_differentiable_arg(arg):
        if requires_grad:
            return arg.requires_grad
        else:
            return arg.is_floating_point() or arg.is_complex()

    if is_iterable_of_tensors(arg):
        if all([is_differentiable_arg(a) for a in arg]):
            return True
        if all([not is_differentiable_arg(a) for a in arg]):
            return False
        raise RuntimeError("NYI: The test runner can't handle this")
    return isinstance(arg, Tensor) and is_differentiable_arg(arg)


# Version of autograd.grad with some differences:
#   - pytree inputs is allowed (but leaves of the pytree have to all
#     be tensors)
#   - if an input is not used as part of derivatives, we will return a
#     zero-filled tensor for the result
def _autograd_grad(
    outputs, inputs, grad_outputs=None, retain_graph=False, create_graph=True
):
    inputs, inputs_spec = tree_flatten(inputs)
    diff_inputs = tuple(inp for inp in inputs if inp.requires_grad)
    if grad_outputs is None:
        diff_outputs = tuple(out for out in outputs if out.requires_grad)
    else:
        diff_grad_outputs = [
            (out, go) for out, go in zip(outputs, grad_outputs) if out.requires_grad
        ]
        if len(diff_grad_outputs) == 0:
            diff_outputs, grad_outputs = (), ()
        else:
            diff_outputs, grad_outputs = zip(*diff_grad_outputs)
    grad_inputs = torch.autograd.grad(
        diff_outputs,
        diff_inputs,
        grad_outputs,
        retain_graph=retain_graph,
        create_graph=create_graph,
        allow_unused=True,
    )
    result = []
    grad_inputs_iter = iter(grad_inputs)
    for inp in inputs:
        if inp.requires_grad:
            grad_input = next(grad_inputs_iter)
            if grad_input is None:
                result.append(torch.zeros_like(inp))
            else:
                result.append(grad_input)
        else:
            result.append(torch.zeros_like(inp))
    return tree_unflatten(result, inputs_spec)


def _as_tuple(val):
    if isinstance(val, tuple):
        return val
    return (val,)


def ref_vjp_no_create(f, *primals):
    result = f(*primals)

    def wrapped(cotangents):
        return _autograd_grad(
            _as_tuple(result), primals, _as_tuple(cotangents), create_graph=False
        )

    return result, wrapped


dtype_precisions = {
    torch.float16: (0.001, 1e-5),
    torch.bfloat16: (0.016, 1e-4),
    torch.float32: (1.3e-6, 1e-5),
    torch.float64: (1e-7, 1e-7),
    torch.complex32: (0.001, 1e-5),
    torch.complex64: (1.3e-6, 1e-5),
    torch.complex128: (1e-7, 1e-7),
}
# Returns the "default" rtol and atol for comparing scalars or
# tensors of the given dtypes.


def _getDefaultRtolAndAtol(dtype0, dtype1):
    rtol = max(
        dtype_precisions.get(dtype0, (0, 0))[0], dtype_precisions.get(dtype1, (0, 0))[0]
    )
    atol = max(
        dtype_precisions.get(dtype0, (0, 0))[1], dtype_precisions.get(dtype1, (0, 0))[1]
    )
    return rtol, atol


def op_assert_ref(test_case, op, test_dtype, i, orig, decomp, ref, args, kwargs):
    assert orig.dtype == decomp.dtype, f"{i} Operation:  {op}"
    if orig.numel() == 0 or decomp.numel() == 0:
        assert orig.numel() == decomp.numel()
        return
    assert orig.shape == decomp.shape, f"{i} Operation:  {op}"
    tol_table = {
        (torch.bfloat16, torch.ops.aten.native_layer_norm.default): 1e-5,
        (torch.float16, torch.ops.aten.native_layer_norm.default): 1e-5,
        (torch.bfloat16, torch.ops.aten.native_batch_norm.default): 1e-5,
        (torch.float16, torch.ops.aten.native_batch_norm.default): 1e-5,
        (torch.bfloat16, torch.ops.aten.linalg_vector_norm.default): 1e-6,
        (torch.float16, torch.ops.aten.linalg_vector_norm.default): 1e-6,
    }
    if ref.is_floating_point():
        orig_diff = (orig - ref).abs().max()
        decomp_diff = (decomp - ref).abs().max()
        atol = tol_table.get((test_dtype, op), 1e-7)
        if decomp_diff > orig_diff + atol:
            raise RuntimeError(
                f"Difference from float64 is larger with decomposition {op.__name__}"
                f" than original on output {i}. Original max diff: {orig_diff}, Decomp max diff: {decomp_diff}\n"
                f"atol = {atol}\n"
                f"args = {args}\n"
                f"kwargs = {kwargs}"
            )
    else:
        test_case.assertEqual(
            orig, decomp, msg=f"{op.__name__}\nargs = {args}\nkwargs = {kwargs}"
        )


def op_assert_equal(test_case, op, test_dtype, orig, decomp, args, kwargs):
    test_case.assertEqual(
        orig.dtype, decomp.dtype, f"Operation: {op}, orig.dtype: {orig.dtype}, decomp.dtype: {decomp.dtype}, {args}, {kwargs}")
    # Before adding an entry to this table, make sure your decomposition is right :)
    tol_table = {
        # Due to strange epsilon behaviors, see https://github.com/pytorch/pytorch/issues/73161
        (torch.float32, torch.ops.aten.native_layer_norm.default): (1e-3, 1e-3),
        (torch.float32, torch.ops.aten.native_layer_norm_backward.default): (
            1e-3,
            1e-3,
        ),
        (torch.float64, torch.ops.aten.native_layer_norm.default): (1e-6, 1e-6),
        # This exceeds default tolerances only on CPU, on CUDA it's fine
        (torch.float32, torch.ops.aten.grid_sampler_2d.default) : (7e-6, 3e-5),
    }
    if (test_dtype, op) in tol_table:
        rtol, atol = tol_table[(decomp.dtype, op)]
    else:
        rtol, atol = _getDefaultRtolAndAtol(orig.dtype, decomp.dtype)
    test_case.assertEqual(orig, decomp, rtol=rtol, atol=atol, msg=f"{op.__name__}\nargs = {args}\nkwargs = {kwargs}")


# Given f, returns an f' such that:
# - f' takes only positional arguments
# - All arguments to f' are floating-point Tensors
# - All outputs of f' are floating-point Tensors
def normalize_op_input_output2(
    f, args, kwargs, output_process_fn_grad=None, requires_grad=True
):
    flat_args, args_spec = tree_flatten(args)
    diff_argnums = tuple(
        i
        for i, arg in enumerate(flat_args)
        if diff_arg(arg, requires_grad=requires_grad)
    )
    assert len(diff_argnums) > 0
    primals = tuple(flat_args[i] for i in diff_argnums)

    @functools.wraps(f)
    def wrapped(*primals):
        _args = list(flat_args)
        for num, arg in zip(diff_argnums, primals):
            _args[num] = arg
        _args = tree_unflatten(_args, args_spec)
        result = f(*_args, **kwargs)
        if output_process_fn_grad is not None:
            result = output_process_fn_grad(result)
        if isinstance(result, tuple):
            # TODO: Remove the following hack for namedtuples
            result = tuple(result)
            result = tuple(
                r
                for r in result
                if isinstance(r, Tensor) and (r.is_floating_point() or r.is_complex())
            )
            assert len(result) > 0
        return result

    return wrapped, primals


# NB: This also upcasts dtype arguments
# TODO: handle complex correctly
def upcast_tensor(x, dtype=torch.float32):
    if isinstance(x, Tensor) and x.dtype.is_floating_point:
        return x.to(dtype=dtype)
    elif (isinstance(x, torch.dtype)
          and x in [torch.float16, torch.bfloat16, torch.float]):
        return dtype
    else:
        return x


def normalize_op_input_output(f, sample, requires_grad=True):
    args = tuple([sample.input] + list(sample.args))
    return normalize_op_input_output2(
        f,
        args,
        sample.kwargs,
        sample.output_process_fn_grad,
        requires_grad=requires_grad,
    )


CROSS_REF_EXCLUDE_SET = {
    # CUBLAS_STATUS_NOT_SUPPORTED when calling
    # `cublasGemmStridedBatchedExFix(handle, opa, opb, (int)m, (int)n, (int)k,
    # (void*)&falpha, a, CUDA_R_16BF, (int)lda, stridea, b, CUDA_R_16BF,
    # (int)ldb, strideb, (void*)&fbeta, c, CUDA_R_16BF, (int)ldc, stridec,
    # (int)num_batches, CUDA_R_32F, CUBLAS_GEMM_DEFAULT_TENSOR_OP)`
    ("cuda", torch.bfloat16, "nn.functional.bilinear"),
    # randomness
    ("cuda", torch.float16, "nn.functional.dropout"),
    ("cuda", torch.bfloat16, "nn.functional.dropout"),
    ("cuda", torch.float64, "nn.functional.dropout"),
    ("cuda", torch.float32, "nn.functional.dropout"),
    (None, None, "new_empty"),
    # decomp has problem even with opmath
    # doesn't work
    ("cuda", torch.bfloat16, "nn.functional.embedding"),

    # CompositeAutogradImplicit
    # See https://github.com/pytorch/pytorch/issues/81669
    (None, None, "nn.functional.relu6"),
    (None, None, "meshgrid"),
}

all_decomposed = set()
all_called = defaultdict(int)

# Helpful snippet for testing coverage
"""
import atexit
def check_coverage():
    print("missing coverage:")
    print("\n".join(map(str, decomposition_table.keys() - all_decomposed)))
atexit.register(check_coverage)
"""

# Helpful snippet for Horace to create his google sheet :)
"""
import atexit
def dump_ops():
    with open('run_ops.txt', 'w') as f, open('count_ops.txt', 'w') as g:
        for op, count in sorted(all_called.items(), key=lambda x: x[0].__name__):
            f.write(f'{op.__name__}\n')
            g.write(f'{count}\n')
    with open('run_decompositions.txt', 'w') as f:
        for op in sorted([i.__name__ for i in all_decomposed]):
            f.write(f'{op}\n')

atexit.register(dump_ops)
"""


def any_unsupported(args, kwargs):
    def test_unsupported(t):
        if type(t) is torch.Tensor or type(t) is torch.nn.Parameter:
            # These are all things that we haven't coded decompositions
            # to handle correctly.  Maybe they should.
            return any([
                t.is_sparse_csr, t.is_sparse, t.is_mkldnn, t.is_quantized,
                t.is_nested, torch._is_functional_tensor(t),
            ])
        elif torch.overrides.is_tensor_like(t):
            # Decompositions will generally change the behavior of Tensor-like
            # subclasses, so bypass tests in this case too
            return True
        else:
            return False

    flat_args, _ = tree_flatten(args)
    flat_kwargs, _ = tree_flatten(kwargs)
    return any(test_unsupported(x) for x in itertools.chain(flat_args, flat_kwargs))


@skipIfSlowGradcheckEnv
class TestDecomp(TestCase):
    longMessage = True

    # NB: This actually overlaps with test_comprehensive, but it only
    # runs on things that are definitely decomposed so it's a lot faster
    # to run
    @unittest.skipIf(TEST_WITH_ASAN, "Skipped under ASAN")
    @onlyNativeDeviceTypes
    @skipIfCrossRef
    @suppress_warnings
    @ops(_decomp_test_ops)
    def test_quick(self, device, dtype, op):
        self.do_cross_ref(device, dtype, op, run_all=False)

    @unittest.skipIf(TEST_WITH_ASAN, "Skipped under ASAN")
    @onlyNativeDeviceTypes
    @skipIfCrossRef
    @suppress_warnings
    @ops(op_db)
    def test_comprehensive(self, device, dtype, op):
        self.do_cross_ref(device, dtype, op, run_all=True)

    @skipIfTorchDynamo("Test does not work with TorchDynamo")
    def do_cross_ref(self, device, dtype, op, *, run_all):
        if (torch.device(device).type, dtype, op.name) in CROSS_REF_EXCLUDE_SET or (
            None,
            dtype,
            op.name,
        ) in CROSS_REF_EXCLUDE_SET or (None, None, op.name) in CROSS_REF_EXCLUDE_SET:
            self.skipTest(f"{op.name} in {dtype} not supported")

        test_dtype = dtype

        # We check the correctness of each decomposition right after running it.
        # So, when we encounter a decomposition, we run the function normally, and
        # then run the decomposition, and ensure they're identical.
        called = set()
        decomposed = set()

        saved_precision = self.precision
        saved_rel_tol = self.rel_tol
        test_case = self

        class DecompCrossRefMode(TorchDispatchMode):
            def __torch_dispatch__(self, func, types, args=(), kwargs=None):
                with no_dispatch():
                    return self._torch_dispatch(func, types, args, kwargs)

            def _torch_dispatch(self, func, types, args=(), kwargs=None):
<<<<<<< HEAD
                self.precision = saved_precision
                self.rel_tol = saved_rel_tol
=======
                test_case.precision = saved_precision
                test_case.rel_tol = saved_rel_tol
>>>>>>> d4e6e0fa

                called.add(func)
                all_called[func] += 1

                # Stuff we shouldn't bother testing
                # (TODO: remove detach from the decomp table?)
                if func not in decomposition_table or func in [
                    torch.ops.aten.detach.default,
                    # non-deterministic ops
                    torch.ops.aten.new_empty.default
                ] or any_unsupported(args, kwargs):
                    return func(*args, **kwargs)

                decomposed.add(func)
                all_decomposed.add(func)

                # We take 2 main strategies for verifying correctness/numerical stability of decompositions
                # The first one is simply tolerance checking between decomp_out and pytorch_out
                # However, for fp16/bf16 and reductions, this becomes very
                # finicky, as there are not many guarantees we can make.
                # So, for fp16/bf16, we instead compare the difference of
                # {decomp_out, pytorch_out_64} and {pytorch_out,
                # pytorch_out_64}. In other words, we compare how far the
                # decomposition and pytorch are from the "ground truth" (i.e.
                # fp64). If the decomposition results in more error, we error

                decomposition = decomposition_table[func]

                do_relative_check = test_dtype in [torch.float16, torch.bfloat16]
                real_out_unflat = func(*args, **kwargs)
                real_out, _ = tree_flatten(real_out_unflat)
                decomp_out, _ = tree_flatten(decomposition(*args, **kwargs))
                assert len(real_out) == len(decomp_out)

                if do_relative_check:
                    upcast = partial(upcast_tensor, dtype=torch.float64)
                    real_out_double, _ = tree_flatten(
                        func(*tree_map(upcast, args), **tree_map(upcast, kwargs))
                    )
                    for i, orig, decomp, ref in zip(range(len(real_out)), real_out, decomp_out, real_out_double):
                        if not isinstance(orig, torch.Tensor):
                            assert type(orig) == type(decomp)
                            assert orig == decomp
                            continue
                        op_assert_ref(test_case, func, test_dtype, i, orig, decomp, ref, args, kwargs)
                else:
                    for orig, decomp in zip(real_out, decomp_out):
                        if not isinstance(orig, torch.Tensor):
                            assert type(orig) == type(decomp)
                            assert orig == decomp
                            continue
                        op_assert_equal(test_case, func, test_dtype, orig, decomp, args, kwargs)

                return real_out_unflat

        requires_grad = (
            op.supports_autograd
            and dtype in op.supported_backward_dtypes(torch.device(device).type)
            # TODO: OpInfo really ought to error out for this case, but it's
            # not exercised in test_ops_gradients atm.  The problem is not
            # complex32 per-se (which is supported by data movement only ops)
            # but that when we do backwards we expect other ops like add to work
            and not dtype == torch.complex32
        )
        samples = op.sample_inputs(device, test_dtype, requires_grad=requires_grad)

        def check_decomposed(aten_name):
            self.assertTrue(
                any(overload_to_aten_name(c) == aten_name for c in decomposed),
                msg=(f"aten.{aten_name} was not decomposed, saw calls for: "
                     f"{', '.join(map(str, list(called)))}. If your op is  "
                     f"CompositeImplicitAutograd you should skip this test "
                     "by updating CROSS_REF_EXCLUDE_SET.")
            )

        aten_name = op.decomp_aten_name or op.aten_name

        func = op.get_op()
        for sample_input in samples:
            if requires_grad:
                if None in sample_input.args:
                    continue

                fn, primals = normalize_op_input_output(func, sample_input)
                primals = tree_map(
                    lambda x: x if isinstance(x, torch.Tensor) else x, primals
                )

                # Once https://github.com/pytorch/pytorch/pull/75965/ I can
                # store the called list on the mode object instance and no
                # explicit clearing is necessary as I will create a fresh mode
                # for each region
                decomposed.clear()
                with DecompCrossRefMode():
                    decomp_out, decomp_vjp_fn = ref_vjp_no_create(fn, *primals)
                if aten_name in decomposition_names:
                    check_decomposed(aten_name)

                if op.aten_backward_name in decomposition_names or run_all:
                    cotangents = tree_map(lambda x: torch.randn_like(x), decomp_out)

                    decomposed.clear()
                    with DecompCrossRefMode():
                        decomp_vjp_fn(cotangents)
                    if not run_all:
                        check_decomposed(op.aten_backward_name)

            elif aten_name in decomposition_names or run_all:
                args = [sample_input.input] + list(sample_input.args)
                kwargs = sample_input.kwargs
                decomposed.clear()
                with DecompCrossRefMode():
                    func(*args, **kwargs)
                if not run_all:
                    check_decomposed(aten_name)
            else:
                assert op.supports_autograd
                self.skipTest(
                    "only backwards is decomposed, but dtype doesn't support AD"
                )


instantiate_device_type_tests(TestDecomp, globals())

if __name__ == "__main__":
    run_tests()<|MERGE_RESOLUTION|>--- conflicted
+++ resolved
@@ -384,13 +384,8 @@
                     return self._torch_dispatch(func, types, args, kwargs)
 
             def _torch_dispatch(self, func, types, args=(), kwargs=None):
-<<<<<<< HEAD
-                self.precision = saved_precision
-                self.rel_tol = saved_rel_tol
-=======
                 test_case.precision = saved_precision
                 test_case.rel_tol = saved_rel_tol
->>>>>>> d4e6e0fa
 
                 called.add(func)
                 all_called[func] += 1

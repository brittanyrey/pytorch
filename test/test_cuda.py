--- conflicted
+++ resolved
@@ -5147,15 +5147,11 @@
     segments = torch.cuda.memory_snapshot()
     return [segment for segment in segments if segment["segment_pool_id"] == pool_id]
 
-<<<<<<< HEAD
-def cudagraphify(fn, inputs, pool=None):
-=======
 def get_all_cudagraph_segments():
     segments = torch.cuda.memory_snapshot()
     return [segment for segment in segments if segment["segment_pool_id"] != (0, 0)]
 
-def cudagraphify(fn, inputs):
->>>>>>> 2e53ed78
+def cudagraphify(fn, inputs, pool=None):
     torch.cuda.synchronize()
     stream = torch.cuda.Stream()
     stream.wait_stream(torch.cuda.current_stream())

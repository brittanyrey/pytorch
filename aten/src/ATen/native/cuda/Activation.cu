#define TORCH_ASSERT_NO_OPERATORS
#define _USE_MATH_DEFINES

#include <ATen/native/Activation.h>

#include <cmath>

#include <thrust/tuple.h>

#include <ATen/AccumulateType.h>
#include <ATen/Dispatch.h>
#include <ATen/core/TensorBase.h>
#include <ATen/cuda/ApplyGridUtils.cuh>
#include <ATen/cuda/detail/OffsetCalculator.cuh>
#include <ATen/native/cuda/Loops.cuh>
#include <c10/cuda/CUDAMathCompat.h>
#include <c10/core/Scalar.h>

namespace at {
namespace native {

// -----------------------------------
// glu forward
// -----------------------------------
void glu_kernel(TensorIteratorBase& iter) {
  AT_DISPATCH_FLOATING_TYPES_AND2(kHalf, kBFloat16, iter.dtype(), "glu_cuda", [&]() {
    using acc_t = at::acc_type<scalar_t, true>;
    gpu_kernel(iter, [] GPU_LAMBDA (scalar_t a_, scalar_t b_) -> scalar_t {
      const acc_t a = a_;
      const acc_t b = b_;
      const acc_t one = acc_t(1);
      const acc_t sigmoid = one / (one + std::exp(-b));
      return a * sigmoid;
    });
  });
}

// -----------------------------------
// glu backward
// -----------------------------------

// Byte offsets don't require multiplication by sizeof(T), so are slightly cheaper.
// For fixed offsets, this removes all penalty from 64-bit indexing.
template <typename T>
__device__ T* byte_offset(T* ptr, int64_t offset) {
  using byte_ptr_t = typename std::conditional<
    std::is_const<T>::value, const char*, char*>::type;
  return reinterpret_cast<T*>(
    reinterpret_cast<byte_ptr_t>(ptr) + offset
  );
}

template <typename scalar_t, typename OffsetCalc>
__global__ void glu_backward_kernel(
    int numel, scalar_t* gI, const scalar_t* I, const scalar_t* gO,
    OffsetCalc offset_calculator,
    int64_t gI_byte_offset, int64_t I_byte_offset) {
  using acc_t = at::acc_type<scalar_t, true>;

  const uint32_t linear_index = blockIdx.x * blockDim.x + threadIdx.x;
  if (linear_index >= numel) {
    return;
  }
  const auto offsets = offset_calculator.get(linear_index);

  // We explicitly iterate over the first half of the input tensor, and
  // gI_byte_offset and I_byte_offset are the offsets to access the
  // corresponding index in the second half of the tensor.
  const acc_t a = I[offsets[1]];
  const acc_t b = *byte_offset(I + offsets[1], I_byte_offset);
  const acc_t gO_val = gO[offsets[2]];

  const auto one = acc_t(1);
  const acc_t sigmoid = one / (one + std::exp(-b));

  auto* gA = gI + offsets[0];
  *gA = sigmoid * gO_val;

  auto* gB = byte_offset(gA, gI_byte_offset);
  *gB = (one - sigmoid) * sigmoid * gO_val * a;
}

void launch_glu_backward_kernel(const TensorIteratorBase& iter,
                                int64_t gI_stride, int64_t I_stride) {
  const auto N = iter.numel();
  TORCH_INTERNAL_ASSERT_DEBUG_ONLY(N > 0 && N <= std::numeric_limits<int32_t>::max());
  const auto offset_calculator = make_element_offset_calculator<3>(iter);
  constexpr int64_t block_size = 256;
  const int64_t grid = (N + block_size - 1) / block_size;
  const auto stream = at::cuda::getCurrentCUDAStream();

  AT_DISPATCH_FLOATING_TYPES_AND2(kHalf, kBFloat16, iter.common_dtype(), "glu_backward_cuda", [&] {
    auto gI = static_cast<scalar_t*>(iter.data_ptr(0));
    auto I = static_cast<const scalar_t*>(iter.data_ptr(1));
    auto gO = static_cast<const scalar_t*>(iter.data_ptr(2));
    glu_backward_kernel<<<grid, block_size, 0, stream>>>(
        N, gI, I, gO, offset_calculator,
        gI_stride * sizeof(scalar_t), I_stride * sizeof(scalar_t));
    C10_CUDA_KERNEL_LAUNCH_CHECK();
  });
}

// -----------------------------------
// log_sigmoid forward
// -----------------------------------

void launch_log_sigmoid_forward_kernel(TensorIteratorBase& iter) {
  AT_DISPATCH_FLOATING_TYPES_AND(kHalf, iter.common_dtype(),
                                 "log_sigmoid_forward_cuda", [&] {
    using acc_t = acc_type<scalar_t, true>;
    gpu_kernel(iter,
        [] GPU_LAMBDA (scalar_t in_) -> scalar_t {
          const acc_t in = in_;
          const auto min = std::min(acc_t(0), in);
          const auto z = std::exp(-std::abs(in));
          return min - std::log1p(z);
        });
  });
}

// -----------------------------------
// log_sigmoid backward
// -----------------------------------

void log_sigmoid_backward_kernel(TensorIterator& iter) {
  AT_DISPATCH_FLOATING_TYPES_AND(kHalf, iter.common_dtype(),
                                 "log_sigmoid_backward_cuda", [&] {
    using acc_t = acc_type<scalar_t, true>;
    gpu_kernel(iter,
        [] GPU_LAMBDA (scalar_t in_, scalar_t grad_out_) -> scalar_t {
          const acc_t in = in_;
          const acc_t grad_out = grad_out_;

          auto in_negative = in < acc_t(0);
          auto max_deriv = in_negative ? acc_t(1) : acc_t(0);
          auto sign = in_negative ? acc_t(1) : -acc_t(1);
          const auto z = std::exp(-std::abs(in));
          return grad_out * (max_deriv - sign * (z / (acc_t(1) + z)));
        });
  });
}

// -----------------------------------
// prelu forward
// -----------------------------------
void launch_prelu_cuda_kernel_share_weights(TensorIteratorBase &iter, const TensorBase &weight) {
  AT_DISPATCH_FLOATING_TYPES_AND(at::ScalarType::Half, iter.input_dtype(), "prelu_cuda", [&] {
    const auto *weight_data = weight.data_ptr<scalar_t>();
    at::native::gpu_kernel(iter,
        [weight_data] GPU_LAMBDA (scalar_t input_val) {
          return (input_val > 0) ? input_val : *weight_data * input_val;
        });
  });
}

template <typename scalar_t>
__global__ void prelu_cuda_kernel_multi_weights(
  scalar_t* result_data,
  const scalar_t* input_data,
  const scalar_t* weight_data,
  int64_t input_stride0,
  int64_t input_stride1,
  int64_t input_numel) {

  int64_t linearId = blockIdx.x * blockDim.x + threadIdx.x;
  if (linearId >= input_numel) return;

  // multiply values at each channel with weight[channel_index]
  int64_t channel = (linearId % input_stride0) / input_stride1;
  scalar_t input_data_val = input_data[linearId];
  result_data[linearId] = (input_data_val > 0) ? input_data_val : weight_data[channel] * input_data_val;
}

void launch_prelu_cuda_kernel_multi_weights(
    const TensorBase &result, const TensorBase &input, const TensorBase &weight) {
  int64_t input_ndim = input.dim();
  TORCH_CHECK(input_ndim > 0, "Not allow zero-dim input tensor.");

  int64_t channel_size = 1; // channel_size default to 1
  int64_t input_stride0 = 1, input_stride1 = 1;

  if (input_ndim > 1) {
    channel_size = input.size(1); // channel is the 2nd dim of input
    auto strides = input.strides();
    input_stride0 = strides[0];
    input_stride1 = strides[1];
  }
  const int64_t weight_num = weight.numel();
  TORCH_CHECK(channel_size == weight_num,
    "Mismatch of parameter numbers and input channel size. Found parameter numbers = ", weight_num,
    " and channel size = ", channel_size, ".");

  // config to run cuda kernel
  int64_t input_numel = input.numel();
  const dim3 block = dim3(std::min(static_cast<int64_t>(cuda::getApplyBlock().x), input_numel));
  dim3 grid;
  int curDevice = -1;
  cudaGetDevice(&curDevice);
  cudaStream_t stream = at::cuda::getCurrentCUDAStream(curDevice);
  TORCH_CHECK(cuda::getApplyGrid(input_numel, grid, curDevice), "prelu: input too large or too many dimensions");

  AT_DISPATCH_FLOATING_TYPES_AND(at::ScalarType::Half, input.scalar_type(), "prelu_cuda", [&] {
    prelu_cuda_kernel_multi_weights<scalar_t>
    <<<grid, block, 0, stream>>>(
      result.data_ptr<scalar_t>(),
      input.data_ptr<scalar_t>(),
      weight.data_ptr<scalar_t>(),
      input_stride0,
      input_stride1,
      input_numel);
    C10_CUDA_KERNEL_LAUNCH_CHECK();
  });
}

// -----------------------------------
// prelu backward
// -----------------------------------
void launch_prelu_cuda_backward_kernel_share_weights(
    TensorIteratorBase &iter, const TensorBase &weight) {
  // N.B. `std::tuple` does not support `::operator=` on device code.
  AT_DISPATCH_FLOATING_TYPES_AND(at::ScalarType::Half, iter.input_dtype(), "prelu_backward_cuda", [&] {
    const auto *weight_data = weight.data_ptr<scalar_t>();
    gpu_kernel_multiple_outputs(iter, [=] GPU_LAMBDA (scalar_t input, scalar_t grad_out) -> thrust::tuple<scalar_t, scalar_t> {
        scalar_t input_grad = input > 0 ? grad_out : (*weight_data) * grad_out;
        scalar_t weight_grad_collector = input > 0 ? scalar_t(0) : input * grad_out;
        return {input_grad, weight_grad_collector};
      });
  });
}

template <typename scalar_t>
__global__ void prelu_cuda_backward_kernel_multi_weights(
  const scalar_t* input_data,
  const scalar_t* weight_data,
  const scalar_t* grad_out_data,
  scalar_t* input_grad_data,
  scalar_t* weight_grad_collector,
  int64_t input_stride0,
  int64_t input_stride1,
  int64_t input_numel) {

  int64_t linearId = blockIdx.x * blockDim.x + threadIdx.x;
  if (linearId >= input_numel) return;
  int64_t channel = (linearId % input_stride0) / input_stride1;
  scalar_t input_data_val = input_data[linearId];
  scalar_t grad_out_data_val = grad_out_data[linearId];
  input_grad_data[linearId] = (input_data_val > 0) ? grad_out_data_val : weight_data[channel] * grad_out_data_val;
  weight_grad_collector[linearId] = (input_data_val > 0) ? scalar_t(0) : input_data_val * grad_out_data_val;
}

void launch_prelu_cuda_backward_kernel_multi_weights(
    const TensorBase &input, const TensorBase &weight, const TensorBase &grad_out,
    const TensorBase &input_grad, const TensorBase &weight_grad_collector) {
  int64_t input_ndim = input.dim();
  TORCH_CHECK(input_ndim > 0, "Not allow zero-dim input tensor.");

  int64_t channel_size = 1; // channel_size default to 1
  int64_t input_stride0 = 1, input_stride1 = 1;

  if (input_ndim > 1) {
    channel_size = input.size(1); // channel is the 2nd dim of input
    auto strides = input.strides();
    input_stride0 = strides[0];
    input_stride1 = strides[1];
  }
  const int64_t weight_num = weight.numel();
  TORCH_CHECK(channel_size == weight_num,
    "Mismatch of parameter numbers and input channel size. Found parameter numbers = ", weight_num,
    " and channel size = ", channel_size, ".");

  // config to run cuda kernel
  int64_t input_numel = input.numel();
  const dim3 block = dim3(std::min(static_cast<int64_t>(cuda::getApplyBlock().x), input_numel));
  dim3 grid;
  int curDevice = -1;
  cudaGetDevice(&curDevice);
  cudaStream_t stream = at::cuda::getCurrentCUDAStream(curDevice);
  TORCH_CHECK(cuda::getApplyGrid(input_numel, grid, curDevice), "prelu_backward_cuda: input too large or too many dimensions");

  AT_DISPATCH_FLOATING_TYPES_AND(at::ScalarType::Half, input.scalar_type(), "prelu_backward_cuda", [&] {
    prelu_cuda_backward_kernel_multi_weights<scalar_t>
    <<<grid, block, 0, stream>>>(
      input.data_ptr<scalar_t>(),
      weight.data_ptr<scalar_t>(),
      grad_out.data_ptr<scalar_t>(),
      input_grad.data_ptr<scalar_t>(),
      weight_grad_collector.data_ptr<scalar_t>(),
      input_stride0,
      input_stride1,
      input_numel);
    C10_CUDA_KERNEL_LAUNCH_CHECK();
  });
}

// -----------------------------------
// hardshrink
// -----------------------------------
void hardshrink_kernel(TensorIteratorBase& iter, const Scalar& value) {
  AT_DISPATCH_FLOATING_TYPES_AND2(at::ScalarType::Half, at::ScalarType::BFloat16, iter.dtype(), "hardshrink_cuda", [&]() {
    auto lambd = value.to<scalar_t>();
    gpu_kernel(iter, [lambd]GPU_LAMBDA(scalar_t a) -> scalar_t {
      return (a >= -lambd && a <= lambd) ? scalar_t(0) : a;
    });
  });
}

void softshrink_kernel(TensorIteratorBase& iter, const Scalar& value) {
  AT_DISPATCH_FLOATING_TYPES_AND2(at::ScalarType::Half, at::ScalarType::BFloat16, iter.dtype(), "softshrink_cuda", [&]() {
    auto lambd = value.to<scalar_t>();
    gpu_kernel(iter, [lambd]GPU_LAMBDA(scalar_t a) -> scalar_t {
      return a > lambd ? a - lambd : (a < -lambd ? a + lambd : scalar_t(0));
    });
  });
}

void shrink_backward_kernel(TensorIteratorBase& iter, const Scalar& value) {
  AT_DISPATCH_FLOATING_TYPES_AND2(at::ScalarType::Half, at::ScalarType::BFloat16, iter.dtype(), "shrink_backward_cuda", [&]() {
    auto lambd = value.to<scalar_t>();
    gpu_kernel(iter, [lambd]GPU_LAMBDA(scalar_t grad_val, scalar_t self_val) -> scalar_t {
      return (self_val >= -lambd && self_val <= lambd) ? scalar_t(0) : grad_val;
    });
  });
}

void hardtanh_backward_kernel(TensorIterator& iter, const Scalar& min, const Scalar& max) {
  AT_DISPATCH_FLOATING_TYPES_AND(at::ScalarType::Half, iter.dtype(), "hardtanh_backward_cuda", [&]() {
    auto min_val = min.to<scalar_t>();
    auto max_val = max.to<scalar_t>();
    gpu_kernel(iter, [min_val, max_val]GPU_LAMBDA(scalar_t a, scalar_t b) -> scalar_t {
      return (b <= min_val) || (b >= max_val) ? scalar_t(0) : a;
    });
  });
}

void softplus_kernel(TensorIteratorBase& iter, const Scalar& beta_, const Scalar& threshold_) {
  AT_DISPATCH_FLOATING_TYPES_AND2(at::ScalarType::Half, at::ScalarType::BFloat16, iter.dtype(), "softplus_cuda", [&]() {
    auto beta = beta_.to<scalar_t>();
    auto threshold = threshold_.to<scalar_t>();
    gpu_kernel(iter, [beta, threshold]GPU_LAMBDA(scalar_t a) -> scalar_t {
      return (a * beta) > threshold ? a : static_cast<scalar_t>(::log1p(std::exp(a * beta))) / beta;
    });
  });
}

void softplus_backward_kernel(TensorIteratorBase& iter, const Scalar& beta_, const Scalar& threshold_) {
  AT_DISPATCH_FLOATING_TYPES_AND2(at::ScalarType::Half, at::ScalarType::BFloat16, iter.dtype(), "softplus_backward_cuda", [&]() {
    auto beta = beta_.to<scalar_t>();
    auto threshold = threshold_.to<scalar_t>();
    gpu_kernel(iter, [beta, threshold]GPU_LAMBDA(scalar_t a, scalar_t b) -> scalar_t {
      scalar_t z = std::exp(b * beta);
      return (b * beta) > threshold ? a : a * z / (z + scalar_t(1.));
    });
  });
}

template <typename scalar_t>
void threshold_kernel_impl(TensorIteratorBase& iter, scalar_t threshold, scalar_t value) {
  gpu_kernel_with_scalars(iter, [=]GPU_LAMBDA(scalar_t x, scalar_t other) -> scalar_t {
    return x <= threshold ? value : other;
  });
}

static void threshold_kernel_cuda(TensorIteratorBase& iter, const Scalar& threshold, const Scalar& value) {
  AT_DISPATCH_ALL_TYPES_AND2(at::ScalarType::Half, at::ScalarType::BFloat16, iter.dtype(), "threshold_cuda", [&] {
    threshold_kernel_impl<scalar_t>(iter, threshold.to<scalar_t>(), value.to<scalar_t>());
  });
}

void elu_kernel(TensorIteratorBase& iter, const Scalar& alpha, const Scalar& scale, const Scalar& input_scale) {
  AT_DISPATCH_FLOATING_TYPES_AND2(at::ScalarType::Half, at::ScalarType::BFloat16, iter.dtype(), "elu_cuda", [&]() {
    auto negcoef = alpha.to<scalar_t>() * scale.to<scalar_t>();
    auto poscoef = scale.to<scalar_t>();
    auto negiptcoef = input_scale.to<scalar_t>();
    gpu_kernel(iter, [negcoef, poscoef, negiptcoef]GPU_LAMBDA(scalar_t a) -> scalar_t {
      return a > scalar_t(0) ? a * poscoef : (static_cast<scalar_t>(std::exp(a * negiptcoef)) - scalar_t(1.)) * negcoef;
    });
  });
}

void elu_backward_kernel(TensorIteratorBase& iter, const Scalar& alpha, const Scalar& scale, const Scalar& input_scale, bool is_result) {
  AT_DISPATCH_FLOATING_TYPES_AND2(at::ScalarType::Half, at::ScalarType::BFloat16, iter.dtype(), "elu_backward_cuda", [&]() {
    auto negcoef = alpha.to<scalar_t>() * scale.to<scalar_t>();
    auto poscoef = scale.to<scalar_t>();
    auto negiptcoef = input_scale.to<scalar_t>();
    gpu_kernel(iter, [negcoef, poscoef, negiptcoef, is_result]GPU_LAMBDA(scalar_t a, scalar_t b) -> scalar_t {
      if (is_result) {
        return b <= scalar_t(0) ? a * negiptcoef * (b + negcoef) : a * poscoef;
      } else {
        return b <= scalar_t(0) ? a * negiptcoef * negcoef * (static_cast<scalar_t>(std::exp(b * negiptcoef))) : a * poscoef;
      }
    });
  });
}

<<<<<<< HEAD
void GeluCUDAKernelImpl(TensorIteratorBase& it, bool approximate) {
  if (approximate) {
    AT_DISPATCH_FLOATING_TYPES_AND2(at::ScalarType::Half, at::ScalarType::BFloat16, it.dtype(), "GeluCUDAKernelImpl", [&]() {
      using T_ACC = acc_type<scalar_t, true>;
      gpu_kernel(it, [] GPU_LAMBDA(scalar_t x) -> scalar_t {
        constexpr T_ACC kBeta = M_SQRT2 * M_2_SQRTPI * T_ACC(0.5);
        constexpr T_ACC kKappa = 0.044715;
        auto inner = kBeta * (static_cast<T_ACC>(x) + kKappa * c10::cuda::compat::pow(static_cast<T_ACC>(x), T_ACC(3)));
        return T_ACC(0.5) * static_cast<T_ACC>(x) * (T_ACC(1) + c10::cuda::compat::tanh(inner));
=======
void GeluCUDAKernelImpl(TensorIteratorBase& it, GeluType approximate) {
  if (approximate == GeluType::Tanh) {
    AT_DISPATCH_FLOATING_TYPES_AND2(at::ScalarType::Half, at::ScalarType::BFloat16, it.dtype(), "GeluCUDAKernelImpl", [&]() {
      gpu_kernel(it, [] GPU_LAMBDA(scalar_t x) -> scalar_t {
        using opmath_t = at::opmath_type<scalar_t>;
        constexpr opmath_t kBeta = M_SQRT2 * M_2_SQRTPI * opmath_t(0.5);
        constexpr opmath_t kKappa = 0.044715;
        auto x_cube = static_cast<opmath_t>(x) * static_cast<opmath_t>(x) * static_cast<opmath_t>(x);
        auto inner = kBeta * (static_cast<opmath_t>(x) + kKappa * x_cube);
        return opmath_t(0.5) * static_cast<opmath_t>(x) * (opmath_t(1) + c10::cuda::compat::tanh(inner));
>>>>>>> ad38b92f
      });
    });
  } else {
    AT_DISPATCH_FLOATING_TYPES_AND2(at::ScalarType::Half, at::ScalarType::BFloat16, it.dtype(), "GeluCUDAKernelImpl", [&]() {
<<<<<<< HEAD
      using T_ACC = acc_type<scalar_t, true>;
      gpu_kernel(it, [] GPU_LAMBDA(scalar_t x) -> scalar_t {
        return static_cast<T_ACC>(x) *
            c10::cuda::compat::normcdf(static_cast<T_ACC>(x));
      });
    });
  }
}

void GeluBackwardCUDAKernelImpl(TensorIteratorBase& it, bool approximate) {
  if (approximate) {
    AT_DISPATCH_FLOATING_TYPES_AND2(at::ScalarType::Half, at::ScalarType::BFloat16,
        it.dtype(), "GeluBackwardCUDAKernelImpl", [&]() {
          using T_ACC = acc_type<scalar_t, true>;
          gpu_kernel(it, [] GPU_LAMBDA(scalar_t dy, scalar_t x) -> scalar_t {
            constexpr T_ACC kBeta = M_SQRT2 * M_2_SQRTPI * T_ACC(0.5);
            constexpr T_ACC kKappa = 0.044715;
            auto inner = kBeta * (static_cast<T_ACC>(x) + kKappa * c10::cuda::compat::pow(static_cast<T_ACC>(x), T_ACC(3)));
            auto tanh_inner = c10::cuda::compat::tanh(inner);

            auto left = T_ACC(0.5) * static_cast<T_ACC>(x);
            auto right = T_ACC(1) + tanh_inner;

            auto left_derivative = 0.5 * right;

            auto tanh_derivative = T_ACC(1) - tanh_inner * tanh_inner;
            auto x_sq = static_cast<T_ACC>(x) * static_cast<T_ACC>(x);
            auto inner_derivative = kBeta * (T_ACC(1) + T_ACC(3) * kKappa * x_sq);
            auto right_derivative = left * tanh_derivative * inner_derivative;

            return static_cast<T_ACC>(dy) * (left_derivative + right_derivative);
=======
      gpu_kernel(it, [] GPU_LAMBDA(scalar_t x) -> scalar_t {
        using opmath_t = at::opmath_type<scalar_t>;
        constexpr opmath_t kAlpha = M_SQRT1_2;
        return static_cast<opmath_t>(x) * opmath_t(0.5) * (opmath_t(1) + ::erf(static_cast<opmath_t>(x) * kAlpha));
      });
    });
  }
}

void GeluBackwardCUDAKernelImpl(TensorIteratorBase& it, GeluType approximate) {
  if (approximate == GeluType::Tanh) {
    AT_DISPATCH_FLOATING_TYPES_AND2(at::ScalarType::Half, at::ScalarType::BFloat16,
        it.dtype(), "GeluBackwardCUDAKernelImpl", [&]() {
          gpu_kernel(it, [] GPU_LAMBDA(scalar_t dy, scalar_t x) -> scalar_t {
            using opmath_t = at::opmath_type<scalar_t>;
            constexpr opmath_t kBeta = M_SQRT2 * M_2_SQRTPI * opmath_t(0.5);
            constexpr opmath_t kKappa = 0.044715;
            auto x_sq = static_cast<opmath_t>(x) * static_cast<opmath_t>(x);
            auto x_cube = x_sq * static_cast<opmath_t>(x);
            auto inner = kBeta * (static_cast<opmath_t>(x) + kKappa * x_cube);
            auto tanh_inner = c10::cuda::compat::tanh(inner);

            auto left = opmath_t(0.5) * static_cast<opmath_t>(x);
            auto right = opmath_t(1) + tanh_inner;

            auto left_derivative = 0.5 * right;

            auto tanh_derivative = opmath_t(1) - tanh_inner * tanh_inner;
            auto inner_derivative = kBeta * (opmath_t(1) + opmath_t(3) * kKappa * x_sq);
            auto right_derivative = left * tanh_derivative * inner_derivative;

            return static_cast<opmath_t>(dy) * (left_derivative + right_derivative);
>>>>>>> ad38b92f
        });
      });
  } else {
    AT_DISPATCH_FLOATING_TYPES_AND2(at::ScalarType::Half, at::ScalarType::BFloat16,
        it.dtype(), "GeluBackwardCUDAKernelImpl", [&]() {
<<<<<<< HEAD
          using T_ACC = acc_type<scalar_t, true>;
          gpu_kernel(it, [] GPU_LAMBDA(scalar_t dy, scalar_t x) -> scalar_t {
            constexpr T_ACC kBeta = M_2_SQRTPI * M_SQRT1_2 * T_ACC(0.5);
            const T_ACC cdf = c10::cuda::compat::normcdf(static_cast<T_ACC>(x));
            const T_ACC pdf =
                c10::cuda::compat::exp(
                    T_ACC(-0.5) * static_cast<T_ACC>(x) * static_cast<T_ACC>(x)) *
                kBeta;
            return static_cast<T_ACC>(dy) * (cdf + static_cast<T_ACC>(x) * pdf);
=======
          gpu_kernel(it, [] GPU_LAMBDA(scalar_t dy, scalar_t x) -> scalar_t {
            using opmath_t = at::opmath_type<scalar_t>;
            constexpr opmath_t kBeta = M_2_SQRTPI * M_SQRT1_2 * opmath_t(0.5);
            constexpr opmath_t kAlpha = M_SQRT1_2;
            const opmath_t cdf =
                opmath_t(0.5) * (opmath_t(1) + ::erf(static_cast<opmath_t>(x) * kAlpha));
            const opmath_t pdf =
                c10::cuda::compat::exp(
                    opmath_t(-0.5) * static_cast<opmath_t>(x) * static_cast<opmath_t>(x)) *
                kBeta;
            return static_cast<opmath_t>(dy) * (cdf + static_cast<opmath_t>(x) * pdf);
>>>>>>> ad38b92f
          });
        });
  }
}

namespace {

void leaky_relu_kernel(TensorIteratorBase& iter, const Scalar& negval_) {
  AT_DISPATCH_FLOATING_TYPES_AND2(at::ScalarType::Half, at::ScalarType::BFloat16, iter.dtype(), "leaky_relu_cuda", [&]() {
    auto negval = negval_.to<scalar_t>();
    gpu_kernel(iter, [negval]GPU_LAMBDA(scalar_t a) -> scalar_t {
      return a > scalar_t(0) ? a : a * negval;
    });
  });
}

void leaky_relu_backward_kernel(TensorIteratorBase& iter, const Scalar& negval_) {
  AT_DISPATCH_FLOATING_TYPES_AND2(at::ScalarType::Half, at::ScalarType::BFloat16, iter.dtype(), "leaky_relu_backward_cuda", [&]() {
    auto negval = negval_.to<scalar_t>();
    gpu_kernel(iter, [negval]GPU_LAMBDA(scalar_t a, scalar_t b) -> scalar_t {
      return a > scalar_t(0) ? b : b * negval;
    });
  });
}

void hardswish_kernel(TensorIterator& iter) {
  AT_DISPATCH_FLOATING_TYPES_AND2(at::ScalarType::Half, at::ScalarType::BFloat16, iter.dtype(), "hardswish_cuda", [&]() {
    using T_ACC = acc_type<scalar_t, true>;
    const T_ACC zero(0.0f);
    const T_ACC one_sixth(1.0f / 6.0f);
    const T_ACC three(3.0f);
    const T_ACC six(6.0f);
    gpu_kernel(iter, [zero, one_sixth, three, six]GPU_LAMBDA(scalar_t self_val) -> scalar_t {
      T_ACC x = static_cast<T_ACC>(self_val);
      return x * std::min(std::max(x + three, zero), six) * one_sixth;
    });
  });
}

void hardswish_backward_kernel(TensorIterator& iter) {
  AT_DISPATCH_FLOATING_TYPES_AND2(at::ScalarType::Half, at::ScalarType::BFloat16, iter.dtype(), "hardswish_backward_cuda", [&]() {
    using T_ACC = acc_type<scalar_t, true>;
    const T_ACC zero(0.0f);
    const T_ACC three(3.0f);
    const T_ACC neg_three(-3.0f);
    const T_ACC one_half(0.5f);
    gpu_kernel(
      iter,
      [zero, three, neg_three, one_half]GPU_LAMBDA(scalar_t grad_val_, scalar_t self_val_) -> scalar_t {
        T_ACC grad_val = static_cast<T_ACC>(grad_val_);
        T_ACC self_val = static_cast<T_ACC>(self_val_);
        if (self_val < neg_three) {
          return zero;
        } else if (self_val <= three) {
          return grad_val * ((self_val / three) + one_half);
        } else {
          return grad_val;
        }
    });
  });
}

void hardsigmoid_kernel(TensorIteratorBase& iter) {
  AT_DISPATCH_FLOATING_TYPES_AND2(at::ScalarType::Half, at::ScalarType::BFloat16, iter.dtype(), "hardsigmoid_cuda", [&]() {
    using T_ACC = acc_type<scalar_t, true>;
    const T_ACC zero(0.0f);
    const T_ACC one_sixth(1.0f / 6.0f);
    const T_ACC three(3.0f);
    const T_ACC six(6.0f);
    gpu_kernel(iter, [zero, one_sixth, three, six]GPU_LAMBDA(scalar_t self_val) -> scalar_t {
      T_ACC x = static_cast<T_ACC>(self_val);
      return std::min(std::max(x + three, zero), six) * one_sixth;
    });
  });
}

void hardsigmoid_backward_kernel(TensorIteratorBase& iter) {
  AT_DISPATCH_FLOATING_TYPES_AND2(at::ScalarType::Half, at::ScalarType::BFloat16, iter.dtype(), "hardsigmoid_backward_cuda", [&]() {
    using T_ACC = acc_type<scalar_t, true>;
    const T_ACC zero(0.0f);
    const T_ACC three(3.0f);
    const T_ACC neg_three(-3.0f);
    const T_ACC one_sixth(1.0f / 6.0f);
    gpu_kernel(
      iter,
      [zero, three, neg_three, one_sixth]GPU_LAMBDA(scalar_t grad_val_, scalar_t self_val_) -> scalar_t {
        T_ACC grad_val = static_cast<T_ACC>(grad_val_);
        T_ACC self_val = static_cast<T_ACC>(self_val_);
        return (self_val > neg_three && self_val < three)
          ? grad_val * one_sixth
          : zero;
    });
  });
}

void silu_kernel(TensorIteratorBase& iter) {
  AT_DISPATCH_FLOATING_TYPES_AND2(
      at::ScalarType::Half,
      at::ScalarType::BFloat16,
      iter.dtype(),
      "silu_cuda",
      [&]() {
        gpu_kernel(
            iter,
            [] GPU_LAMBDA(scalar_t x) -> scalar_t {
              using T_ACC = acc_type<scalar_t, true>;
              const T_ACC x_acc = static_cast<T_ACC>(x);
              return x_acc / (T_ACC(1) + c10::cuda::compat::exp(-x_acc));
            });
      });
}

void silu_backward_kernel(TensorIteratorBase& iter) {
  AT_DISPATCH_FLOATING_TYPES_AND2(
      at::ScalarType::Half,
      at::ScalarType::BFloat16,
      iter.dtype(),
      "silu_backward_cuda",
      [&]() {
        gpu_kernel(
            iter,
            [] GPU_LAMBDA(scalar_t dy, scalar_t x) -> scalar_t {
              using T_ACC = acc_type<scalar_t, true>;
              const T_ACC dy_acc = static_cast<T_ACC>(dy);
              const T_ACC x_acc = static_cast<T_ACC>(x);
              const T_ACC s_acc =
                  T_ACC(1) / (T_ACC(1) + c10::cuda::compat::exp(-x_acc));
              return dy_acc * s_acc * (T_ACC(1) + x_acc * (T_ACC(1) - s_acc));
            });
      });
}

void mish_kernel(TensorIteratorBase& iter) {
  AT_DISPATCH_FLOATING_TYPES_AND2(
      at::ScalarType::Half,
      at::ScalarType::BFloat16,
      iter.dtype(),
      "mish_cuda",
      [&]() {
        gpu_kernel(
            iter,
            [] GPU_LAMBDA(scalar_t x) -> scalar_t {
          using T_ACC = acc_type<scalar_t, true>;
          const T_ACC x_acc = static_cast<T_ACC>(x);
          return x_acc * c10::cuda::compat::tanh(c10::cuda::compat::log1p(c10::cuda::compat::exp(x_acc)));
      });
      });
}

void mish_backward_kernel(TensorIterator& iter) {
  AT_DISPATCH_FLOATING_TYPES_AND2(
      at::ScalarType::Half,
      at::ScalarType::BFloat16,
      iter.dtype(),
      "mish_backward_cuda",
      [&]() {
        gpu_kernel(
            iter,
            [] GPU_LAMBDA(scalar_t dy, scalar_t x) -> scalar_t {
          using T_ACC = acc_type<scalar_t, true>;
          const T_ACC dy_acc = static_cast<T_ACC>(dy);
          const T_ACC x_acc = static_cast<T_ACC>(x);
          const T_ACC s_acc =
              T_ACC(1) / (T_ACC(1) + c10::cuda::compat::exp(-x_acc));
          const T_ACC t_acc =
              c10::cuda::compat::tanh(c10::cuda::compat::log1p(c10::cuda::compat::exp(x_acc)));
          return dy_acc * (t_acc + x_acc * s_acc * (T_ACC(1) - t_acc * t_acc));
      });
      });
}

} // namespace

REGISTER_DISPATCH(hardtanh_backward_stub, &hardtanh_backward_kernel);
REGISTER_DISPATCH(hardshrink_stub, &hardshrink_kernel);
REGISTER_DISPATCH(log_sigmoid_backward_stub, &log_sigmoid_backward_kernel);
REGISTER_DISPATCH(softshrink_stub, &softshrink_kernel);
REGISTER_DISPATCH(shrink_backward_stub, &shrink_backward_kernel);
REGISTER_DISPATCH(elu_stub, &elu_kernel);
REGISTER_DISPATCH(elu_backward_stub, &elu_backward_kernel);
REGISTER_DISPATCH(glu_stub, &glu_kernel);
REGISTER_DISPATCH(leaky_relu_stub, &leaky_relu_kernel);
REGISTER_DISPATCH(leaky_relu_backward_stub, &leaky_relu_backward_kernel);
REGISTER_DISPATCH(hardswish_stub, &hardswish_kernel);
REGISTER_DISPATCH(hardswish_backward_stub, &hardswish_backward_kernel);
REGISTER_DISPATCH(hardsigmoid_stub, &hardsigmoid_kernel);
REGISTER_DISPATCH(hardsigmoid_backward_stub, &hardsigmoid_backward_kernel);
REGISTER_DISPATCH(softplus_stub, &softplus_kernel);
REGISTER_DISPATCH(softplus_backward_stub, &softplus_backward_kernel);
REGISTER_DISPATCH(silu_stub, &silu_kernel);
REGISTER_DISPATCH(silu_backward_stub, &silu_backward_kernel);
REGISTER_DISPATCH(mish_stub, &mish_kernel);
REGISTER_DISPATCH(mish_backward_stub, &mish_backward_kernel);
REGISTER_DISPATCH(threshold_stub, &threshold_kernel_cuda);

} // namespace native
} // namespace at<|MERGE_RESOLUTION|>--- conflicted
+++ resolved
@@ -392,17 +392,6 @@
   });
 }
 
-<<<<<<< HEAD
-void GeluCUDAKernelImpl(TensorIteratorBase& it, bool approximate) {
-  if (approximate) {
-    AT_DISPATCH_FLOATING_TYPES_AND2(at::ScalarType::Half, at::ScalarType::BFloat16, it.dtype(), "GeluCUDAKernelImpl", [&]() {
-      using T_ACC = acc_type<scalar_t, true>;
-      gpu_kernel(it, [] GPU_LAMBDA(scalar_t x) -> scalar_t {
-        constexpr T_ACC kBeta = M_SQRT2 * M_2_SQRTPI * T_ACC(0.5);
-        constexpr T_ACC kKappa = 0.044715;
-        auto inner = kBeta * (static_cast<T_ACC>(x) + kKappa * c10::cuda::compat::pow(static_cast<T_ACC>(x), T_ACC(3)));
-        return T_ACC(0.5) * static_cast<T_ACC>(x) * (T_ACC(1) + c10::cuda::compat::tanh(inner));
-=======
 void GeluCUDAKernelImpl(TensorIteratorBase& it, GeluType approximate) {
   if (approximate == GeluType::Tanh) {
     AT_DISPATCH_FLOATING_TYPES_AND2(at::ScalarType::Half, at::ScalarType::BFloat16, it.dtype(), "GeluCUDAKernelImpl", [&]() {
@@ -413,44 +402,10 @@
         auto x_cube = static_cast<opmath_t>(x) * static_cast<opmath_t>(x) * static_cast<opmath_t>(x);
         auto inner = kBeta * (static_cast<opmath_t>(x) + kKappa * x_cube);
         return opmath_t(0.5) * static_cast<opmath_t>(x) * (opmath_t(1) + c10::cuda::compat::tanh(inner));
->>>>>>> ad38b92f
       });
     });
   } else {
     AT_DISPATCH_FLOATING_TYPES_AND2(at::ScalarType::Half, at::ScalarType::BFloat16, it.dtype(), "GeluCUDAKernelImpl", [&]() {
-<<<<<<< HEAD
-      using T_ACC = acc_type<scalar_t, true>;
-      gpu_kernel(it, [] GPU_LAMBDA(scalar_t x) -> scalar_t {
-        return static_cast<T_ACC>(x) *
-            c10::cuda::compat::normcdf(static_cast<T_ACC>(x));
-      });
-    });
-  }
-}
-
-void GeluBackwardCUDAKernelImpl(TensorIteratorBase& it, bool approximate) {
-  if (approximate) {
-    AT_DISPATCH_FLOATING_TYPES_AND2(at::ScalarType::Half, at::ScalarType::BFloat16,
-        it.dtype(), "GeluBackwardCUDAKernelImpl", [&]() {
-          using T_ACC = acc_type<scalar_t, true>;
-          gpu_kernel(it, [] GPU_LAMBDA(scalar_t dy, scalar_t x) -> scalar_t {
-            constexpr T_ACC kBeta = M_SQRT2 * M_2_SQRTPI * T_ACC(0.5);
-            constexpr T_ACC kKappa = 0.044715;
-            auto inner = kBeta * (static_cast<T_ACC>(x) + kKappa * c10::cuda::compat::pow(static_cast<T_ACC>(x), T_ACC(3)));
-            auto tanh_inner = c10::cuda::compat::tanh(inner);
-
-            auto left = T_ACC(0.5) * static_cast<T_ACC>(x);
-            auto right = T_ACC(1) + tanh_inner;
-
-            auto left_derivative = 0.5 * right;
-
-            auto tanh_derivative = T_ACC(1) - tanh_inner * tanh_inner;
-            auto x_sq = static_cast<T_ACC>(x) * static_cast<T_ACC>(x);
-            auto inner_derivative = kBeta * (T_ACC(1) + T_ACC(3) * kKappa * x_sq);
-            auto right_derivative = left * tanh_derivative * inner_derivative;
-
-            return static_cast<T_ACC>(dy) * (left_derivative + right_derivative);
-=======
       gpu_kernel(it, [] GPU_LAMBDA(scalar_t x) -> scalar_t {
         using opmath_t = at::opmath_type<scalar_t>;
         constexpr opmath_t kAlpha = M_SQRT1_2;
@@ -483,23 +438,11 @@
             auto right_derivative = left * tanh_derivative * inner_derivative;
 
             return static_cast<opmath_t>(dy) * (left_derivative + right_derivative);
->>>>>>> ad38b92f
         });
       });
   } else {
     AT_DISPATCH_FLOATING_TYPES_AND2(at::ScalarType::Half, at::ScalarType::BFloat16,
         it.dtype(), "GeluBackwardCUDAKernelImpl", [&]() {
-<<<<<<< HEAD
-          using T_ACC = acc_type<scalar_t, true>;
-          gpu_kernel(it, [] GPU_LAMBDA(scalar_t dy, scalar_t x) -> scalar_t {
-            constexpr T_ACC kBeta = M_2_SQRTPI * M_SQRT1_2 * T_ACC(0.5);
-            const T_ACC cdf = c10::cuda::compat::normcdf(static_cast<T_ACC>(x));
-            const T_ACC pdf =
-                c10::cuda::compat::exp(
-                    T_ACC(-0.5) * static_cast<T_ACC>(x) * static_cast<T_ACC>(x)) *
-                kBeta;
-            return static_cast<T_ACC>(dy) * (cdf + static_cast<T_ACC>(x) * pdf);
-=======
           gpu_kernel(it, [] GPU_LAMBDA(scalar_t dy, scalar_t x) -> scalar_t {
             using opmath_t = at::opmath_type<scalar_t>;
             constexpr opmath_t kBeta = M_2_SQRTPI * M_SQRT1_2 * opmath_t(0.5);
@@ -511,7 +454,6 @@
                     opmath_t(-0.5) * static_cast<opmath_t>(x) * static_cast<opmath_t>(x)) *
                 kBeta;
             return static_cast<opmath_t>(dy) * (cdf + static_cast<opmath_t>(x) * pdf);
->>>>>>> ad38b92f
           });
         });
   }

--- conflicted
+++ resolved
@@ -38,11 +38,7 @@
           if (has_weights) {
             updatesTensor = mpsGraphRankedPlaceHolder(mpsGraph, weights);
           } else {
-<<<<<<< HEAD
             updatesTensor = [mpsGraph constantWithScalar:1.0f shape:getMPSShape(self) dataType:getMPSDataType(output.scalar_type())];
-=======
-            updatesTensor = [mpsGraph constantWithScalar:1.0f shape:getMPSShape(self) dataType:getMPSDataType(output)];
->>>>>>> 279ada51
           }
 
           MPSGraphTensor* castedInputTensor = inputTensor;

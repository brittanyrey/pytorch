--- conflicted
+++ resolved
@@ -7,31 +7,6 @@
 
 #include <ATen/native/vulkan/api/vk_api.h>
 
-<<<<<<< HEAD
-#define CONCAT_LITERALS(a, b) #a #b
-#ifdef USE_VULKAN_SHADERC_RUNTIME
-#include <ATen/native/vulkan/glsl.h>
-#define VK_KERNEL(name)                          \
-  ::at::native::vulkan::api::ShaderInfo {        \
-    CONCAT_LITERALS(vulkan., name), name##_glsl, \
-  }
-#else
-#include <ATen/native/vulkan/spv.h>
-#define VK_KERNEL(name)                                         \
-  ::at::native::vulkan::api::ShaderInfo {                       \
-    CONCAT_LITERALS(vulkan., name), name##_spv, name##_spv_len, \
-        name##_spv_layout                                       \
-  }
-#define VK_SHADER(name)                                                        \
-  ::at::native::vulkan::api::ShaderInfo {                                      \
-    CONCAT_LITERALS(vulkan., name), name##_spv, name##_spv_len,                \
-        name##_spv_layout, name##_spv_tile_size, name##_spv_bias_storage_type, \
-        name##_spv_weight_storage_type,                                        \
-  }
-#endif /* USE_VULKAN_SHADERC_RUNTIME */
-
-=======
->>>>>>> aa42665c
 /*
  * Check that the return code of a Vulkan API call is VK_SUCCESS, throwing an
  * error with the returned code if not. If STRIP_ERROR_MESSAGES is defined then
